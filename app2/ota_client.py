import tempfile
import requests
import subprocess
import shlex
import shutil
import urllib.parse
import re
import os
import time
from pathlib import Path
from hashlib import sha256
from functools import partial
from multiprocessing import Pool, Manager
<<<<<<< HEAD
=======
from threading import Lock
import subprocess
import shlex
from enum import Enum, unique
>>>>>>> b501845a
from logging import getLogger

from ota_status import OtaStatusControl, OtaStatus
from ota_metadata import OtaMetaData
from ota_error import OtaErrorUnrecoverable, OtaErrorRecoverable
import configs as cfg

logger = getLogger(__name__)
logger.setLevel(cfg.LOG_LEVEL_TABLE.get(__name__, cfg.DEFAULT_LOG_LEVEL))


def file_sha256(filename) -> str:
    with open(filename, "rb") as f:
        return sha256(f.read()).hexdigest()

def verify_file(filename: Path, filehash: str) -> bool:
    return file_sha256(filename) == filehash


class _BaseInf:
    _base_pattern = re.compile(
        r"(?P<mode>\d+),(?P<uid>\d+),(?P<gid>\d+),(?P<left_over>.*)"
    )

    @staticmethod
    def de_escape(s: str) -> str:
        return s.replace(r"'\''", r"'")

    def __init__(self, info: str):
        match_res: re.Match = self._base_pattern.match(info.strip("\n"))
        assert match_res is not None
        self.mode = int(match_res.group("mode"), 8)
        self.uid = int(match_res.group("uid"))
        self.gid = int(match_res.group("gid"))

        self._left: str = match_res.group("left_over")


class DirectoryInf(_BaseInf):
    """
    Directory file information class
    """

    def __init__(self, info):
        super().__init__(info)
        self.path = Path(self.de_escape(self._left[1:-1]))


class SymbolicLinkInf(_BaseInf):
    """
    Symbolik link information class
    """

    _pattern = re.compile(r"'(?P<link>.+)((?<!\')',')(?P<target>.+)'")

    def __init__(self, info):
        super().__init__(info)
        res = self._pattern.match(self._left)
        assert res is not None
        self.slink = Path(self.de_escape(res.group("link")))
        self.srcpath = Path(self.de_escape(res.group("target")))


class RegularInf(_BaseInf):
    """
    Regular file information class
    """

    _pattern = re.compile(r"(?P<nlink>\d+),(?P<hash>\w+),'(?P<path>.+)'")

    def __init__(self, info):
        super().__init__(info)

        res = self._pattern.match(self._left)
        assert res is not None
        self.nlink = int(res.group("nlink"))
        self.sha256hash = res.group("hash")
        self.path = Path(self.de_escape(res.group("path")))


class PersistentInf(_BaseInf):
    """
    Persistent file information class
    """

    def __init__(self, info: str):
        self.path = Path(self.de_escape(info[1:-1]))


@unique
class OtaClientResult(Enum):
    OK = 0
    RECOVERABLE = 1
    UNRECOVERABLE = 2


@unique
class OtaClientUpdatePhase(Enum):
    INITIAL = 0
    METADATA = 1
    DIRECTORY = 2
    SYMLINK = 3
    REGULAR = 4
    PERSISTENT = 5
    POST_PROCESSING = 6


class OtaClient:
    MOUNT_POINT = cfg.MOUNT_POINT  # Path("/mnt/standby")

    def __init__(self):
        self._ota_status = OtaStatusControl()
        self._mount_point = OtaClient.MOUNT_POINT

        self._lock = Lock()  # NOTE: can't be referenced from pool.apply_async target.
        self._failure_type = OtaClientResult.OK
        self._failure_reason = ""
        self._update_phase = OtaClientUpdatePhase.INITIAL
        self._update_total_regular_files = 0
        self._update_regular_files_processed = 0

    def update(self, version, url_base, cookies):
        try:
            self._update(version, url_base, cookies)
            return self._result_ok()
        except OtaErrorRecoverable as e:
            self._ota_status.set_ota_status(OtaStatus.FAILURE)
            return self._result_recoverable(e)
        except (OtaErrorUnrecoverable, Exception) as e:
            self._ota_status.set_ota_status(OtaStatus.FAILURE)
            return self._result_unrecoverable(e)

    def rollback(self):
        try:
            self._rollback()
            return self._result_ok()
        except OtaErrorRecoverable as e:
            self._ota_status.set_ota_status(OtaStatus.ROLLBACK_FAILURE)
            return self._result_recoverable(e)
        except (OtaErrorUnrecoverable, Exception) as e:
            self._ota_status.set_ota_status(OtaStatus.ROLLBACK_FAILURE)
            return self._result_unrecoverable(e)

    def status(self):
        try:
            status = self._status()
            return self._result_ok(), status
        except OtaErrorRecoverable as e:
            return self._result_recoverable(e), None
        except (OtaErrorUnrecoverable, Exception) as e:
            return self._result_unrecoverable(e), None

    """ private functions from here """

    def _result_ok(self):
        self._failure_type = OtaClientResult.OK.name
        self._failure_reason = ""
        return OtaClientResult.OK

    def _result_recoverable(self, e):
        logger.exception(e)
        self._failure_type = OtaClientResult.RECOVERABLE.name
        self._failure_reason = str(e)
        return OtaClientResult.RECOVERABLE

    def _result_unrecoverable(self, e):
        logger.exception(e)
        self._failure_type = OtaClientResult.UNRECOVERABLE.name
        self._failure_reason = str(e)
        return OtaClientResult.UNRECOVERABLE

    def _update(self, version, url_base, cookies):
        """
        e.g.
        cookies = {
            "CloudFront-Policy": "eyJTdGF0ZW1lbnQ...",
            "CloudFront-Signature": "o4ojzMrJwtSIg~izsy...",
            "CloudFront-Key-Pair-Id": "K2...",
        }
        """
        self._update_phase = OtaClientUpdatePhase.INITIAL
        self._total_regular_files = 0
        self._regular_files_processed = 0

        logger.info(f"version={version}, url_base={url_base}, cookies={cookies}")
        # enter update
        self._ota_status.enter_updating(version, self._mount_point)

        # process metadata.jwt
        self._update_phase = OtaClientUpdatePhase.METADATA
        url = f"{url_base}/"
        metadata = self._process_metadata(url, cookies)

        # process directory file
        self._update_phase = OtaClientUpdatePhase.DIRECTORY
        self._process_directory(
            url, cookies, metadata.get_directories_info(), self._mount_point
        )

        # process symlink file
        self._update_phase = OtaClientUpdatePhase.SYMLINK
        self._process_symlink(
            url, cookies, metadata.get_symboliclinks_info(), self._mount_point
        )

        # process regular file
        self._update_phase = OtaClientUpdatePhase.REGULAR
        self._process_regular(
            url,
            cookies,
            metadata.get_regulars_info(),
            metadata.get_rootfsdir_info()["file"],
            self._mount_point,
        )

        # process persistent file
        self._update_phase = OtaClientUpdatePhase.PERSISTENT
        self._process_persistent(
            url, cookies, metadata.get_persistent_info(), self._mount_point
        )

        # leave update
        self._update_phase = OtaClientUpdatePhase.POST_PROCESSING
        self._ota_status.leave_updating(self._mount_point)

    def _rollback(self):
        # enter rollback
        self._ota_status.enter_rollbacking()
        # leave rollback
        self._ota_status.leave_rollbacking()

    def _status(self):
        return {
            "status": self._ota_status.get_ota_status().name,
            "failure_type": self._failure_type.name,
            "failure_reason": self._failure_reason,
            "version": self._ota_status.get_version(),
            "update_progress": {
                "phase": self._update_phase.name,
                "total_regular_files": self._total_regular_files,
                "regular_files_processed": self._regular_files_processed,
            },
        }

    @property
    def _total_regular_files(self):
        with self._lock:
            return self._update_total_regular_files

    @property
    def _regular_files_processed(self):
        with self._lock:
            return self._update_regular_files_processed

    @_total_regular_files.setter
    def _total_regular_files(self, num):
        with self._lock:
            self._update_total_regular_files = num

    @_regular_files_processed.setter
    def _regular_files_processed(self, num):
        with self._lock:
            self._update_regular_files_processed = num

    @staticmethod
    def _download(url, cookies, dst, digest, retry=5):
        def _requests_get():
            headers = {}
            headers["Accept-encording"] = "gzip"
            response = requests.get(url, headers=headers, cookies=cookies, timeout=10)
            # For 50x, especially 503, wait a few seconds and try again.
            if response.status_code // 100 == 5:
                time.sleep(10)
            response.raise_for_status()
            return response

        count = 0
        while True:
            try:
                response = _requests_get()
                break
            except Exception as e:
                count += 1
                if count == retry:
                    logger.exception(e)
                    # TODO: timeout or status_code information
                    raise OtaErrorRecoverable("requests error")

        with open(dst, "wb") as f:
            m = sha256()
            total_length = response.headers.get("content-length")
            if total_length is None:
                m.update(response.content)
                f.write(response.content)
            else:
                dl = 0
                total_length = int(total_length)
                for data in response.iter_content(chunk_size=4096):
                    dl += len(data)
                    m.update(data)
                    f.write(data)

        calc_digest = m.hexdigest()
        if digest and digest != calc_digest:
            raise OtaErrorRecoverable(f"hash error: act={calc_digest}, exp={digest}")

    def _process_metadata(self, url_base, cookies):
        with tempfile.TemporaryDirectory(prefix=__name__) as d:
            file_name = Path(d) / "metadata.jwt"
            url = urllib.parse.urljoin(url_base, "metadata.jwt")
            OtaClient._download(url, cookies, file_name, None)
            # TODO: verify metadata
            return OtaMetaData(open(file_name, "r").read())

    def _process_directory(self, url_base, cookies, list_info, standby_path):
        with tempfile.TemporaryDirectory(prefix=__name__) as d:
            file_name = Path(d) / list_info["file"]
            url = urllib.parse.urljoin(url_base, list_info["file"])
            OtaClient._download(url, cookies, file_name, list_info["hash"])
            self._create_directories(file_name, standby_path)

    def _process_symlink(self, url_base, cookies, list_info, standby_path):
        with tempfile.TemporaryDirectory(prefix=__name__) as d:
            file_name = Path(d) / list_info["file"]
            url = urllib.parse.urljoin(url_base, list_info["file"])
            OtaClient._download(url, cookies, file_name, list_info["hash"])
            self._create_symbolic_links(file_name, standby_path)

    def _process_regular(self, url_base, cookies, list_info, rootfsdir, standby_path):
        with tempfile.TemporaryDirectory(prefix=__name__) as d:
            file_name = Path(d) / list_info["file"]
            url = urllib.parse.urljoin(url_base, list_info["file"])
            OtaClient._download(url, cookies, file_name, list_info["hash"])
            url_rootfsdir = urllib.parse.urljoin(url_base, f"{rootfsdir}/")
            self._create_regular_files(url_rootfsdir, cookies, file_name, standby_path)

    def _process_persistent(self, url_base, cookies, list_info, standby_path):
        with tempfile.TemporaryDirectory(prefix=__name__) as d:
            file_name = Path(d) / list_info["file"]
            url = urllib.parse.urljoin(url_base, list_info["file"])
            OtaClient._download(url, cookies, file_name, list_info["hash"])
            self._copy_persistent_files(file_name, standby_path)

    def _create_directories(self, list_file, standby_path):
        lines = open(list_file).read().splitlines()
        for l in lines:
            dirinf = DirectoryInf(l)
            target_path = standby_path.joinpath(dirinf.path.relative_to("/"))
            target_path.mkdir(mode=dirinf.mode, parents=True, exist_ok=True)
            os.chown(target_path, dirinf.uid, dirinf.gid)
            os.chmod(target_path, dirinf.mode)

    def _create_symbolic_links(self, list_file, standby_path):
        lines = open(list_file).read().splitlines()
        for l in lines:
            # NOTE: symbolic link in /boot directory is not supported. We don't use it.
            slinkf = SymbolicLinkInf(l)
            slink = standby_path.joinpath(slinkf.slink.relative_to("/"))
            slink.symlink_to(slinkf.srcpath)
            os.chown(slink, slinkf.uid, slinkf.gid, follow_symlinks=False)

    def _create_regular_files(self, url_base: str, cookies, list_file, standby_path):
        lines = open(list_file).read().splitlines()
        reginf_list = [RegularInf(l) for l in lines]
<<<<<<< HEAD

=======
        self._total_regular_files = len(reginf_list)  # via setter
>>>>>>> b501845a
        with Manager() as manager:
            error_queue = manager.Queue()
            # NOTE: manager.Value doesn't work properly.
            processed_list = manager.list()

            def error_callback(e):
                error_queue.put(e)

            _create_regfile_func = partial(
                self._create_regular_file, 
                url_base=url_base, 
                cookies=cookies, 
                standby_path=standby_path, 
                processed_list=processed_list
                )

            with Pool() as pool:
                hardlink_dict = dict() # sha256hash[tuple[reginf, event]]

                for reginf in reginf_list:
                    if reginf.nlink >= 2:
                        first_copy = not reginf.sha256hash in hardlink_dict
                        prev_reginf, event = hardlink_dict.setdefault(
                            reginf.sha256hash, (reginf, manager.Event()))

                        pool.apply_async(
                            _create_regfile_func,
                            (reginf, prev_reginf), 
                            {"event": event, "first_copy": first_copy},
                            error_callback=error_callback,
                        )
                    else:
                        pool.apply_async(
                            _create_regfile_func,
                            (reginf,),
                            error_callback=error_callback,
                        )
                
                pool.close()
                while len(processed_list) < len(reginf_list):
                    self._regular_files_processed = len(processed_list)  # via setter
                    if not error_queue.empty():
                        error = error_queue.get()
                        pool.terminate()
                        raise error
<<<<<<< HEAD
                    time.sleep(2) # set pulling interval to 2 seconds
=======
                    time.sleep(2)

    def _create_regular_files_with_async(
        self,
        url_base,
        cookies,
        standby_path,
        reginf_list,
        hardlink_dict,
        processed_list,
        async_call,
        error_callback,
    ):
        boot_standby_path = self._ota_status.get_standby_boot_partition_path()
        for reginf in reginf_list:
            if reginf.nlink >= 2 and hardlink_dict.get(reginf.sha256hash) is None:
                try:
                    OtaClient._create_regular_file(
                        url_base,
                        cookies,
                        reginf,
                        standby_path,
                        hardlink_dict,
                        processed_list,
                        boot_standby_path,
                    )
                except Exception as e:
                    error_callback(e)
            else:
                async_call(
                    OtaClient._create_regular_file,
                    (
                        url_base,
                        cookies,
                        reginf,
                        standby_path,
                        hardlink_dict,
                        processed_list,
                        boot_standby_path,
                    ),
                    error_callback=error_callback,
                )
>>>>>>> b501845a

    # NOTE:
    # _create_regular_file should be static to be used from pool.apply_async,
    # since self._lock can't be pickled.
    @staticmethod
    def _create_regular_file(
<<<<<<< HEAD
        self,
        reginf: RegularInf,
        prev_reginf: RegularInf=None,
        *,
        # required options
        url_base: str,
        cookies: dict,
        standby_path: Path,
        processed_list,
        # for hardlink file
        first_copy=True,
        event=None,
=======
        url_base,
        cookies,
        reginf,
        standby_path,
        hardlink_dict,
        processed_list,
        boot_standby_path,
>>>>>>> b501845a
    ):
        ishardlink = reginf.nlink >= 2

        if str(reginf.path).startswith("/boot"):
            dst = boot_standby_path / reginf.path.name
        else:
            dst = standby_path / reginf.path.relative_to("/")

<<<<<<< HEAD
        if ishardlink and not first_copy:
            # wait until the first copy is ready
            event.wait()
            prev_reginf.path.link_to(dst)
        else: # normal file or first copy of hardlink file
            if reginf.path.is_file() and verify_file(reginf.path, reginf.sha256hash):
                # copy file from active bank if hash is the same
                shutil.copy(reginf.path, dst)
            else:
                url = urllib.parse.urljoin(url_base, str(reginf.path.relative_to("/")))     
                self._download(url, cookies, dst, reginf.sha256hash)
=======
        hardlink_path = hardlink_dict.get(reginf.sha256hash)
        if hardlink_path:
            # link file
            hardlink_path.link_to(dst)
        elif reginf.path.is_file() and file_sha256(reginf.path) == reginf.sha256hash:
            # copy file form active bank if hash is the same
            shutil.copy(reginf.path, dst)
        else:
            OtaClient._download(url, cookies, dst, reginf.sha256hash)

        if reginf.nlink >= 2:
            # save hardlink path
            hardlink_dict.setdefault(reginf.sha256hash, dst)
>>>>>>> b501845a

        os.chown(dst, reginf.uid, reginf.gid)
        os.chmod(dst, reginf.mode)

        processed_list.append(True)
        if ishardlink and first_copy:
            event.set() # first copy of hardlink file is ready

    def _copy_persistent_files(self, list_file, standby_path):
        lines = open(list_file).read().splitlines()
        for l in lines:
            perinf = PersistentInf(l)
            if (
                perinf.path.is_file()
                or perinf.path.is_dir()
                or perinf.path.is_symlink()
            ):  # NOTE: not equivalent to perinf.path.exists()
                self._cp_cmd(perinf.path, standby_path)

    def _cp_cmd(self, src, standby_path):
        cmd = f"cp --parents -d -r -p {src} {standby_path}"
        return subprocess.check_output(shlex.split(cmd)).decode().strip()


if __name__ == "__main__":
    ota_client = OtaClient()
    ota_client.update("123.x", "http://localhost:8080", "")<|MERGE_RESOLUTION|>--- conflicted
+++ resolved
@@ -1,23 +1,18 @@
 import tempfile
 import requests
-import subprocess
-import shlex
 import shutil
 import urllib.parse
 import re
 import os
 import time
-from pathlib import Path
-from hashlib import sha256
-from functools import partial
-from multiprocessing import Pool, Manager
-<<<<<<< HEAD
-=======
-from threading import Lock
 import subprocess
 import shlex
+from hashlib import sha256
+from pathlib import Path
+from multiprocessing import Pool, Manager
+from threading import Lock
+from functools import partial
 from enum import Enum, unique
->>>>>>> b501845a
 from logging import getLogger
 
 from ota_status import OtaStatusControl, OtaStatus
@@ -29,13 +24,12 @@
 logger.setLevel(cfg.LOG_LEVEL_TABLE.get(__name__, cfg.DEFAULT_LOG_LEVEL))
 
 
-def file_sha256(filename) -> str:
+def file_sha256(filename: Path) -> str:
     with open(filename, "rb") as f:
         return sha256(f.read()).hexdigest()
 
 def verify_file(filename: Path, filehash: str) -> bool:
     return file_sha256(filename) == filehash
-
 
 class _BaseInf:
     _base_pattern = re.compile(
@@ -382,11 +376,8 @@
     def _create_regular_files(self, url_base: str, cookies, list_file, standby_path):
         lines = open(list_file).read().splitlines()
         reginf_list = [RegularInf(l) for l in lines]
-<<<<<<< HEAD
-
-=======
-        self._total_regular_files = len(reginf_list)  # via setter
->>>>>>> b501845a
+        self._total_regular_files = len(reginf_list) # via setter
+
         with Manager() as manager:
             error_queue = manager.Queue()
             # NOTE: manager.Value doesn't work properly.
@@ -395,12 +386,14 @@
             def error_callback(e):
                 error_queue.put(e)
 
+            boot_standby_path = self._ota_status.get_standby_boot_partition_path()
             _create_regfile_func = partial(
                 self._create_regular_file, 
                 url_base=url_base, 
                 cookies=cookies, 
                 standby_path=standby_path, 
-                processed_list=processed_list
+                processed_list=processed_list,
+                boot_standby_path=boot_standby_path
                 )
 
             with Pool() as pool:
@@ -427,65 +420,17 @@
                 
                 pool.close()
                 while len(processed_list) < len(reginf_list):
-                    self._regular_files_processed = len(processed_list)  # via setter
                     if not error_queue.empty():
                         error = error_queue.get()
                         pool.terminate()
                         raise error
-<<<<<<< HEAD
                     time.sleep(2) # set pulling interval to 2 seconds
-=======
-                    time.sleep(2)
-
-    def _create_regular_files_with_async(
-        self,
-        url_base,
-        cookies,
-        standby_path,
-        reginf_list,
-        hardlink_dict,
-        processed_list,
-        async_call,
-        error_callback,
-    ):
-        boot_standby_path = self._ota_status.get_standby_boot_partition_path()
-        for reginf in reginf_list:
-            if reginf.nlink >= 2 and hardlink_dict.get(reginf.sha256hash) is None:
-                try:
-                    OtaClient._create_regular_file(
-                        url_base,
-                        cookies,
-                        reginf,
-                        standby_path,
-                        hardlink_dict,
-                        processed_list,
-                        boot_standby_path,
-                    )
-                except Exception as e:
-                    error_callback(e)
-            else:
-                async_call(
-                    OtaClient._create_regular_file,
-                    (
-                        url_base,
-                        cookies,
-                        reginf,
-                        standby_path,
-                        hardlink_dict,
-                        processed_list,
-                        boot_standby_path,
-                    ),
-                    error_callback=error_callback,
-                )
->>>>>>> b501845a
 
     # NOTE:
     # _create_regular_file should be static to be used from pool.apply_async,
     # since self._lock can't be pickled.
     @staticmethod
     def _create_regular_file(
-<<<<<<< HEAD
-        self,
         reginf: RegularInf,
         prev_reginf: RegularInf=None,
         *,
@@ -494,18 +439,10 @@
         cookies: dict,
         standby_path: Path,
         processed_list,
+        boot_standby_path: Path,
         # for hardlink file
         first_copy=True,
         event=None,
-=======
-        url_base,
-        cookies,
-        reginf,
-        standby_path,
-        hardlink_dict,
-        processed_list,
-        boot_standby_path,
->>>>>>> b501845a
     ):
         ishardlink = reginf.nlink >= 2
 
@@ -514,7 +451,6 @@
         else:
             dst = standby_path / reginf.path.relative_to("/")
 
-<<<<<<< HEAD
         if ishardlink and not first_copy:
             # wait until the first copy is ready
             event.wait()
@@ -525,22 +461,7 @@
                 shutil.copy(reginf.path, dst)
             else:
                 url = urllib.parse.urljoin(url_base, str(reginf.path.relative_to("/")))     
-                self._download(url, cookies, dst, reginf.sha256hash)
-=======
-        hardlink_path = hardlink_dict.get(reginf.sha256hash)
-        if hardlink_path:
-            # link file
-            hardlink_path.link_to(dst)
-        elif reginf.path.is_file() and file_sha256(reginf.path) == reginf.sha256hash:
-            # copy file form active bank if hash is the same
-            shutil.copy(reginf.path, dst)
-        else:
-            OtaClient._download(url, cookies, dst, reginf.sha256hash)
-
-        if reginf.nlink >= 2:
-            # save hardlink path
-            hardlink_dict.setdefault(reginf.sha256hash, dst)
->>>>>>> b501845a
+                OtaClient._download(url, cookies, dst, reginf.sha256hash)
 
         os.chown(dst, reginf.uid, reginf.gid)
         os.chmod(dst, reginf.mode)
