--- conflicted
+++ resolved
@@ -8,10 +8,7 @@
 from pathlib import Path
 import glob
 import re
-<<<<<<< HEAD
-=======
 from functools import partial
->>>>>>> cce83cd9
 from logging import getLogger
 
 from ota_error import OtaErrorUnrecoverable, OtaErrorRecoverable
@@ -34,11 +31,7 @@
     exist, the groups of A* and the groups of B* are handled as a chained
     certificate.
     verify function verifies specified certificate with them.
-<<<<<<< HEAD
     Certificates file name format should be: '.*\\..*.pem'
-=======
-    Certificates file name format should be: '.*\..*.pem'
->>>>>>> cce83cd9
     NOTE:
     If there is no root or intermediate certificate, certification verification
     is not performed.
@@ -181,34 +174,6 @@
         return jwt_list[0] + "." + jwt_list[1]
 
     def _verify_certificate(self, certificate: str):
-<<<<<<< HEAD
-        certs = [cert.name for cert in sorted(list(self._certs_dir.glob("*.*.pem")))]
-        if len(certs) == 0:
-            logger.warning("there is no root or intermediate certificate")
-            return
-        # e.g. certs == [A.1.pem, A.2.pem, B.1.pem, B.2.pem]
-        prefixes = set()
-        for cert in certs:
-            m = re.match(r"(.*)\..*.pem", cert)
-            prefixes.add(m.group(1))
-        logger.info(f"certs prefixes {prefixes}")
-
-        def _load_certificates(store, certs):
-            for cert in certs:
-                logger.info(f"cert {cert}")
-                c = crypto.load_certificate(crypto.FILETYPE_PEM, open(cert).read())
-                store.add_cert(c)
-
-        for prefix in sorted(prefixes):  # use sorted to fix the order of verification
-            store = crypto.X509Store()
-            _load_certificates(store, self._certs_dir.glob(f"{prefix}.*.pem"))
-            try:
-                cert_to_verify = crypto.load_certificate(
-                    crypto.FILETYPE_PEM, certificate
-                )
-            except crypto.Error as e:
-                raise OtaErrorRecoverable(f"invalid certificate {certificate}")
-=======
         ca_set_prefix = set()
         # e.g. under _certs_dir: A.1.pem, A.2.pem, B.1.pem, B.2.pem
         for cert in self._certs_dir.glob(f"*.*.pem"):
@@ -236,21 +201,13 @@
             for c in certs_list:
                 logger.info(f"cert {c}")
                 store.add_cert(load_pem(open(c).read()))
->>>>>>> cce83cd9
 
             try:
                 store_ctx = crypto.X509StoreContext(store, cert_to_verify)
                 store_ctx.verify_certificate()
-<<<<<<< HEAD
-                logger.info("certificate verify: OK")
-                return
-            except crypto.X509StoreContextError as e:
-                logger.warning(f"NOTE: This warning can be ignored {e}")
-=======
                 logger.info(f"verfication succeeded against: {ca_prefix}")
                 return
             except crypto.X509StoreContextError as e:
                 logger.debug(f"verify against {ca_prefix} failed: {e}")
->>>>>>> cce83cd9
 
         raise OtaErrorRecoverable(f"certificate {certificate} could not be verified")