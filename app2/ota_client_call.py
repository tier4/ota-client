--- conflicted
+++ resolved
@@ -2,14 +2,9 @@
 from typing import Any
 
 import grpc
-<<<<<<< HEAD
 import asyncio
-import otaclient_pb2
-import otaclient_pb2_grpc
-=======
 import otaclient_v2_pb2 as v2
 import otaclient_v2_pb2_grpc as v2_grpc
->>>>>>> 0b3c4c7d
 
 import configs as cfg
 
@@ -23,16 +18,10 @@
 
     async def update(self, request, ip_addr, port=None) -> Any:
         target_addr = f"{ip_addr}:{port if port else self._port}"
-<<<<<<< HEAD
         async with grpc.aio.insecure_channel(target_addr) as channel:
-            stub = otaclient_pb2_grpc.OtaClientServiceStub(channel)
+            stub = v2_grpc.OtaClientServiceStub(channel)
             response = await stub.update(request)
         return response
-=======
-        with grpc.insecure_channel(target_addr) as channel:
-            stub = v2_grpc.OtaClientServiceStub(channel)
-            return stub.update(request)
->>>>>>> 0b3c4c7d
 
     def rollback(self, request, ip_addr, port=None):
         target_addr = f"{ip_addr}:{port if port else self._port}"
