#!/usr/bin/env python3

import tempfile
import re
import os
import shlex
import shutil
import subprocess
from bank import BankInfo
from pprint import pprint  # for debug

from logging import getLogger, INFO, DEBUG

logger = getLogger(__name__)
logger.setLevel(INFO)

def make_grub_configuration_file(output_file):
    """
    make the "grub.cfg" file
    """
    command_line = "grub-mkconfig"

    try:
        with tempfile.NamedTemporaryFile(delete=False) as ftmp:
            tmp_file = ftmp.name
            with open(tmp_file, mode="w") as f:
                logger.debug(f"tmp file opened!: {ftmp.name}")
                res = subprocess.check_call(shlex.split(command_line), stdout=f)
            # move temp to grub.cfg
            if os.path.exists(output_file):
                if os.path.exists(output_file + ".old"):
                    os.remove(output_file + ".old")
                shutil.copy2(output_file, output_file + ".old")
            shutil.move(tmp_file, output_file)
    except:
        logger.exception("failed genetrating grub.cfg")
        return False
    return True

class GrubCfgParser:
    def __init__(self, grub_cfg):
        self._grub_cfg = grub_cfg

    def parse(self):
        menu, _ = self._parse(self._grub_cfg, False)
        return menu

    def _parse(self, cfg, in_submenu):
        """
        returns [
          {}, # menuentry
          {}, # menuentry
          [ # submenu
            {}, # menuentry
            {}, # menuentry
          ],
          [ # submenu
            {}, # menuentry
          ],
          {}, # menuentry
        """
        pos = 0
        braces = []
        menus = []
        while True:
            m = re.search(r"(menuentry\s.*{|submenu\s.*{|})", cfg[pos:])
            if m:
                pos += m.span()[1]
                if m.group(1).startswith("menuentry"):
                    braces.append(pos)
                if m.group(1).startswith("submenu"):
                    menu, sub_pos = self._parse(cfg[pos:], True)
                    pos += sub_pos
                    menus.append(menu)
                if m.group(1) == "}":
                    try:
                        begin = braces.pop()
                        # parse [begin:end]
                        linux = re.search(r"[ \t]*linux\s.*", cfg[begin:pos])
                        initrd = re.search(r"[ \t]*initrd\s.*", cfg[begin:pos])
                        entry = {}
                        entry["linux"] = None if linux is None else linux.group(0)
                        entry["initrd"] = None if initrd is None else initrd.group(0)
                        menus.append(entry)
                    except IndexError:
                        if in_submenu:
                            return menus, pos
                        else:
                            pass  # just ignore
            else:
                return menus, pos


class GrubCtl:
    """
    OTA GRUB control class
    """

    def __init__(
        self,
        default_grub_file="/etc/default/grub",
        grub_config_file="/boot/grub/grub.cfg",
        custom_config_file="/boot/grub/custom.cfg",
        bank_info_file="/boot/ota/bankinfo.yaml",
        fstab_file="/etc/fstab",
    ):
        """"""
        self._bank_info = BankInfo(bank_info_file=bank_info_file, fstab_file=fstab_file)
        self._grub_cfg_file = grub_config_file
        self._custom_cfg_file = custom_config_file
        self._default_grub_file = default_grub_file

    def get_bank_info(self):
        return self._bank_info

    def _replace_linux(self, line, vmlinuz):
        # get bank info
        current_bank = self._bank_info.get_current_bank()
        current_bank_uuid = self._bank_info.get_current_bank_uuid()
        next_bank = self._bank_info.get_next_bank()
        next_bank_uuid = self._bank_info.get_next_bank_uuid()

        match = re.match(r"(\s*linux\s+)(\S*)(\s+root=)(\S*)(.*)", line)
        if match is None:
            return None
        logger.debug(f"ORG: {line}")
        while True:
            boot_device = match.group(4)
            # 1. UUID with current_bank_uuid
            if boot_device.find(f"UUID={current_bank_uuid}") >= 0:
                boot_device = boot_device.replace(current_bank_uuid, next_bank_uuid)
                break

            # 2. UUID with next_bank_uuid
            if boot_device.find(f"UUID={next_bank_uuid}") >= 0:
                logger.debug("No replace!")
                break

            # 3. device name with current_bank
            if boot_device.find(current_bank) >= 0:
                boot_device = boot_device.replace(current_bank, next_bank)
                logger.debug(f"RPL: {boot_device}")
                logger.debug(f"current: {current_bank}")
                logger.debug(f"next: {next_bank}")
                break

            # 4. device name with next_bank
            if boot_device.find(next_bank) >= 0:
                logger.debug("No replace!")
                break

            # 5. error
            raise Exception(f"root partition missmatch! {line}")

        label = match.group(1)
        image = match.group(2) if vmlinuz is None else f"/{os.path.basename(vmlinuz)}"
        root = match.group(3)
        params = match.group(5)
        return f"{label}{image}{root}{boot_device}{params}\n"

    def _replace_initrd(self, line, initrd):
        match = re.match(r"(\s*initrd\s+)(\S*)(.*)", line)
        if match is None:
            return None
        label = match.group(1)
        image = match.group(2) if initrd is None else f"/{os.path.basename(initrd)}"
        params = match.group(3)
        return f"{label}{image}{params}\n"

    def change_to_next_bank(self, config_file, vmlinuz, initrd):
        """
        change the custum configuration menu root partition device
        """
        if not os.path.exists(config_file):
            logger.warning(f"File not exist: {config_file}")
            return False
        logger.debug("geberate temp file!")
        with tempfile.NamedTemporaryFile(delete=False) as ftmp:
            tmp_file = ftmp.name
            logger.debug(f"temp file: {ftmp.name}")
            with open(tmp_file, mode="w") as f:
                logger.debug("temp file open!")
                with open(config_file, mode="r") as fcustom:
                    logger.debug(f"custum config file open: {config_file}")
                    # read lines from custum config file
                    lines = fcustom.readlines()
                    for l in lines:
                        try:
                            # `linux`
                            line = self._replace_linux(l, vmlinuz)
                            if line is not None:
                                f.write(line)
                                continue

                            # `initrd`
                            line = self._replace_initrd(l, initrd)
                            if line is not None:
                                f.write(line)
                                continue

                            f.write(l)
                        except Exception as e:
                            logger.exception("_replace_linux")
                            return False

                    f.flush()
        if os.path.exists(config_file):
            # backup
            shutil.copy(config_file, config_file + ".old")
        # mv tmp file to custom config file
        shutil.move(tmp_file, config_file)
        return True

    def make_grub_custom_configuration_file(
        self, input_file, output_file, vmlinuz, initrd
    ):
        """
        generate the custom configuration file for the another bank boot.
        """
        # input_file = self._grub_cfg_file
        logger.debug(f"input_file: {input_file}")
        logger.debug(f"output_file: {output_file}")

        if not os.path.exists(input_file):
            logger.info(f"No input file: {input_file}")
            return

        # output_file = self._custom_cfg_file

        banka_uuid = self._bank_info.get_banka_uuid()
        bankb_uuid = self._bank_info.get_bankb_uuid()

        menuentry_start = "menuentry "
        menuentry_end = "}"

        linux_root_re = r"linux.+root="
        root_device_uuid_str = "root=UUID=" + self._bank_info.get_current_bank_uuid()
        root_device_str = "root=" + self._bank_info.get_current_bank()

        found_target = False
        with tempfile.NamedTemporaryFile(delete=False) as ftmp:
            tmp_file = ftmp.name
            logger.debug(f"tmp file: {ftmp.name}")
            with open(ftmp.name, mode="w") as fout:
                with open(input_file, mode="r") as fin:
                    logger.debug(f"{input_file} opened!")
                    menu_writing = False
                    lines = fin.readlines()
                    for l in lines:
                        if menu_writing:
                            fout.write(l)
                            # check menuentry end
                            if 0 <= l.find(menuentry_end):
                                logger.debug("menu writing end!")
                                menu_writing = False
                                break
                            match = re.search(linux_root_re, l)
                            if match:
                                logger.debug(f"linux root match: {l}")
                                # check root
                                logger.debug(f"root uuid: {root_device_uuid_str}")
                                logger.debug(f"root devf: {root_device_str}")
                                if l.find(root_device_uuid_str) >= 0:
                                    logger.debug(f"found target: {l}")
                                    found_target = True
                                elif l.find(root_device_str) >= 0:
                                    logger.debug(f"found target: {l}")
                                    found_target = True
                        else:
                            # check menuentry start
                            if found_target:
                                break
                            if 0 == l.find(menuentry_start):
                                logger.debug(f"menuentry found! : {l}")
                                menu_writing = True
                                fout.write(l)

        if not found_target:
            logger.error("No menu entry found!")
            return False
        try:
            # change root partition
            self.change_to_next_bank(tmp_file, vmlinuz, initrd)
        except Exception as e:
            logger.exception("Change next bank error:")
            return False

        if os.path.exists(output_file):
            # backup
            shutil.copy(output_file, output_file + ".old")
        # mv tmp file to custom config file
        shutil.move(tmp_file, output_file)
        return True

    @staticmethod
    def _replace_or_append(infile, outfile, replace_list):
        """
        replaces infile with replace_list and outputs to outfile.
        if replace entry is not found in infile, the entry is appended.
        """
        lines = infile.readlines()
        index_found = [False for i in replace_list]

        """ replace """
        for l in lines:

            def match_string(line, replace_list):
                for index, replace in enumerate(replace_list):
                    match = re.match(f"^({replace['search']})", l)
                    if match is not None:
                        return index
                return None

            i = match_string(l, replace_list)
            if i is not None:
                outfile.write(
                    f"{replace_list[i]['search']}{replace_list[i]['replace']}\n"
                )
                index_found[i] = True
            else:
                outfile.write(l)

        """ append """
        for i in range(len(index_found)):
            if index_found[i] == False:
                outfile.write(
                    f"{replace_list[i]['search']}{replace_list[i]['replace']}\n"
                )

    def _grub_configuration(self, style_str="menu", timeout=10, default=None):
        """
        Grub configuration setup:
            GRUB_TIMEOUT_STYLE=menu
            GRUB_TIMEOUT=10
            GRUB_DISABLE_SUBMENU=y
        """
        replace_list = [
            {"search": "GRUB_TIMEOUT_STYLE=", "replace": style_str},
            {"search": "GRUB_TIMEOUT=", "replace": str(timeout)},
            {"search": "GRUB_DISABLE_SUBMENU=", "replace": "y"},
        ]
        if default is not None:
            replace_list.append({"search": "GRUB_DEFAULT=", "replace": str(default)})

        with tempfile.NamedTemporaryFile(delete=False) as ftmp:
            temp_file = ftmp.name
            logger.debug(f"tem file: {ftmp.name}")

            with open(ftmp.name, mode="w") as f:
                with open(self._default_grub_file, mode="r") as fgrub:
                    GrubCtl._replace_or_append(fgrub, f, replace_list)
                    f.flush()

            # move temp to grub
            os.sync()
            if os.path.exists(self._default_grub_file):
                if os.path.exists(self._default_grub_file + ".old"):
                    os.remove(self._default_grub_file + ".old")
                shutil.copy2(self._default_grub_file, self._default_grub_file + ".old")
            shutil.move(temp_file, self._default_grub_file)
        return True

<<<<<<< HEAD
    def _make_grub_configuration_file(self, output_file):
        """
        make the "grub.cfg" file
        """
        command_line = "grub-mkconfig"

        try:
            with tempfile.NamedTemporaryFile(delete=False) as ftmp:
                tmp_file = ftmp.name
                with open(tmp_file, mode="w") as f:
                    logger.debug(f"tmp file opened!: {ftmp.name}")
                    res = subprocess.check_call(shlex.split(command_line), stdout=f)
                # move temp to grub.cfg
                if os.path.exists(output_file):
                    if os.path.exists(output_file + ".old"):
                        os.remove(output_file + ".old")
                    shutil.copy2(output_file, output_file + ".old")
                shutil.move(tmp_file, output_file)
        except:
            logger.exception("failed genetrating grub.cfg")
            return False
        return True
=======
>>>>>>> 0c593730

    def _find_custom_cfg_entry_from_grub_cfg(self):
        """
        find grub menu entry number which contains custom.cfg entry.
        NOTE: submenu is not supported, so before calling this function, add
              GRUB_DISABLE_SUBMENU=y to the /etc/default/grub.
        """
        with open(self._custom_cfg_file) as f:
            custom_cfg = f.read()
        m = re.search(r"\s+linux\s+(\S*)\s+root=(.*?)\s+", custom_cfg)
        vmlinuz = m.group(1)
        boot_device = m.group(2)

        with tempfile.NamedTemporaryFile(delete=False) as ftmp:
            self._make_grub_configuration_file(ftmp.name)
            with open(ftmp.name) as f:
                parser = GrubCfgParser(f.read())
                menus = parser.parse()
                for i, menu in enumerate(menus):
                    m = re.search(
                        rf".*{os.path.basename(vmlinuz)}\s+root={boot_device}",
                        menu["linux"],
                    )
                    if m is not None:

                        logger.info(
                            f"found {vmlinuz} and {boot_device} at grub menu entry #{i}"
                        )
                        return i
        logger.error(f"{vmlinuz} or {boot_device} was not found in the grub menu entry")
        return -1

    def re_generate_grub_config(self):
        """
        regenarate the grub config file
        """
        # change the grub genaration configuration
        self._grub_configuration()

        grub_default = self._find_custom_cfg_entry_from_grub_cfg()
        if grub_default < 0:
            raise Exception("custom.cfg entry was not found in grub.cfg")

        # create default/grub again with GRUB_DEFAULT
        self._grub_configuration(default=grub_default)

        # make the grub configuration file
<<<<<<< HEAD
        res = self._make_grub_configuration_file(self._grub_cfg_file)
=======
        res = make_grub_configuration_file(self._grub_cfg_file)
>>>>>>> 0c593730
        return res

    def count_grub_menue_entries_wo_submenu(self, input_file):
        """
        count the grub menu entries without submenue
        """
        menuentry_str = "menuentry "
        submenu_str = "submenu "
        menu_entries = 0

        if os.path.exists(input_file):
            with open(input_file, "r") as f:
                lines = f.readlines()
                for l in lines:
                    pos = l.find(menuentry_str)
                    if pos == 0:
                        logger.debug(f"{menu_entries} : {l}")
                        menu_entries += 1
                    pos = l.find(submenu_str)
                    if pos == 0:
                        logger.debug(f"{menu_entries} : {l}")
                        menu_entries += 1
        else:
            logger.warning(f"file not exist : {input_file}")
            menu_entries = -1
        logger.debug(f"entries: {menu_entries}")
        return menu_entries

    def count_grub_menue_entries(self, input_file):
        """
        count the grub menu entries
        """
        menuentry_str = "menuentry "
        menu_entries = 0

        if os.path.exists(input_file):
            with open(input_file, "r") as f:
                lines = f.readlines()
                for l in lines:
                    pos = l.find(menuentry_str)
                    if pos >= 0:
                        logger.debug(f"{menu_entries} : {l}")
                        menu_entries += 1
        else:
            logger.warning(f"file not exist! : {input_file}")
            menu_entries = -1

        logger.debug(f"entries: {menu_entries}")
        return menu_entries

    def set_next_boot_entry(self, menuentry_no):
        """
        set next boot grub menue entry to custom config menu
        """
        command_line = "grub-reboot " + str(menuentry_no)
        try:
            logger.debug(f"Do: subproxess.check_call({command_line})")
            res = subprocess.check_call(shlex.split(command_line))
        except:
            logger.exception("grub-setreboot error!")
            return False
        return True

    def set_next_bank_boot(self, no_submenu=True):
        """
        set next boot grub menue entry to custom config menu
        """
        # get grub.cfg menuentries
        if no_submenu:
            menu_entries = self.count_grub_menue_entries_wo_submenu(self._grub_cfg_file)
        else:
            menu_entries = self.count_grub_menue_entries(self._grub_cfg_file)
        if menu_entries > 0:
            # set next boot menuentry to custum menuentry
            res = self.set_next_boot_entry(menu_entries)
        else:
            logger.error("No grub entry in the grub.cfg file!")
            return False
        return res

    @staticmethod
    def delete_custom_cfg_file():
        """
        delete custom.cfg file
        """
        target_file = "/boot/grub/custom.cfg"
        os.remove(target_file)

    @staticmethod
    def reboot():
        """
        reboot
        """
        command_line = "reboot"
        try:
            res = subprocess.check_call(shlex.split(command_line))
        except:
            logger.exception("reboot error!")
            return False
        return True

    def prepare_grub_switching_reboot(self, vmlinuz, initrd):
        """
        prepare for GRUB control reboot for switching to another bank
        """
        # make custum.cfg file
        res = self.make_grub_custom_configuration_file(
            self._grub_cfg_file, self._custom_cfg_file, vmlinuz, initrd
        )

        if res:
            # set next boot menu
            res = self.set_next_bank_boot()
        else:
            return False
        return res

    def grub_rollback_prepare(self):
        """
        GRUB data backup for rollback

        """
        # copy for rollback
        if os.path.exists(self._grub_cfg_file):
            shutil.copy2(self._grub_cfg_file, self._grub_cfg_file + ".rollback")
        else:
            logger.error("grub configuratiuion file not exist!")
            return False
        return True

    def grub_rollback_reboot(self):
        """
        GRUB rollback reboot
        """
        # ToDo: implement
        return True<|MERGE_RESOLUTION|>--- conflicted
+++ resolved
@@ -14,7 +14,8 @@
 logger = getLogger(__name__)
 logger.setLevel(INFO)
 
-def make_grub_configuration_file(output_file):
+
+def _make_grub_configuration_file(output_file):
     """
     make the "grub.cfg" file
     """
@@ -36,6 +37,7 @@
         logger.exception("failed genetrating grub.cfg")
         return False
     return True
+
 
 class GrubCfgParser:
     def __init__(self, grub_cfg):
@@ -360,32 +362,6 @@
             shutil.move(temp_file, self._default_grub_file)
         return True
 
-<<<<<<< HEAD
-    def _make_grub_configuration_file(self, output_file):
-        """
-        make the "grub.cfg" file
-        """
-        command_line = "grub-mkconfig"
-
-        try:
-            with tempfile.NamedTemporaryFile(delete=False) as ftmp:
-                tmp_file = ftmp.name
-                with open(tmp_file, mode="w") as f:
-                    logger.debug(f"tmp file opened!: {ftmp.name}")
-                    res = subprocess.check_call(shlex.split(command_line), stdout=f)
-                # move temp to grub.cfg
-                if os.path.exists(output_file):
-                    if os.path.exists(output_file + ".old"):
-                        os.remove(output_file + ".old")
-                    shutil.copy2(output_file, output_file + ".old")
-                shutil.move(tmp_file, output_file)
-        except:
-            logger.exception("failed genetrating grub.cfg")
-            return False
-        return True
-=======
->>>>>>> 0c593730
-
     def _find_custom_cfg_entry_from_grub_cfg(self):
         """
         find grub menu entry number which contains custom.cfg entry.
@@ -399,7 +375,7 @@
         boot_device = m.group(2)
 
         with tempfile.NamedTemporaryFile(delete=False) as ftmp:
-            self._make_grub_configuration_file(ftmp.name)
+            _make_grub_configuration_file(ftmp.name)
             with open(ftmp.name) as f:
                 parser = GrubCfgParser(f.read())
                 menus = parser.parse()
@@ -432,11 +408,7 @@
         self._grub_configuration(default=grub_default)
 
         # make the grub configuration file
-<<<<<<< HEAD
-        res = self._make_grub_configuration_file(self._grub_cfg_file)
-=======
-        res = make_grub_configuration_file(self._grub_cfg_file)
->>>>>>> 0c593730
+        res = _make_grub_configuration_file(self._grub_cfg_file)
         return res
 
     def count_grub_menue_entries_wo_submenu(self, input_file):
