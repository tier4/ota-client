--- conflicted
+++ resolved
@@ -1,15 +1,6 @@
-<<<<<<< HEAD
-from ota_error import OtaErrorRecoverable
+from ota_error import OtaErrorRecoverable, OtaErrorBusy
 from enum import Enum, unique
 from configs import Config as cfg
-=======
-from enum import Enum, unique
-from pathlib import Path
-
-from ota_partition import OtaPartitionFile
-from ota_error import OtaErrorBusy
-import configs as cfg
->>>>>>> b7c0b79a
 import log_util
 
 logger = log_util.get_logger(
@@ -53,41 +44,4 @@
             OtaStatus.SUCCESS,
             OtaStatus.ROLLBACK_FAILURE,
         ]:
-<<<<<<< HEAD
-            raise OtaErrorRecoverable(
-                f"status={self._ota_status} is illegal for rollback"
-            )
-=======
-            raise OtaErrorBusy(f"status={self._ota_status} is illegal for rollback")
-
-    def enter_rollbacking(self):
-        self.check_rollback_status()
-
-        self._ota_status = OtaStatus.ROLLBACKING
-
-        self._ota_partition.store_standby_ota_status(OtaStatus.ROLLBACKING.name)
-
-    def leave_rollbacking(self):
-        self._ota_partition.create_custom_cfg_and_reboot(rollback=True)
-
-    """ private functions from here """
-
-    def _initialize_ota_status(self):
-        status_string = self._ota_partition.load_ota_status()
-        logger.info(f"{status_string=}")
-        if status_string == "":
-            self._ota_partition.store_standby_ota_status(OtaStatus.INITIALIZED.name)
-            return OtaStatus.INITIALIZED
-        if status_string in [OtaStatus.UPDATING.name, OtaStatus.ROLLBACKING.name]:
-            if self._ota_partition.is_switching_boot_partition_from_active_to_standby():
-                self._ota_partition.store_active_ota_status(OtaStatus.SUCCESS.name)
-                self._ota_partition.update_grub_cfg()
-                # switch should be called last.
-                self._ota_partition.switch_boot_partition_from_active_to_standby()
-                return OtaStatus.SUCCESS
-            else:
-                self._ota_partition.store_standby_ota_status(OtaStatus.FAILURE.name)
-                return OtaStatus.FAILURE
-        else:
-            return OtaStatus[status_string]
->>>>>>> b7c0b79a
+            raise OtaErrorBusy(f"status={self._ota_status} is illegal for rollback")