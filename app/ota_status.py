--- conflicted
+++ resolved
@@ -1,6 +1,11 @@
 from ota_error import OtaErrorRecoverable
 from enum import Enum, unique
+from configs import Config as cfg
+import log_util
 
+logger = log_util.get_logger(
+    __name__, cfg.LOG_LEVEL_TABLE.get(__name__, cfg.DEFAULT_LOG_LEVEL)
+)
 
 @unique
 class OtaStatus(Enum):
@@ -12,16 +17,8 @@
     ROLLBACK_FAILURE = 5
 
 
-<<<<<<< HEAD
 class OtaStatusControlMixin:
     _ota_status = None  # initialized by boot_control
-=======
-class OtaStatusControl:
-    def __init__(self):
-        self._ota_partition = OtaPartitionFile()
-        self._ota_status = self._initialize_ota_status()
-        logger.info(f"ota_status={self._ota_status}")
->>>>>>> 24cf4aa4
 
     def get_ota_status(self):
         return self._ota_status
@@ -42,25 +39,6 @@
                 f"status={self._ota_status} is illegal for update"
             )
 
-<<<<<<< HEAD
-=======
-    def enter_updating(self, version, mount_path: Path):
-        logger.info(f"{version=},{mount_path=}")
-        self.check_update_status()
-
-        self._ota_status = OtaStatus.UPDATING
-
-        self._ota_partition.store_standby_ota_status(OtaStatus.UPDATING.name)
-        self._ota_partition.store_standby_ota_version(version)
-        self._ota_partition.cleanup_standby_boot_partition()
-        self._ota_partition.mount_standby_root_partition_and_clean(mount_path)
-
-    def leave_updating(self, mounted_path: Path):
-        logger.info(f"{mounted_path=}")
-        self._ota_partition.update_fstab(mounted_path)
-        self._ota_partition.create_custom_cfg_and_reboot()
-
->>>>>>> 24cf4aa4
     def check_rollback_status(self):
         # check status
         if self._ota_status not in [
@@ -69,39 +47,4 @@
         ]:
             raise OtaErrorRecoverable(
                 f"status={self._ota_status} is illegal for rollback"
-<<<<<<< HEAD
-            )
-=======
-            )
-
-    def enter_rollbacking(self):
-        self.check_rollback_status()
-
-        self._ota_status = OtaStatus.ROLLBACKING
-
-        self._ota_partition.store_standby_ota_status(OtaStatus.ROLLBACKING.name)
-
-    def leave_rollbacking(self):
-        self._ota_partition.create_custom_cfg_and_reboot(rollback=True)
-
-    """ private functions from here """
-
-    def _initialize_ota_status(self):
-        status_string = self._ota_partition.load_ota_status()
-        logger.info(f"{status_string=}")
-        if status_string == "":
-            self._ota_partition.store_standby_ota_status(OtaStatus.INITIALIZED.name)
-            return OtaStatus.INITIALIZED
-        if status_string in [OtaStatus.UPDATING.name, OtaStatus.ROLLBACKING.name]:
-            if self._ota_partition.is_switching_boot_partition_from_active_to_standby():
-                self._ota_partition.store_active_ota_status(OtaStatus.SUCCESS.name)
-                self._ota_partition.update_grub_cfg()
-                # switch should be called last.
-                self._ota_partition.switch_boot_partition_from_active_to_standby()
-                return OtaStatus.SUCCESS
-            else:
-                self._ota_partition.store_standby_ota_status(OtaStatus.FAILURE.name)
-                return OtaStatus.FAILURE
-        else:
-            return OtaStatus[status_string]
->>>>>>> 24cf4aa4
+            )