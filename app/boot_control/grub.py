import os
import re
import shutil
from dataclasses import dataclass
from subprocess import CalledProcessError
from typing import ClassVar, Dict, List, Optional, Tuple
from pathlib import Path
from pprint import pformat

from app.boot_control.common import (
    ABPartitionError,
    CMDHelperFuncs,
    OTAStatusMixin,
    PrepareMountMixin,
    SlotInUseMixin,
    VersionControlMixin,
    cat_proc_cmdline,
)
from app.boot_control.interface import BootControllerProtocol
from app.common import (
    re_symlink_atomic,
    read_str_from_file,
<<<<<<< HEAD
=======
    subprocess_call,
>>>>>>> 54fb921c
    subprocess_check_output,
    write_str_to_file_sync,
)
from app.configs import BOOT_LOADER, grub_cfg as cfg
from app.errors import (
    BootControlInitError,
    BootControlPostRollbackFailed,
    BootControlPostUpdateFailed,
    BootControlPreRollbackFailed,
    BootControlPreUpdateFailed,
)
from app.proto import wrapper
from app import log_util

assert (
    BOOT_LOADER == "grub"
), f"ERROR, use grub instead of detected {BOOT_LOADER=}, abort"

logger = log_util.get_logger(
    __name__, cfg.LOG_LEVEL_TABLE.get(__name__, cfg.DEFAULT_LOG_LEVEL)
)


@dataclass
class GrubMenuEntry:
    """
    NOTE: should only be called by the get_entry method

    linux: vmlinuz-<ver>
    linux_ver: <ver>
    initrd: initrd.img-<ver>
    """

    linux: str
    linux_ver: str
    menuentry: str
    initrd: str
    rootfs_uuid_str: str

    def __init__(self, ma: re.Match) -> None:
        """
        NOTE: check GrubHelper for capturing group definition
        """
        self.menuentry = ma.group("menu_entry")

        # get linux and initrd from menuentry
        if _linux := GrubHelper.linux_pa.search(self.menuentry):
            self.linux_ver = _linux.group("ver")
            self.linux = Path(_linux.group("kernel_path")).name
            self.rootfs_uuid_str = _linux.group("rootfs_uuid_str")
        if initrd_ma := GrubHelper.initrd_pa.search(self.menuentry):
            self.initrd = initrd_ma.group("initrd")

        assert self.linux and self.initrd, "failed to detect linux img and initrd"
        assert self.rootfs_uuid_str, "failed to detect rootfs_str"


class GrubHelper:
    menuentry_pa: ClassVar[re.Pattern] = re.compile(
        # whole capture group
        r"^(?P<menu_entry>\s*menuentry\s+"
        r"[^\{]*"  # menuentry options
        r"\{(?P<entry>[^\}]*)\}"  # menuentry block
        r")",  # end of whole capture
        re.MULTILINE | re.DOTALL,
    )
    linux_pa: ClassVar[re.Pattern] = re.compile(
        r"(?P<load_linux>^\s+linux\s+(?P<kernel_path>.*vmlinuz-(?P<ver>[\.\w\-]*)))"
        r"\s+(?P<cmdline>.*(?P<rootfs>root=(?P<rootfs_uuid_str>[\w\-=]*)).*)\s*$",
        re.MULTILINE,
    )
    rootfs_pa: ClassVar[re.Pattern] = re.compile(
        r"(?P<rootfs>root=(?P<rootfs_uuid_str>[\w\-=]*))"
    )

    initrd_pa: ClassVar[re.Pattern] = re.compile(
        r"^\s+initrd.*(?P<initrd>initrd.img-(?P<ver>[\.\w-]*))", re.MULTILINE
    )

    VMLINUZ = "vmlinuz"
    INITRD = "initrd.img"
    SUFFIX_OTA = "ota"
    SUFFIX_OTA_STANDBY = "ota.standby"
    KERNEL_OTA = f"{VMLINUZ}-{SUFFIX_OTA}"
    KERNEL_OTA_STANDBY = f"{VMLINUZ}-{SUFFIX_OTA_STANDBY}"
    INITRD_OTA = f"{INITRD}-{SUFFIX_OTA}"
    INITRD_OTA_STANDBY = f"{INITRD}-{SUFFIX_OTA_STANDBY}"

    grub_default_options: ClassVar[Dict[str, str]] = {
        "GRUB_TIMEOUT_STYLE": "menu",
        "GRUB_TIMEOUT": "10",
        "GRUB_DISABLE_SUBMENU": "y",
        "GRUB_DISABLE_OS_PROBER": "true",
        "GRUB_DISABLE_RECOVERY": "true",
    }

    @classmethod
    def update_entry_rootfs(
        cls,
        grub_cfg: str,
        *,
        kernel_ver: str,
        rootfs_str: str,
        start: int = 0,
    ) -> Optional[str]:
        """Read in grub_cfg, update all entries' rootfs with <rootfs_str>,
            and then return the updated one.

        Params:
            grub_cfg: input grub_cfg str
            kernel_ver: kernel version str for the target entry
            rootfs_str: a str that indicates which rootfs device to use,
                like root=UUID=<uuid>
        """
        new_entry_block: Optional[str] = None
        entry_l, entry_r = None, None
        is_updated = False

        # loop over normal entry, find the target entry,
        # and then replace the rootfs string
        for entry in cls.menuentry_pa.finditer(grub_cfg, start):
            entry_l, entry_r = entry.span()
            entry_block = entry.group()
            # parse the entry block
            if _linux := cls.linux_pa.search(entry_block):
                if _linux.group("ver") == kernel_ver:
                    linux_line_l, linux_line_r = _linux.span()
                    _new_linux_line, _count = cls.rootfs_pa.subn(
                        rootfs_str, _linux.group()
                    )
                    if _count == 1:
                        # replace rootfs string
<<<<<<< HEAD
                        new_entry_block = "%s%s%s" % (
                            entry_block[:linux_line_l],
                            _new_linux_line,
                            entry_block[linux_line_r:],
                        )
                        is_updated = True
                        break

        if is_updated and new_entry_block is not None:
            updated_grub_cfg = (
                f"{grub_cfg[:entry_l]}{new_entry_block}{grub_cfg[entry_r:]}"
            )

=======
                        new_entry_block = (
                            f"{entry_block[:linux_line_l]}"
                            f"{_new_linux_line}"
                            f"{entry_block[linux_line_r:]}"
                        )
                        break

        if new_entry_block is not None:
            updated_grub_cfg = (
                f"{grub_cfg[:entry_l]}{new_entry_block}{grub_cfg[entry_r:]}"
            )

>>>>>>> 54fb921c
            # keep finding next entry
            return cls.update_entry_rootfs(
                updated_grub_cfg,
                kernel_ver=kernel_ver,
                rootfs_str=rootfs_str,
                start=len(grub_cfg[:entry_l]) + len(new_entry_block),
            )
        else:  # no more new matched entry, return the input grub_cfg
            return grub_cfg

    @classmethod
    def get_entry(cls, grub_cfg: str, *, kernel_ver: str) -> Tuple[int, GrubMenuEntry]:
        """Find the FIRST entry that matches the <kernel_ver>.
        NOTE: assume that the FIRST matching entry is the normal entry,
              which is correct in most cases(recovery entry will always
              be after the normal boot entry.)
        """
        for index, entry_ma in enumerate(cls.menuentry_pa.finditer(grub_cfg)):
            if _linux := cls.linux_pa.search(entry_ma.group()):
                if kernel_ver == _linux.group("ver"):
                    return index, GrubMenuEntry(entry_ma)

        raise ValueError(f"requested entry for {kernel_ver} not found")

    @classmethod
    def update_grub_default(
        cls, grub_default: str, *, default_entry_idx: Optional[int] = None
    ) -> str:
        """Read in grub_default str and return updated one."""
        kvp = cls.grub_default_options.copy()
        if default_entry_idx:
            kvp["GRUB_DEFAULT"] = f"{default_entry_idx}"

        res: List[str] = []
        for option_line in grub_default.splitlines():
            # NOTE: preserved empty or commented lines
            if not option_line or option_line.startswith("#"):
                res.append(option_line)
                continue

            key, _ = option_line.strip().split("=")
            if key in kvp:
                option_line = "=".join((key, kvp[key]))
                del kvp[key]

            res.append(option_line)

        # append options that haven't show up in the input
        for k, v in kvp.items():
            res.append("=".join((k, v)))

        return "\n".join(res)

    @staticmethod
    def grub_mkconfig() -> str:
        try:
            return subprocess_check_output("grub-mkconfig", raise_exception=True)
        except CalledProcessError as e:
            raise ValueError(
                f"grub-mkconfig failed: {e.returncode=}, {e.stderr=}, {e.stdout=}"
            )

    @staticmethod
    def grub_reboot(idx: int):
        try:
            subprocess_call(f"grub-reboot {idx}", raise_exception=True)
        except CalledProcessError:
            logger.exception(f"failed to grub-reboot to {idx}")
            raise


class GrubABPartitionDetecter:
    """
    Expected layout:
    (system boots with legacy BIOS)
        /dev/sdx
            - sdx1: dedicated boot partition
            - sdx2: A partition
            - sdx3: B partition

    or
    (system boots with UEFI)
        /dev/sdx
            - sdx1: /boot/uefi
            - sdx2: /boot
            - sdx3: A partition
            - sdx4: B partition

    slot_name is the dev name of the A/B partition.
    We assume that last 2 partitions are A/B partitions, error will be raised
    if the current rootfs is not one of the last 2 partitions.
    """

    def __init__(self) -> None:
        self.active_slot, self.active_dev = self._detect_active_slot()
        self.standby_slot, self.standby_dev = self._detect_standby_slot(self.active_dev)

    def _get_sibling_dev(self, active_dev: str) -> str:
        """
        NOTE: revert to use previous detection mechanism.
        TODO: refine this method.
        """
        parent = CMDHelperFuncs.get_parent_dev(active_dev)
        boot_dev = CMDHelperFuncs.get_dev_by_mount_point("/boot")
        if not boot_dev:
            raise ABPartitionError("/boot is not mounted")

        # list children device file from parent device
        cmd = f"-Pp -o NAME,FSTYPE {parent}"
        # exclude parent dev
        output = CMDHelperFuncs._lsblk(cmd).splitlines()[1:]
        # FSTYPE="ext4" and
        # not (parent_device_file, root_device_file and boot_device_file)
        for blk in output:
            if m := re.search(r'NAME="(.*)"\s+FSTYPE="(.*)"', blk):
                if (
                    m.group(1) != active_dev
                    and m.group(1) != boot_dev
                    and m.group(2) == "ext4"
                ):
                    return m.group(1)

        raise ABPartitionError(f"{parent=} has unexpected partition layout: {output=}")

    def _detect_active_slot(self) -> Tuple[str, str]:
        """
        Returns:
            A tuple contains the slot_name and the full dev path
            of the active slot.
        """
        dev_path = CMDHelperFuncs.get_current_rootfs_dev()
        slot_name = dev_path.lstrip("/dev/")
        return slot_name, dev_path

    def _detect_standby_slot(self, active_dev: str) -> Tuple[str, str]:
        """
        Returns:
            A tuple contains the slot_name and the full dev path
            of the standby slot.
        """
        dev_path = self._get_sibling_dev(active_dev)
        slot_name = dev_path.lstrip("/dev/")
        return slot_name, dev_path

    ###### public methods ######
    def get_standby_slot(self) -> str:
        return self.standby_slot

    def get_standby_slot_dev(self) -> str:
        return self.standby_dev

    def get_active_slot(self) -> str:
        return self.active_slot

    def get_active_slot_dev(self) -> str:
        return self.active_dev


class _SymlinkABPartitionDetecter:
    """Implementation of legacy way to detect active/standby slot.

    NOTE: this is re-introduced for backward compatibility reason.

    Get the active slot by reading the symlink target of /boot/ota-partition.
    if ota-partition -> ota-partition.sda3, then active slot is sda3.

    If there are ota-partition.sda2 and ota-partition.sda3 exist under /boot, and
    ota-partition -> ota-partition.sda3, then sda2 is the standby slot.
    """

    @classmethod
    def _get_active_slot_by_symlink(cls) -> str:
        try:
            ota_partition_symlink = Path(cfg.BOOT_DIR) / cfg.BOOT_OTA_PARTITION_FILE
            active_ota_partition_file = os.readlink(ota_partition_symlink)

            return Path(active_ota_partition_file).suffix.strip(".")
        except FileNotFoundError:
            raise ABPartitionError("ota-partition files are broken")

    @classmethod
    def _get_standby_slot_by_symlink(cls) -> str:
        """
        NOTE: expecting to have only 2 ota-partition files for A/B partition each.
        """
        boot_dir = Path(cfg.BOOT_DIR)
        try:
            ota_partition_fs = list(boot_dir.glob(f"{cfg.BOOT_OTA_PARTITION_FILE}.*"))

            active_slot = cls._get_active_slot_by_symlink()
            active_slot_ota_partition_file = (
                boot_dir / f"{cfg.BOOT_OTA_PARTITION_FILE}.{active_slot}"
            )
            ota_partition_fs.remove(active_slot_ota_partition_file)

            assert len(ota_partition_fs) == 1
        except (ValueError, AssertionError):
            raise ABPartitionError("ota-partition files are broken")

        (standby_ota_partition_file,) = ota_partition_fs
        return standby_ota_partition_file.suffix.strip(".")


class _GrubControl:
    """Implementation of ota-partition switch boot mechanism."""

    def __init__(self) -> None:
        """NOTE: init only, no changes will be made in the __init__."""
        ab_detecter = GrubABPartitionDetecter()
        self.active_root_dev = ab_detecter.get_active_slot_dev()
        self.standby_root_dev = ab_detecter.get_standby_slot_dev()
        self.active_slot = ab_detecter.get_active_slot()
        self.standby_slot = ab_detecter.get_standby_slot()
        logger.info(f"{self.active_slot=}, {self.standby_slot=}")

        self.boot_dir = Path(cfg.BOOT_DIR)
        self.grub_file = Path(cfg.GRUB_CFG_PATH)
        self.grub_default_file = Path(cfg.DEFAULT_GRUB_PATH)

        self.ota_partition_folder = self.boot_dir / cfg.BOOT_OTA_PARTITION_FILE
        self.active_ota_partition_folder = (
            self.boot_dir / cfg.BOOT_OTA_PARTITION_FILE
        ).with_suffix(f".{self.active_slot}")
        self.active_grub_file = self.active_ota_partition_folder / "grub.cfg"

        self.standby_ota_partition_folder = (
            self.boot_dir / cfg.BOOT_OTA_PARTITION_FILE
        ).with_suffix(f".{self.standby_slot}")
        self.standby_grub_file = self.standby_ota_partition_folder / "grub.cfg"

        # create ota-partition folders for each
        self.active_ota_partition_folder.mkdir(exist_ok=True)
        self.standby_ota_partition_folder.mkdir(exist_ok=True)

    def _get_current_booted_kernel_and_initrd(self) -> Tuple[str, str]:
        """Return the name of booted kernel and initrd."""
        boot_cmdline = cat_proc_cmdline()
        if kernel_ma := re.search(
            r"BOOT_IMAGE=.*(?P<kernel>vmlinuz-(?P<ver>[\w\.\-]*))",
            boot_cmdline,
        ):
            kernel_ver = kernel_ma.group("ver")
        else:
            raise ValueError("failed to detect booted linux kernel")

        # lookup the grub file and find the booted entry
        _, entry = GrubHelper.get_entry(
            read_str_from_file(self.grub_file), kernel_ver=kernel_ver
        )
        logger.info(f"detected booted param: {entry.linux=}, {entry.initrd=}")
        return entry.linux, entry.initrd

    @staticmethod
    def _prepare_kernel_initrd_links_for_ota(target_folder: Path):
        """
        prepare links for kernel/initrd
        vmlinuz-ota -> vmlinuz-*
        initrd-ota -> initrd-*
        """
        kernel, initrd = None, None
        for f in target_folder.glob("*"):
            if (
                f.name.find(GrubHelper.VMLINUZ) == 0
                and not f.is_symlink()
                and kernel is None
            ):
                kernel = f.name
            elif (
                f.name.find(GrubHelper.INITRD) == 0
                and not f.is_symlink()
                and initrd is None
            ):
                initrd = f.name

            if kernel and initrd:
                break

        if not (kernel and initrd):
            raise ValueError(f"vmlinuz and/or initrd.img not found at {target_folder}")

        kernel_ota = target_folder / GrubHelper.KERNEL_OTA
        initrd_ota = target_folder / GrubHelper.INITRD_OTA
        re_symlink_atomic(kernel_ota, kernel)
        re_symlink_atomic(initrd_ota, initrd)
        logger.info(f"finished generate ota symlinks under {target_folder}")

    def _grub_update_for_active_slot(self, *, abort_on_standby_missed=True):
        """Generate current active grub_file from the view of current active slot.

        NOTE:
        1. this method only ensures the entry existence for ota(current active slot).
        2. this method ensures the default entry to be the current active slot.
        """
        # NOTE: If the path points to a symlink, exists() returns
        # whether the symlink points to an existing file or directory.
        active_vmlinuz = self.boot_dir / GrubHelper.KERNEL_OTA
        active_initrd = self.boot_dir / GrubHelper.INITRD_OTA
        if not (active_vmlinuz.exists() and active_initrd.exists()):
            msg = (
                "vmlinuz and/or initrd for active slot is not available, "
                "refuse to update_grub"
            )
            logger.error(msg)
            raise ValueError(msg)

        # step1: update grub_default file
        _in = self.grub_default_file.read_text()
        _out = GrubHelper.update_grub_default(_in)
        self.grub_default_file.write_text(_out)

        # step2: generate grub_cfg by grub-mkconfig
        # parse the output and find the active slot boot entry idx
        grub_cfg = GrubHelper.grub_mkconfig()
        if res := GrubHelper.get_entry(grub_cfg, kernel_ver=GrubHelper.SUFFIX_OTA):
            active_slot_entry_idx, _ = res
        else:
            raise ValueError("boot entry for ACTIVE slot not found, abort")

        # step3: update grub_default again, setting default to <idx>
        # ensure the active slot to be the default
        logger.info(
            f"boot entry for vmlinuz-ota(slot={self.active_slot}): {active_slot_entry_idx}"
        )
        _out = GrubHelper.update_grub_default(
            self.grub_default_file.read_text(),
            default_entry_idx=active_slot_entry_idx,
        )
        logger.debug(f"generated grub_default: {pformat(_out)}")
        write_str_to_file_sync(self.grub_default_file, _out)

        # step4: populate new active grub_file
        # update the ota.standby entry's rootfs uuid to standby slot's uuid
        grub_cfg = GrubHelper.grub_mkconfig()
        standby_uuid_str = CMDHelperFuncs.get_uuid_str_by_dev(self.standby_root_dev)
        if grub_cfg_updated := GrubHelper.update_entry_rootfs(
            grub_cfg,
            kernel_ver=GrubHelper.SUFFIX_OTA_STANDBY,
            rootfs_str=f"root={standby_uuid_str}",
        ):
            write_str_to_file_sync(self.active_grub_file, grub_cfg_updated)
            logger.info(f"standby rootfs: {standby_uuid_str}")
            logger.debug(f"generated grub_cfg: {pformat(grub_cfg_updated)}")
        else:
            msg = (
                "boot entry for standby slot not found, "
                "only current active slot's entry is populated."
            )
            if abort_on_standby_missed:
                raise ValueError(msg)

            logger.warning(msg)
            logger.info(f"generated grub_cfg: {pformat(grub_cfg)}")
            write_str_to_file_sync(self.active_grub_file, grub_cfg)

        # finally, symlink /boot/grub.cfg to ../ota-partition/grub.cfg
        ota_partition_folder = Path(cfg.BOOT_OTA_PARTITION_FILE)  # ota-partition
        re_symlink_atomic(  # /boot/grub/grub.cfg -> ../ota-partition/grub.cfg
            self.grub_file,
            Path("../") / ota_partition_folder / "grub.cfg",
        )
        logger.info(f"update_grub for {self.active_slot} finished.")

    def _ensure_ota_partition_symlinks(self):
        """
        NOTE: this method prepare symlinks from active slot's point of view.
        NOTE 2: grub_cfg symlink will not be generated here, it will be linked
                in grub_update method
        """
        # prepare ota-partition symlinks
        ota_partition_folder = Path(cfg.BOOT_OTA_PARTITION_FILE)  # ota-partition
        re_symlink_atomic(  # /boot/ota-partition -> ota-partition.<active_slot>
            self.boot_dir / ota_partition_folder,
            ota_partition_folder.with_suffix(f".{self.active_slot}"),
        )
        re_symlink_atomic(  # /boot/vmlinuz-ota -> ota-partition/vmlinuz-ota
            self.boot_dir / GrubHelper.KERNEL_OTA,
            ota_partition_folder / GrubHelper.KERNEL_OTA,
        )
        re_symlink_atomic(  # /boot/initrd.img-ota -> ota-partition/initrd.img-ota
            self.boot_dir / GrubHelper.INITRD_OTA,
            ota_partition_folder / GrubHelper.INITRD_OTA,
        )
        re_symlink_atomic(  # /boot/vmlinuz-ota.standby -> ota-partition.<standby_slot>/vmlinuz
            self.boot_dir / GrubHelper.KERNEL_OTA_STANDBY,
            ota_partition_folder.with_suffix(f".{self.standby_slot}")
            / GrubHelper.KERNEL_OTA,
        )
        re_symlink_atomic(  # /boot/initrd.img-ota.standby -> ota-partition.<standby_slot>/initrd.img-ota
            self.boot_dir / GrubHelper.INITRD_OTA_STANDBY,
            ota_partition_folder.with_suffix(f".{self.standby_slot}")
            / GrubHelper.INITRD_OTA,
        )

    ###### public methods ######
    def reprepare_active_ota_partition_file(self, *, abort_on_standby_missed: bool):
        self._prepare_kernel_initrd_links_for_ota(self.active_ota_partition_folder)
        # switch ota-partition symlink to current active slot
        self._ensure_ota_partition_symlinks()
        self._grub_update_for_active_slot(
            abort_on_standby_missed=abort_on_standby_missed
        )

    def reprepare_standby_ota_partition_file(self):
        """NOTE: this method still updates active grub file under active ota-partition folder."""
        self._prepare_kernel_initrd_links_for_ota(self.standby_ota_partition_folder)
        self._ensure_ota_partition_symlinks()
        self._grub_update_for_active_slot(abort_on_standby_missed=True)

    def init_active_ota_partition_file(self):
        """Prepare active ota-partition folder and ensure the existence of
        symlinks needed for ota update.

        GrubController supports migrates system that doesn't boot via ota-partition
        mechanism(possibly using different grub configuration, i.e., grub submenu enabled)
        to use ota-partition.

        NOTE:
        1. only update the ota-partition.<active_slot>/grub.cfg!
        2. standby slot is not considered here!
        3. expected previously booted kernel/initrd to be located at /boot
        """
        # check the current booted kernel,
        # if it is not vmlinuz-ota, copy that kernel to active ota_partition folder
        cur_kernel, cur_initrd = self._get_current_booted_kernel_and_initrd()
        if cur_kernel != GrubHelper.KERNEL_OTA or cur_initrd != GrubHelper.INITRD_OTA:
            logger.info(
                "system doesn't use ota-partition mechanism to boot, "
                "initializing ota-partition file..."
            )
            # NOTE: just copy but not cleanup the existed kernel/initrd files
            shutil.copy(
                self.boot_dir / cur_kernel,
                self.active_ota_partition_folder,
                follow_symlinks=True,
            )
            shutil.copy(
                self.boot_dir / cur_initrd,
                self.active_ota_partition_folder,
                follow_symlinks=True,
            )
            self.reprepare_active_ota_partition_file(abort_on_standby_missed=False)

        logger.info("ota-partition file initialized")

    def grub_reboot_to_standby(self):
        self.reprepare_standby_ota_partition_file()
        idx, _ = GrubHelper.get_entry(
            read_str_from_file(self.grub_file),
            kernel_ver=GrubHelper.SUFFIX_OTA_STANDBY,
        )
<<<<<<< HEAD
        CMDHelperFuncs.grub_reboot(idx)
=======
        GrubHelper.grub_reboot(idx)
>>>>>>> 54fb921c
        logger.info(f"system will reboot to {self.standby_slot=}: boot entry {idx}")

    finalize_update_switch_boot = reprepare_active_ota_partition_file


class GrubController(
    VersionControlMixin,
    OTAStatusMixin,
    PrepareMountMixin,
    SlotInUseMixin,
    BootControllerProtocol,
):
    def __init__(self) -> None:
        try:
            self._boot_control = _GrubControl()

            # try to unmount standby dev if possible
            CMDHelperFuncs.umount(self._boot_control.standby_root_dev)
            self.standby_slot_mount_point = Path(cfg.MOUNT_POINT)
            self.standby_slot_mount_point.mkdir(exist_ok=True)

            ## ota-status dir
            self.current_ota_status_dir = self._boot_control.active_ota_partition_folder
            self.standby_ota_status_dir = (
                self._boot_control.standby_ota_partition_folder
            )

            # refroot mount point
            self.ref_slot_mount_point = Path(cfg.REF_ROOT_MOUNT_POINT)
            # try to umount refroot mount point
            CMDHelperFuncs.umount(self.ref_slot_mount_point)
            if not os.path.isdir(self.ref_slot_mount_point):
                os.mkdir(self.ref_slot_mount_point)

            # init boot control
            #   1. load/process ota_status
            #   2. finalize update/rollback or init boot files
            self._init_boot_control()
        except Exception as e:
            logger.error(f"failed on init boot controller: {e!r}")
            raise BootControlInitError from e

    def _init_boot_control(self):
        # load ota_status str and slot_in_use
        _ota_status = self._load_current_ota_status()
        _slot_in_use = self._load_current_slot_in_use()

        # NOTE: for backward compatibility, only check otastatus file
        if not _ota_status:
            logger.info("initializing boot control files...")
            _ota_status = wrapper.StatusOta.INITIALIZED
            self._boot_control.init_active_ota_partition_file()
            self._store_current_slot_in_use(self._boot_control.active_slot)
            self._store_current_ota_status(wrapper.StatusOta.INITIALIZED)

        # populate slot_in_use file if it doesn't exist
        if not _slot_in_use:
            self._store_current_slot_in_use(self._boot_control.active_slot)

        if _ota_status in [wrapper.StatusOta.UPDATING, wrapper.StatusOta.ROLLBACKING]:
            if self._is_switching_boot():
                self._boot_control.finalize_update_switch_boot(
                    abort_on_standby_missed=True
                )
                # switch ota_status
                _ota_status = wrapper.StatusOta.SUCCESS
            else:
                if _ota_status == wrapper.StatusOta.ROLLBACKING:
                    _ota_status = wrapper.StatusOta.ROLLBACK_FAILURE
                else:
                    _ota_status = wrapper.StatusOta.FAILURE
        # other ota_status will remain the same

        # detect failed reboot, but only print error logging
        if (
            _ota_status != wrapper.StatusOta.INITIALIZED
            and _slot_in_use
            and _slot_in_use != self._boot_control.active_slot
        ):
            logger.error(
                f"boot into old slot {self._boot_control.active_slot}, "
                f"but slot_in_use indicates it should boot into {_slot_in_use}, "
                "this might indicate a failed finalization at first reboot after update/rollback"
            )

        # apply ota_status to otaclient
        self.ota_status = _ota_status
        self._store_current_ota_status(_ota_status)
        logger.info(f"boot control init finished, ota_status is {_ota_status}")

    def _is_switching_boot(self):
        # evidence 1: ota_status should be updating/rollbacking at the first reboot
        _check_ota_status = self._load_current_ota_status() in [
            wrapper.StatusOta.UPDATING,
            wrapper.StatusOta.ROLLBACKING,
        ]

        # NOTE(20220714): maintain backward compatibility, not using slot_in_use
        # file here to detect switching boot. Maybe enable it in the future.

        # evidence 2(legacy): ota-partition.standby should be the
        # current booted slot, because ota-partition symlink is not yet switched
        # at the first reboot.
        _target_slot = _SymlinkABPartitionDetecter._get_standby_slot_by_symlink()
        _check_slot_in_use = _target_slot == self._boot_control.active_slot

        # evidence 2: slot_in_use file should have the same slot as current slot
        # _target_slot = self._load_current_slot_in_use()
        # _check_slot_in_use = _target_slot == self._boot_control.active_slot

        res = _check_ota_status and _check_slot_in_use
        logger.info(
            f"_is_switching_boot: {res} "
            f"({_check_ota_status=}, {_check_slot_in_use=})"
        )
        return res

    def _finalize_update(self) -> wrapper.StatusOta:
        if self._is_switching_boot():
            self._boot_control.finalize_update_switch_boot(abort_on_standby_missed=True)
            return wrapper.StatusOta.SUCCESS
        else:
            return wrapper.StatusOta.FAILURE

    _finalize_rollback = _finalize_update

    def _update_fstab(self, *, active_slot_fstab: Path, standby_slot_fstab: Path):
        """Update standby fstab based on active slot's fstab and just installed new stanby fstab.

        Override existed entries in standby fstab, merge new entries from active fstab.
        """
        standby_uuid_str = CMDHelperFuncs.get_uuid_str_by_dev(
            self._boot_control.standby_root_dev
        )
        fstab_entry_pa = re.compile(
            r"^\s*(?P<file_system>[^# ]*)\s+"
            r"(?P<mount_point>[^ ]*)\s+"
            r"(?P<type>[^ ]*)\s+"
            r"(?P<options>[^ ]*)\s+"
            r"(?P<dump>[\d]*)\s+(?P<pass>[\d]*)",
            re.MULTILINE,
        )

        # standby partition fstab (to be merged)
        fstab_standby = read_str_from_file(standby_slot_fstab, missing_ok=False)
        fstab_standby_dict: Dict[str, re.Match] = {}
        for line in fstab_standby.splitlines():
            if ma := fstab_entry_pa.match(line):
                if ma.group("mount_point") == "/":
                    continue
                fstab_standby_dict[ma.group("mount_point")] = ma

        # merge entries
        merged: List[str] = []
        fstab_active = read_str_from_file(active_slot_fstab, missing_ok=False)
        for line in fstab_active.splitlines():
            if ma := fstab_entry_pa.match(line):
                mp = ma.group("mount_point")
                if mp == "/":  # rootfs mp, unconditionally replace uuid
                    _list = list(ma.groups())
                    _list[0] = standby_uuid_str
                    merged.append("\t".join(_list))
                elif mp in fstab_standby_dict:
                    merged.append("\t".join(fstab_standby_dict[mp].groups()))
                    del fstab_standby_dict[mp]
                else:
                    merged.append("\t".join(ma.groups()))
            else:
                # re-add comments to merged
                merged.append(line)

        # merge standby_fstab's left-over lines
        for _, ma in fstab_standby_dict.items():
            merged.append("\t".join(ma.groups()))

        # write to standby fstab
        write_str_to_file_sync(standby_slot_fstab, "\n".join(merged))

    def cleanup_standby_ota_partition_folder(self):
        """Cleanup old files under the standby ota-partition folder."""
        files_keept = (
            cfg.OTA_STATUS_FNAME,
            cfg.OTA_VERSION_FNAME,
            cfg.SLOT_IN_USE_FNAME,
            Path(cfg.GRUB_CFG_PATH).name,
        )
        removes = (
            f
            for f in self.standby_ota_status_dir.glob("*")
            if f.name not in files_keept
        )
        for f in removes:
            if f.is_dir():
                shutil.rmtree(f, ignore_errors=True)
            else:
                f.unlink(missing_ok=True)

    ###### public methods ######
    # also includes methods from OTAStatusMixin, VersionControlMixin
    # load_version, get_ota_status
    def on_operation_failure(self):
        """Failure registering and cleanup at failure."""
        self._store_standby_ota_status(wrapper.StatusOta.FAILURE)
        self._store_current_ota_status(wrapper.StatusOta.FAILURE)
        logger.warning("on failure try to unmounting standby slot...")
        self._umount_all(ignore_error=True)

    def get_standby_slot_path(self) -> Path:
        return self.standby_slot_mount_point

    def get_standby_boot_dir(self) -> Path:
        """
        NOTE: in grub_controller, kernel and initrd images are stored under
        the ota_status_dir(ota_partition_dir)
        """
        return self.standby_ota_status_dir

    def pre_update(self, version: str, *, standby_as_ref: bool, erase_standby=False):
        try:
            # update ota_status files
            self._store_current_ota_status(wrapper.StatusOta.FAILURE)
            self._store_standby_ota_status(wrapper.StatusOta.UPDATING)
            # update version file
            self._store_standby_version(version)
            # update slot_in_use file
            # set slot_in_use to <standby_slot> to both slots
            _target_slot = self._boot_control.standby_slot
            self._store_current_slot_in_use(_target_slot)
            self._store_standby_slot_in_use(_target_slot)

            # enter pre-update
            self._prepare_and_mount_standby(
                self._boot_control.standby_root_dev,
                erase=erase_standby,
            )
            self._mount_refroot(
                standby_dev=self._boot_control.standby_root_dev,
                active_dev=self._boot_control.active_root_dev,
                standby_as_ref=standby_as_ref,
            )
            # remove old files under standby ota_partition folder
            self.cleanup_standby_ota_partition_folder()
        except Exception as e:
            logger.error(f"failed on pre_update: {e!r}")
            raise BootControlPreUpdateFailed from e

    def post_update(self):
        try:
            # update fstab
            active_fstab = Path(cfg.FSTAB_FILE_PATH)
            standby_fstab = self.standby_slot_mount_point / active_fstab.relative_to(
                "/"
            )
            self._update_fstab(
                standby_slot_fstab=standby_fstab,
                active_slot_fstab=active_fstab,
            )
            # umount all mount points after local update finished
            self._umount_all(ignore_error=True)

            self._boot_control.grub_reboot_to_standby()
            CMDHelperFuncs.reboot()
        except Exception as e:
            logger.error(f"failed on post_update: {e!r}")
            raise BootControlPostUpdateFailed from e

    def pre_rollback(self):
        try:
            self._store_current_ota_status(wrapper.StatusOta.FAILURE)
            self._store_standby_ota_status(wrapper.StatusOta.ROLLBACKING)
        except Exception as e:
            logger.error(f"failed on pre_rollback: {e!r}")
            raise BootControlPreRollbackFailed from e

    def post_rollback(self):
        try:
            self._boot_control.grub_reboot_to_standby()
            CMDHelperFuncs.reboot()
        except Exception as e:
            logger.error(f"failed on pre_rollback: {e!r}")
            raise BootControlPostRollbackFailed from e<|MERGE_RESOLUTION|>--- conflicted
+++ resolved
@@ -20,10 +20,7 @@
 from app.common import (
     re_symlink_atomic,
     read_str_from_file,
-<<<<<<< HEAD
-=======
     subprocess_call,
->>>>>>> 54fb921c
     subprocess_check_output,
     write_str_to_file_sync,
 )
@@ -140,7 +137,6 @@
         """
         new_entry_block: Optional[str] = None
         entry_l, entry_r = None, None
-        is_updated = False
 
         # loop over normal entry, find the target entry,
         # and then replace the rootfs string
@@ -156,21 +152,6 @@
                     )
                     if _count == 1:
                         # replace rootfs string
-<<<<<<< HEAD
-                        new_entry_block = "%s%s%s" % (
-                            entry_block[:linux_line_l],
-                            _new_linux_line,
-                            entry_block[linux_line_r:],
-                        )
-                        is_updated = True
-                        break
-
-        if is_updated and new_entry_block is not None:
-            updated_grub_cfg = (
-                f"{grub_cfg[:entry_l]}{new_entry_block}{grub_cfg[entry_r:]}"
-            )
-
-=======
                         new_entry_block = (
                             f"{entry_block[:linux_line_l]}"
                             f"{_new_linux_line}"
@@ -183,7 +164,6 @@
                 f"{grub_cfg[:entry_l]}{new_entry_block}{grub_cfg[entry_r:]}"
             )
 
->>>>>>> 54fb921c
             # keep finding next entry
             return cls.update_entry_rootfs(
                 updated_grub_cfg,
@@ -634,11 +614,7 @@
             read_str_from_file(self.grub_file),
             kernel_ver=GrubHelper.SUFFIX_OTA_STANDBY,
         )
-<<<<<<< HEAD
-        CMDHelperFuncs.grub_reboot(idx)
-=======
         GrubHelper.grub_reboot(idx)
->>>>>>> 54fb921c
         logger.info(f"system will reboot to {self.standby_slot=}: boot entry {idx}")
 
     finalize_update_switch_boot = reprepare_active_ota_partition_file
