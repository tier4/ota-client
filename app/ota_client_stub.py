<<<<<<< HEAD
import asyncio
from typing import Awaitable

import configs as cfg
from ota_client import OtaClient, OtaClientFailureType
from ota_client_call import OtaClientCall
from ecu_info import EcuInfo

from logging import getLogger

=======
from ota_client import OtaClient
from ota_client_call import OtaClientCall
from ecu_info import EcuInfo
import configs as cfg
import log_util
>>>>>>> 680c4752

logger = log_util.get_logger(
    __name__, cfg.LOG_LEVEL_TABLE.get(__name__, cfg.DEFAULT_LOG_LEVEL)
)


class OtaClientStub:
    def __init__(self):
        self._ota_client = OtaClient()
        self._ecu_info = EcuInfo()
        self._ota_client_call = OtaClientCall("50051")

    async def update(self, request):
        # secondary ecus
        tasks, secondary_ecus = [], self._ecu_info.get_secondary_ecus()
        for secondary in secondary_ecus:
            if OtaClientStub._find_request(request.ecu, secondary):
                tasks.append(asyncio.create_task(
                    self._ota_client_call.update(request, secondary["ip_addr"]),
                    name = secondary, # register the task name with sub_ecu id
                    ))

        # dispatch sub-ecu updates async
        sub_ecu_update_aws: Awaitable = asyncio.gather(*tasks)

        # my ecu
        # start main ecu update process (blocking)
        ecu_id = self._ecu_info.get_ecu_id()  # my ecu id
        entry = OtaClientStub._find_request(request.ecu, ecu_id)
        if entry:
            result = self._ota_client.update(entry.version, entry.url, entry.cookies)
            main_ecu_update_result = {"ecu_id": entry.ecu_id, "result": result.value}

        # wait for all sub ecu update for 20 minutes
        # TODO: hard-coded sub ecu update timeout
        response = []
        done, pending = await asyncio.wait(sub_ecu_update_aws, timeout=1200)
        for t in pending:
            # TODO: handle update timeout: right now just report it as recoverable failure
            ecu_id = t.get_name()
            response.append({"ecu_id": ecu_id, "result": OtaClientFailureType.RECOVERABLE})
            logger.error(f"sub ecu {ecu_id} update timeout!")

        response.append([t.result() for t in done])
        response.append(main_ecu_update_result)

        return response

    def rollback(self, request):
        response = []

        # secondary ecus
        secondary_ecus = self._ecu_info.get_secondary_ecus()
        for secondary in secondary_ecus:
            entry = OtaClientStub._find_request(request.ecu, secondary)
            if entry:
                r = self._ota_client_call.rollback(request, secondary["ip_addr"])
                response.append(r)

        # my ecu
        ecu_id = self._ecu_info.get_ecu_id()  # my ecu id
        entry = OtaClientStub._find_request(request.ecu, ecu_id)
        if entry:
            result = self._ota_client.rollback()
            response.append({"ecu_id": entry.ecu_id, "result": result.value})

        return response

    def status(self, request):
        response = []

        # secondary ecus
        secondary_ecus = self._ecu_info.get_secondary_ecus()
        for secondary in secondary_ecus:
            r = self._ota_client_call.status(request, secondary["ip_addr"])
            response.append(r)

        # my ecu
        ecu_id = self._ecu_info.get_ecu_id()  # my ecu id
        result, status = self._ota_client.status()
        response.append({"ecu_id": ecu_id, "result": result.value, "status": status})

        return response

    @staticmethod
    def _find_request(update_request, ecu_id):
        for request in update_request:
            if request.ecu_id == ecu_id:
                return request
        return None<|MERGE_RESOLUTION|>--- conflicted
+++ resolved
@@ -1,21 +1,12 @@
-<<<<<<< HEAD
 import asyncio
-from typing import Awaitable
 
 import configs as cfg
 from ota_client import OtaClient, OtaClientFailureType
 from ota_client_call import OtaClientCall
 from ecu_info import EcuInfo
 
-from logging import getLogger
-
-=======
-from ota_client import OtaClient
-from ota_client_call import OtaClientCall
-from ecu_info import EcuInfo
 import configs as cfg
 import log_util
->>>>>>> 680c4752
 
 logger = log_util.get_logger(
     __name__, cfg.LOG_LEVEL_TABLE.get(__name__, cfg.DEFAULT_LOG_LEVEL)
@@ -39,7 +30,7 @@
                     ))
 
         # dispatch sub-ecu updates async
-        sub_ecu_update_aws: Awaitable = asyncio.gather(*tasks)
+        sub_ecu_update_aws = asyncio.gather(*tasks)
 
         # my ecu
         # start main ecu update process (blocking)
