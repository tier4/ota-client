--- conflicted
+++ resolved
@@ -142,21 +142,9 @@
             if entry.get("version")
         }
 
-<<<<<<< HEAD
-        if payload_dict["version"] == 1:
-            keys_version = keys_version_1
-        else:
-            logger.error(
-                f"key version should be 1 but {payload_dict['version']} is set."
-            )
-            raise OtaErrorRecoverable(
-                f"key version should be 1 but {payload_dict['version']} is set."
-            )
-=======
         if payload_dict["version"] != 1:
             logger.warn(f"metadata version is {payload_dict['version']}.")
 
->>>>>>> 4a1f13e9
         for entry in payload:
             for key in keys_version:
                 if key in entry.keys():
