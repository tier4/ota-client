import platform
from abc import ABC
from pathlib import Path

from logging import INFO

<<<<<<< HEAD

class _BaseConfig(ABC):

    # default settings(platform neutral)
    default_log_level = INFO
    log_level_table = {
        "ecu_info": INFO,
        "grub_control": INFO,
        "grub_ota_partition": INFO,
        "main": INFO,
        "ota_client": INFO,
        "ota_client_call": INFO,
        "ota_client_service": INFO,
        "ota_client_stub": INFO,
        "ota_metadata": INFO,
        "ota_status": INFO,
    }

    boot_dir = Path("/boot")
    etc_dir = Path("/etc")

    fstab_file = etc_dir / "fstab"
    ecu_info_file = boot_dir / "ota" / "ecu_info.yaml"
    passwd_file = etc_dir / "passwd"
    group_file = etc_dir / "group"

    ota_partition_folder = Path("ota-partition")

    # properties map
    _properties_map = {
        "DEFAULT_LOG_LEVEL": default_log_level,
        "LOG_LEVEL_TABLE": log_level_table,
        "BOOT_DIR": boot_dir,
        "ETC_DIR": etc_dir,
        "FSTAB_FILE": fstab_file,
        "ECU_INFO_FILE": ecu_info_file,
        "PASSWD_FILE": passwd_file,
        "GROUP_FILE": group_file,
        "BOOT_OTA_PARTITION_FILE": ota_partition_folder,
        "OTA_STATUS_FNAME": "status",
        "OTA_VERSION_FNAME": "version",
    }

    def __getattr__(self, name: str):
        if name not in self._properties_map:
            raise AttributeError(f"config option {name} not found")
        else:
            return self._properties_map[name]


class GrubControlConfig(_BaseConfig):
    """
    x86-64 platform, using grub
    """

    PLATFORM = "grub"

    def __init__(self):
        self.grub_dir = self.boot_dir / "grub"
        self.grub_cfg_file = self.grub_dir / "grub.cfg"
        self.custom_cfg_file = self.grub_dir / "custom.cfg"
        self.default_grub_file = self.grub_dir / "default/grub"
        self.mount_point = Path("/mnt/standby")

        self._properties_map.update(
            {
                "GRUB_DIR": self.grub_dir,
                "GRUB_CFG_FILE": self.grub_cfg_file,
                "CUSTOM_CFG_FILE": self.custom_cfg_file,
                "DEFAULT_GRUB_FILE": self.default_grub_file,
                "MOUNT_POINT": self.mount_point,
            }
        )


class CBootControlConfig(_BaseConfig):
    """
    NOTE: only for tegraid:0x19, jetson xavier platform
    """

    PLATFORM = "cboot"

    def __init__(self):
        self.extlinux_file = self.boot_dir / "extlinux/extlinux.conf"

        self._properties_map.update(
            {
                "EXLINUX_FILE": self.extlinux_file,
                "OTA_STATUS_DIR": self.boot_dir / "ota-status",
                "LINUX": self.boot_dir / "Image",
                "INITRD": self.boot_dir / "initrd",
                "FDT": self.boot_dir / "tegra194-rqx-580.dtb",
                "EXTRA_CMDLINE": "console=ttyTCU0,115200n8 console=tty0 fbcon=map:0 net.ifnames=0",
            }
        )


# helper function to detect platform
def _detect_platform():
    if platform.machine() == "x86_64" or platform.processor == "x86_64":
        return "grub"
    elif platform.machine() == "aarch64" or platform.processor == "aarch64":
        return "cboot"

def create_config(platform):
    if platform == "grub":
        return GrubControlConfig()
    elif platform == "cboot":
        return CBootControlConfig()


cboot_cfg = CBootControlConfig()
grub_cfg = GrubControlConfig()

Config = create_config(_detect_platform())
=======
#
# configs
#
DEFAULT_LOG_LEVEL = INFO
LOG_LEVEL_TABLE = {
    "ecu_info": INFO,
    "grub_control": INFO,
    "main": INFO,
    "ota_client": INFO,
    "ota_client_call": INFO,
    "ota_client_service": INFO,
    "ota_client_stub": INFO,
    "ota_metadata": INFO,
    "ota_partition": INFO,
    "ota_status": INFO,
}
LOG_FORMAT = (
    "[%(asctime)s][%(levelname)s]-%(filename)s:%(funcName)s:%(lineno)d,%(message)s"
)

#
# dirs
#
BOOT_DIR = Path("/boot")
GRUB_DIR = BOOT_DIR / "grub"
ETC_DIR = Path("/etc")
MOUNT_POINT = Path("/mnt/standby")


#
# files
#
GRUB_CFG_FILE = GRUB_DIR / "grub.cfg"
CUSTOM_CFG_FILE = GRUB_DIR / "custom.cfg"
FSTAB_FILE = ETC_DIR / "fstab"
DEFAULT_GRUB_FILE = ETC_DIR / "default/grub"
ECU_INFO_FILE = BOOT_DIR / "ota" / "ecu_info.yaml"
PASSWD_FILE = ETC_DIR / "passwd"
GROUP_FILE = ETC_DIR / "group"

BOOT_OTA_PARTITION_FILE = Path("ota-partition")
>>>>>>> 24cf4aa4
<|MERGE_RESOLUTION|>--- conflicted
+++ resolved
@@ -4,7 +4,6 @@
 
 from logging import INFO
 
-<<<<<<< HEAD
 
 class _BaseConfig(ABC):
 
@@ -46,6 +45,7 @@
         "BOOT_OTA_PARTITION_FILE": ota_partition_folder,
         "OTA_STATUS_FNAME": "status",
         "OTA_VERSION_FNAME": "version",
+        "LOG_FORMAT": "[%(asctime)s][%(levelname)s]-%(filename)s:%(funcName)s:%(lineno)d,%(message)s",
     }
 
     def __getattr__(self, name: str):
@@ -119,47 +119,4 @@
 cboot_cfg = CBootControlConfig()
 grub_cfg = GrubControlConfig()
 
-Config = create_config(_detect_platform())
-=======
-#
-# configs
-#
-DEFAULT_LOG_LEVEL = INFO
-LOG_LEVEL_TABLE = {
-    "ecu_info": INFO,
-    "grub_control": INFO,
-    "main": INFO,
-    "ota_client": INFO,
-    "ota_client_call": INFO,
-    "ota_client_service": INFO,
-    "ota_client_stub": INFO,
-    "ota_metadata": INFO,
-    "ota_partition": INFO,
-    "ota_status": INFO,
-}
-LOG_FORMAT = (
-    "[%(asctime)s][%(levelname)s]-%(filename)s:%(funcName)s:%(lineno)d,%(message)s"
-)
-
-#
-# dirs
-#
-BOOT_DIR = Path("/boot")
-GRUB_DIR = BOOT_DIR / "grub"
-ETC_DIR = Path("/etc")
-MOUNT_POINT = Path("/mnt/standby")
-
-
-#
-# files
-#
-GRUB_CFG_FILE = GRUB_DIR / "grub.cfg"
-CUSTOM_CFG_FILE = GRUB_DIR / "custom.cfg"
-FSTAB_FILE = ETC_DIR / "fstab"
-DEFAULT_GRUB_FILE = ETC_DIR / "default/grub"
-ECU_INFO_FILE = BOOT_DIR / "ota" / "ecu_info.yaml"
-PASSWD_FILE = ETC_DIR / "passwd"
-GROUP_FILE = ETC_DIR / "group"
-
-BOOT_OTA_PARTITION_FILE = Path("ota-partition")
->>>>>>> 24cf4aa4
+Config = create_config(_detect_platform())