import platform
<<<<<<< HEAD
from dataclasses import dataclass
from abc import ABC
from pathlib import Path

from logging import INFO


@dataclass(frozen=True)
class OtaClientServiceConfig:
    """
    a configuration file that defines timeout options
    for operations in ota_client_stub
    """

    SERVER_PORT: str = "50051"

    ######## timeout setting ########
    # NOTE: all timeout options are in seconds
    # timeout for waiting all subECUs to acknowledage update requests
    WAITING_SUBECU_ACK_UPDATE_REQ_TIMEOUT: float = 120
    # timeout for local ota_client to finish pre_update procedures
    PRE_UPDATE_TIMEOUT: float = 30
    # timeout for querying all subECUs' status
    QUERYING_SUBECU_STATUS_TIMEOUT: float = 120
    # timeout for local ota update to finish
    LOCAL_OTA_UPDATE_TIMEOUT: float = 1800
    # timeout for waiting all subECUs to be ready
    # timeout for waiting subECUs' status
    WAITING_GET_SUBECU_STATUS: float = 120
    # interval between subECUs' status loop pulling
    LOOP_QUERYING_SUBECU_STATUS_INTERVAL: float = 8


class _BaseConfig(ABC):
    def __init__(self):
        # default settings(platform neutral)
        default_log_level = INFO
        log_level_table = {
=======
from dataclasses import dataclass, field
from logging import INFO

# fmt: off
@dataclass
class _BaseConfig:
    DEFAULT_LOG_LEVEL: int = INFO
    LOG_LEVEL_TABLE: dict = field(
        default_factory=lambda: {
>>>>>>> 7e24e323
            "ecu_info": INFO,
            "grub_control": INFO,
            "grub_ota_partition": INFO,
            "extlinux_control": INFO,
            "main": INFO,
            "ota_client": INFO,
            "ota_client_call": INFO,
            "ota_client_service": INFO,
            "ota_client_stub": INFO,
            "ota_metadata": INFO,
            "ota_status": INFO,
<<<<<<< HEAD
        }

        boot_dir = Path("/boot")
        etc_dir = Path("/etc")
        mount_point = Path("/mnt/standby")

        fstab_file = etc_dir / "fstab"
        ecu_info_file = boot_dir / "ota" / "ecu_info.yaml"
        passwd_file = etc_dir / "passwd"
        group_file = etc_dir / "group"

        ota_partition_dir = Path("ota-partition")

        # properties map
        self._properties_map = {
            "DEFAULT_LOG_LEVEL": default_log_level,
            "LOG_LEVEL_TABLE": log_level_table,
            "BOOT_DIR": boot_dir,
            "ETC_DIR": etc_dir,
            "FSTAB_FILE": fstab_file,
            "ECU_INFO_FILE": ecu_info_file,
            "PASSWD_FILE": passwd_file,
            "GROUP_FILE": group_file,
            "BOOT_OTA_PARTITION_FILE": ota_partition_dir,
            "OTA_STATUS_FNAME": "status",
            "OTA_VERSION_FNAME": "version",
            "LOG_FORMAT": "[%(asctime)s][%(levelname)s]-%(filename)s:%(funcName)s:%(lineno)d,%(message)s",
            "MOUNT_POINT": mount_point,
            "OTA_CLIENT_SERVICE_CONFIG": OtaClientServiceConfig(),
        }

    def __getattr__(self, name: str):
        if name not in self._properties_map:
            raise AttributeError(f"config option {name} not found")
        else:
            return self._properties_map[name]

    def set(self, __name: str, __value):
        self._properties_map[__name] = __value


=======
        }.copy()
    )
    BOOT_DIR: str = "/boot"
    ECU_INFO_FILE: str = "/boot/ota/ecu_info.yaml"
    PASSWD_FILE: str = "/etc/passwd"
    GROUP_FILE: str = "/etc/group"
    BOOT_OTA_PARTITION_FILE: str = str("ota-partition")
    OTA_STATUS_FNAME: str = "status"
    OTA_VERSION_FNAME: str = "version"
    LOG_FORMAT: str = (
        "[%(asctime)s][%(levelname)s]-%(filename)s:%(funcName)s:%(lineno)d,%(message)s"
    )
    MOUNT_POINT: str = "/mnt/standby"


@dataclass
>>>>>>> 7e24e323
class GrubControlConfig(_BaseConfig):
    """
    x86-64 platform, using grub
    """

    BOOTLOADER: str = "grub"
    FSTAB_FILE: str = "/etc/fstab"
    GRUB_DIR: str = "/boot/grub"
    GRUB_CFG_FILE: str = "/boot/grub/grub.cfg"
    CUSTOM_CFG_FILE: str = "/boot/grub/custom.cfg"
    DEFAULT_GRUB_FILE: str = "/etc/default/grub"


@dataclass
class CBootControlConfig(_BaseConfig):
    """
    NOTE: only for tegraid:0x19, roscube-x platform(jetson-xavier-agx series)
    """

    BOOTLOADER: str = "cboot"
    CHIP_ID_MODEL_MAP: dict = field(default_factory=lambda: {0x19: "rqx_580"}.copy())
    EXTLINUX_FILE: str = "/boot/extlinux/extlinux.conf"
    SLOT_IN_USE_FILE: str = "/boot/ota-status/slot_in_use"
    OTA_STATUS_DIR: str = "/boot/ota-status"
    KERNEL: str = "/boot/Image"
    KERNEL_SIG: str = "/boot/Image.sig"
    INITRD: str = "/boot/initrd"
    INITRD_IMG_LINK: str = "/boot/initrd.img"
    FDT: str = "/boot/tegra194-rqx-580.dtb"
    FDT_HDR40: str = "/boot/tegra194-rqx-580-hdr40.dtbo"
    SEPERATE_BOOT_MOUNT_POINT: str = "/mnt/standby_boot"
    EXTRA_CMDLINE: str = (
        "console=ttyTCU0,115200n8 console=tty0 fbcon=map:0 net.ifnames=0"
    )


# helper function to detect platform
def _detect_bootloader():
    if platform.machine() == "x86_64" or platform.processor == "x86_64":
        return "grub"
    elif platform.machine() == "aarch64" or platform.processor == "aarch64":
        return "cboot"
    else:
        return ""


def create_config(bootloader):
    if bootloader == "grub":
        return GrubControlConfig()
    elif bootloader == "cboot":
        return CBootControlConfig()
    else:
        raise NotImplementedError(f"{bootloader=} not supported, abort")


config = create_config(_detect_bootloader())
# fmt: on<|MERGE_RESOLUTION|>--- conflicted
+++ resolved
@@ -1,44 +1,4 @@
 import platform
-<<<<<<< HEAD
-from dataclasses import dataclass
-from abc import ABC
-from pathlib import Path
-
-from logging import INFO
-
-
-@dataclass(frozen=True)
-class OtaClientServiceConfig:
-    """
-    a configuration file that defines timeout options
-    for operations in ota_client_stub
-    """
-
-    SERVER_PORT: str = "50051"
-
-    ######## timeout setting ########
-    # NOTE: all timeout options are in seconds
-    # timeout for waiting all subECUs to acknowledage update requests
-    WAITING_SUBECU_ACK_UPDATE_REQ_TIMEOUT: float = 120
-    # timeout for local ota_client to finish pre_update procedures
-    PRE_UPDATE_TIMEOUT: float = 30
-    # timeout for querying all subECUs' status
-    QUERYING_SUBECU_STATUS_TIMEOUT: float = 120
-    # timeout for local ota update to finish
-    LOCAL_OTA_UPDATE_TIMEOUT: float = 1800
-    # timeout for waiting all subECUs to be ready
-    # timeout for waiting subECUs' status
-    WAITING_GET_SUBECU_STATUS: float = 120
-    # interval between subECUs' status loop pulling
-    LOOP_QUERYING_SUBECU_STATUS_INTERVAL: float = 8
-
-
-class _BaseConfig(ABC):
-    def __init__(self):
-        # default settings(platform neutral)
-        default_log_level = INFO
-        log_level_table = {
-=======
 from dataclasses import dataclass, field
 from logging import INFO
 
@@ -48,7 +8,6 @@
     DEFAULT_LOG_LEVEL: int = INFO
     LOG_LEVEL_TABLE: dict = field(
         default_factory=lambda: {
->>>>>>> 7e24e323
             "ecu_info": INFO,
             "grub_control": INFO,
             "grub_ota_partition": INFO,
@@ -60,49 +19,6 @@
             "ota_client_stub": INFO,
             "ota_metadata": INFO,
             "ota_status": INFO,
-<<<<<<< HEAD
-        }
-
-        boot_dir = Path("/boot")
-        etc_dir = Path("/etc")
-        mount_point = Path("/mnt/standby")
-
-        fstab_file = etc_dir / "fstab"
-        ecu_info_file = boot_dir / "ota" / "ecu_info.yaml"
-        passwd_file = etc_dir / "passwd"
-        group_file = etc_dir / "group"
-
-        ota_partition_dir = Path("ota-partition")
-
-        # properties map
-        self._properties_map = {
-            "DEFAULT_LOG_LEVEL": default_log_level,
-            "LOG_LEVEL_TABLE": log_level_table,
-            "BOOT_DIR": boot_dir,
-            "ETC_DIR": etc_dir,
-            "FSTAB_FILE": fstab_file,
-            "ECU_INFO_FILE": ecu_info_file,
-            "PASSWD_FILE": passwd_file,
-            "GROUP_FILE": group_file,
-            "BOOT_OTA_PARTITION_FILE": ota_partition_dir,
-            "OTA_STATUS_FNAME": "status",
-            "OTA_VERSION_FNAME": "version",
-            "LOG_FORMAT": "[%(asctime)s][%(levelname)s]-%(filename)s:%(funcName)s:%(lineno)d,%(message)s",
-            "MOUNT_POINT": mount_point,
-            "OTA_CLIENT_SERVICE_CONFIG": OtaClientServiceConfig(),
-        }
-
-    def __getattr__(self, name: str):
-        if name not in self._properties_map:
-            raise AttributeError(f"config option {name} not found")
-        else:
-            return self._properties_map[name]
-
-    def set(self, __name: str, __value):
-        self._properties_map[__name] = __value
-
-
-=======
         }.copy()
     )
     BOOT_DIR: str = "/boot"
@@ -119,7 +35,6 @@
 
 
 @dataclass
->>>>>>> 7e24e323
 class GrubControlConfig(_BaseConfig):
     """
     x86-64 platform, using grub
