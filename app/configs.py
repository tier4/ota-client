from dataclasses import dataclass, field
from enum import Enum, auto
from logging import INFO
from typing import Dict


class CreateStandbyMechanism(Enum):
    LEGACY = 0
    REBUILD = auto()
    IN_PLACE = auto()


@dataclass(frozen=True)
class OtaClientServerConfig:
    SERVER_PORT: int = 50051
    WAITING_SUBECU_ACK_UPDATE_REQ_TIMEOUT: float = 6
    QUERYING_SUBECU_STATUS_TIMEOUT: float = 30
    LOOP_QUERYING_SUBECU_STATUS_INTERVAL: float = 10
    STATUS_UPDATE_INTERVAL: float = 1

    # proxy server
    OTA_PROXY_LISTEN_ADDRESS: str = "0.0.0.0"
    OTA_PROXY_LISTEN_PORT: int = 8082


@dataclass
class BaseConfig:
    """Platform neutral configuration."""

    DEFAULT_LOG_LEVEL: int = INFO
    LOG_LEVEL_TABLE: Dict[str, int] = field(
        default_factory=lambda: {
            "ecu_info": INFO,
            "grub_control": INFO,
            "grub_ota_partition": INFO,
            "extlinux_control": INFO,
            "main": INFO,
            "ota_client": INFO,
            "ota_client_call": INFO,
            "ota_client_service": INFO,
            "ota_client_stub": INFO,
            "ota_metadata": INFO,
            "ota_status": INFO,
        }
    )
    ACTIVE_ROOTFS_PATH: str = "/"
    BOOT_DIR: str = "/boot"
    ECU_INFO_FILE: str = "/boot/ota/ecu_info.yaml"
    PROXY_INFO_FILE: str = "/boot/ota/proxy_info.yaml"
    PASSWD_FILE: str = "/etc/passwd"
    GROUP_FILE: str = "/etc/group"

    # status files
    OTA_STATUS_FNAME: str = "status"
    OTA_VERSION_FNAME: str = "version"
    SLOT_IN_USE_FNAME: str = "slot_in_use"

    LOG_FORMAT: str = (
        "[%(asctime)s][%(levelname)s]-%(filename)s:%(funcName)s:%(lineno)d,%(message)s"
    )

    # standby/refroot mount points
    MOUNT_POINT: str = "/mnt/standby"
    # where active(old) image partition will be bind mounted to
    REF_ROOT_MOUNT_POINT: str = "/mnt/refroot"

    # ota-client behavior setting
    CHUNK_SIZE: int = 1 * 1024 * 1024  # 1MB
    LOCAL_CHUNK_SIZE: int = 4 * 1024 * 1024  # 4MB
    DOWNLOAD_RETRY: int = 5
    DOWNLOAD_BACKOFF_MAX: int = 3  # seconds
    MAX_CONCURRENT_DOWNLOAD: int = 8
    MAX_CONCURRENT_TASKS: int = 128
    STATS_COLLECT_INTERVAL: int = 1  # second
    ## standby creation mode, default to rebuild now
    STANDBY_CREATION_MODE = CreateStandbyMechanism.REBUILD
    # NOTE: the following 2 folders are meant to be located under standby_slot
    OTA_TMP_STORE: str = "/ota-tmp"
    META_FOLDER: str = "/opt/ota/image-meta"


@dataclass
class GrubControlConfig(BaseConfig):
    """x86-64 platform, with grub as bootloader."""

    BOOTLOADER: str = "grub"
    FSTAB_FILE_PATH: str = "/etc/fstab"
    GRUB_DIR: str = "/boot/grub"
    GRUB_CFG_PATH: str = "/boot/grub/grub.cfg"
    CUSTOM_CFG_PATH: str = "/boot/grub/custom.cfg"
    DEFAULT_GRUB_PATH: str = "/etc/default/grub"
    BOOT_OTA_PARTITION_FILE: str = "ota-partition"


@dataclass
class CBootControlConfig(BaseConfig):
    """arm platform, with cboot as bootloader.

    NOTE: only for tegraid:0x19, roscube-x platform(jetson-xavier-agx series)
    """

    BOOTLOADER: str = "cboot"
    CHIP_ID_MODEL_MAP: Dict[int, str] = field(default_factory=lambda: {0x19: "rqx_580"})
    OTA_STATUS_DIR: str = "/boot/ota-status"
    EXTLINUX_FILE: str = "/boot/extlinux/extlinux.conf"
<<<<<<< HEAD
=======

    # mount point
>>>>>>> 54fb921c
    SEPARATE_BOOT_MOUNT_POINT: str = "/mnt/standby_boot"


# helper function to detect platform
def _detect_bootloader():
    import platform

    machine, arch = platform.machine(), platform.processor()

    if machine == "x86_64" or arch == "x86_64":
        return "grub"
    elif machine == "aarch64" or arch == "aarch64":
        return "cboot"
    else:
        raise NotImplementedError(
            f"cannot auto detect the bootloader for this platform: "
            f"{machine=}, {arch=}"
        )


BOOT_LOADER = _detect_bootloader()

# init cfgs
server_cfg = OtaClientServerConfig()
cboot_cfg = CBootControlConfig()
grub_cfg = GrubControlConfig()
config = BaseConfig()<|MERGE_RESOLUTION|>--- conflicted
+++ resolved
@@ -103,11 +103,6 @@
     CHIP_ID_MODEL_MAP: Dict[int, str] = field(default_factory=lambda: {0x19: "rqx_580"})
     OTA_STATUS_DIR: str = "/boot/ota-status"
     EXTLINUX_FILE: str = "/boot/extlinux/extlinux.conf"
-<<<<<<< HEAD
-=======
-
-    # mount point
->>>>>>> 54fb921c
     SEPARATE_BOOT_MOUNT_POINT: str = "/mnt/standby_boot"
 
 
