import os
import logging

import aws_gglog.logger
<<<<<<< HEAD
logging.basicConfig()
logging.root.setLevel(logging.INFO)
=======
import configs

>>>>>>> 24cf4aa4

def get_logger(name: str, level: int) -> logging.Logger:
    if os.environ.get("AWS_CLOUDWATCH_LOG_ENABLE") == "true":
        return aws_gglog.logger.Logger(name, level, configs.LOG_FORMAT).get_logger()
    else:
        logging.basicConfig(
            format=configs.LOG_FORMAT,
        )
        logger = logging.getLogger(name)
        logger.setLevel(level)
        return logger<|MERGE_RESOLUTION|>--- conflicted
+++ resolved
@@ -2,20 +2,16 @@
 import logging
 
 import aws_gglog.logger
-<<<<<<< HEAD
+from configs import Config as cfg
 logging.basicConfig()
 logging.root.setLevel(logging.INFO)
-=======
-import configs
-
->>>>>>> 24cf4aa4
 
 def get_logger(name: str, level: int) -> logging.Logger:
     if os.environ.get("AWS_CLOUDWATCH_LOG_ENABLE") == "true":
-        return aws_gglog.logger.Logger(name, level, configs.LOG_FORMAT).get_logger()
+        return aws_gglog.logger.Logger(name, level, cfg.LOG_FORMAT).get_logger()
     else:
         logging.basicConfig(
-            format=configs.LOG_FORMAT,
+            format=cfg.LOG_FORMAT,
         )
         logger = logging.getLogger(name)
         logger.setLevel(level)
