--- conflicted
+++ resolved
@@ -12,11 +12,7 @@
     NetworkError,
     OTA_APIError,
     OTAError,
-<<<<<<< HEAD
-=======
-    OTAFailureType,
     OTAProxyFailedToStart,
->>>>>>> ac961774
     OTARollbackError,
     OTAUpdateError,
 )
