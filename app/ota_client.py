--- conflicted
+++ resolved
@@ -846,11 +846,7 @@
                 )
 
                 # standby bootdev
-<<<<<<< HEAD
-                self._standby_boot_mount_point = Path(cfg.SEPERATE_BOOT_MOUNT_POINT)
-=======
                 self._standby_boot_mount_point = Path(cfg.SEPARATE_BOOT_MOUNT_POINT)
->>>>>>> 6f2b338d
 
                 self._boot_control: CBootControl = CBootControl()
                 self._ota_status: OtaStatus = self.initialize_ota_status()
