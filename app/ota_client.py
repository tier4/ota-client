import tempfile
import requests
import shutil
import urllib.parse
import re
import os
import time
import json
from hashlib import sha256
from pathlib import Path
from json.decoder import JSONDecodeError
from multiprocessing import Pool, Manager
from threading import Lock
from functools import partial
from enum import Enum, unique
from concurrent.futures import ThreadPoolExecutor
<<<<<<< HEAD
from logging import exception, getLogger
=======
>>>>>>> 680c4752

from ota_status import OtaStatusControl, OtaStatus
from ota_metadata import OtaMetadata
from ota_error import OtaErrorUnrecoverable, OtaErrorRecoverable
from copy_tree import CopyTree
import configs as cfg
import log_util

logger = log_util.get_logger(
    __name__, cfg.LOG_LEVEL_TABLE.get(__name__, cfg.DEFAULT_LOG_LEVEL)
)


def file_sha256(filename: Path) -> str:
    with open(filename, "rb") as f:
        return sha256(f.read()).hexdigest()


def verify_file(filename: Path, filehash: str) -> bool:
    return file_sha256(filename) == filehash


class _BaseInf:
    _base_pattern = re.compile(
        r"(?P<mode>\d+),(?P<uid>\d+),(?P<gid>\d+),(?P<left_over>.*)"
    )

    @staticmethod
    def de_escape(s: str) -> str:
        return s.replace(r"'\''", r"'")

    def __init__(self, info: str):
        match_res: re.Match = self._base_pattern.match(info.strip("\n"))
        assert match_res is not None
        self.mode = int(match_res.group("mode"), 8)
        self.uid = int(match_res.group("uid"))
        self.gid = int(match_res.group("gid"))

        self._left: str = match_res.group("left_over")


class DirectoryInf(_BaseInf):
    """
    Directory file information class
    """

    def __init__(self, info):
        super().__init__(info)
        self.path = Path(self.de_escape(self._left[1:-1]))


class SymbolicLinkInf(_BaseInf):
    """
    Symbolik link information class
    """

    _pattern = re.compile(r"'(?P<link>.+)((?<!\')',')(?P<target>.+)'")

    def __init__(self, info):
        super().__init__(info)
        res = self._pattern.match(self._left)
        assert res is not None
        self.slink = Path(self.de_escape(res.group("link")))
        self.srcpath = Path(self.de_escape(res.group("target")))


class RegularInf(_BaseInf):
    """
    Regular file information class
    """

    _pattern = re.compile(r"(?P<nlink>\d+),(?P<hash>\w+),'(?P<path>.+)'")

    def __init__(self, info):
        super().__init__(info)

        res = self._pattern.match(self._left)
        assert res is not None
        self.nlink = int(res.group("nlink"))
        self.sha256hash = res.group("hash")
        self.path = Path(self.de_escape(res.group("path")))


class PersistentInf(_BaseInf):
    """
    Persistent file information class
    """

    def __init__(self, info: str):
        self.path = Path(self.de_escape(info[1:-1]))


@unique
class OtaClientFailureType(Enum):
    NO_FAILURE = 0
    RECOVERABLE = 1
    UNRECOVERABLE = 2


@unique
class OtaClientUpdatePhase(Enum):
    INITIAL = 0
    METADATA = 1
    DIRECTORY = 2
    SYMLINK = 3
    REGULAR = 4
    PERSISTENT = 5
    POST_PROCESSING = 6


class OtaClient:
    MOUNT_POINT = cfg.MOUNT_POINT  # Path("/mnt/standby")
    PASSWD_FILE = cfg.PASSWD_FILE  # Path("/etc/passwd")
    GROUP_FILE = cfg.GROUP_FILE  # Path("/etc/group")

    def __init__(self):
        self._ota_status = OtaStatusControl()
        self._mount_point = OtaClient.MOUNT_POINT
        self._passwd_file = OtaClient.PASSWD_FILE
        self._group_file = OtaClient.GROUP_FILE

        self._lock = Lock()  # NOTE: can't be referenced from pool.apply_async target.
        self._failure_type = OtaClientFailureType.NO_FAILURE
        self._failure_reason = ""
        self._update_phase = OtaClientUpdatePhase.INITIAL
        self._update_total_regular_files = 0
        self._update_regular_files_processed = 0

    def update(self, version, url_base, cookies_json: str):
        # TODO: handle another update call when an update is on-the-flight?
        try:
            cookies = json.loads(cookies_json)
            self._update(version, url_base, cookies)
        except JSONDecodeError as e: # if cookie is invalid
            self._ota_status.set_ota_status(OtaStatus.FAILURE)
            return self._result_recoverable(e)
        except OtaErrorRecoverable as e:
            self._ota_status.set_ota_status(OtaStatus.FAILURE)
            return self._result_recoverable(e)
        except (OtaErrorUnrecoverable, Exception) as e:
            self._ota_status.set_ota_status(OtaStatus.FAILURE)
            return self._result_unrecoverable(e)

    def rollback(self):
        try:
            self._rollback()
            return self._result_ok()
        except OtaErrorRecoverable as e:
            self._ota_status.set_ota_status(OtaStatus.ROLLBACK_FAILURE)
            return self._result_recoverable(e)
        except (OtaErrorUnrecoverable, Exception) as e:
            self._ota_status.set_ota_status(OtaStatus.ROLLBACK_FAILURE)
            return self._result_unrecoverable(e)

    # NOTE: status should not update any internal status
    def status(self):
        try:
            status = self._status()
            return OtaClientFailureType.NO_FAILURE, status
        except OtaErrorRecoverable:
            return OtaClientFailureType.RECOVERABLE, None
        except (OtaErrorUnrecoverable, Exception):
            return OtaClientFailureType.UNRECOVERABLE, None

    """ private functions from here """

    def _result_ok(self):
        self._failure_type = OtaClientFailureType.NO_FAILURE
        self._failure_reason = ""
        return OtaClientFailureType.NO_FAILURE

    def _result_recoverable(self, e):
        logger.exception(e)
        self._failure_type = OtaClientFailureType.RECOVERABLE
        self._failure_reason = str(e)
        return OtaClientFailureType.RECOVERABLE

    def _result_unrecoverable(self, e):
        logger.exception(e)
        self._failure_type = OtaClientFailureType.UNRECOVERABLE
        self._failure_reason = str(e)
        return OtaClientFailureType.UNRECOVERABLE

    def _update(self, version, url_base, cookies):
        """
        e.g.
        cookies = {
            "CloudFront-Policy": "eyJTdGF0ZW1lbnQ...",
            "CloudFront-Signature": "o4ojzMrJwtSIg~izsy...",
            "CloudFront-Key-Pair-Id": "K2...",
        }
        """
        self._update_phase = OtaClientUpdatePhase.INITIAL
        self._total_regular_files = 0
        self._regular_files_processed = 0

        logger.info(f"version={version}, url_base={url_base}, cookies={cookies}")
        # enter update
        self._ota_status.enter_updating(version, self._mount_point)

        # process metadata.jwt
        self._update_phase = OtaClientUpdatePhase.METADATA
        url = f"{url_base}/"
        metadata = self._process_metadata(url, cookies)

        # process directory file
        self._update_phase = OtaClientUpdatePhase.DIRECTORY
        self._process_directory(
            url, cookies, metadata.get_directories_info(), self._mount_point
        )

        # process symlink file
        self._update_phase = OtaClientUpdatePhase.SYMLINK
        self._process_symlink(
            url, cookies, metadata.get_symboliclinks_info(), self._mount_point
        )

        # process regular file
        self._update_phase = OtaClientUpdatePhase.REGULAR
        self._process_regular(
            url,
            cookies,
            metadata.get_regulars_info(),
            metadata.get_rootfsdir_info()["file"],
            self._mount_point,
        )

        # process persistent file
        self._update_phase = OtaClientUpdatePhase.PERSISTENT
        self._process_persistent(
            url, cookies, metadata.get_persistent_info(), self._mount_point
        )

        # leave update
        self._update_phase = OtaClientUpdatePhase.POST_PROCESSING
        self._ota_status.leave_updating(self._mount_point)

    def _rollback(self):
        # enter rollback
        self._ota_status.enter_rollbacking()
        # leave rollback
        self._ota_status.leave_rollbacking()

    def _status(self):
        return {
            "status": self._ota_status.get_ota_status().name,
            "failure_type": self._failure_type.name,
            "failure_reason": self._failure_reason,
            "version": self._ota_status.get_version(),
            "update_progress": {
                "phase": self._update_phase.name,
                "total_regular_files": self._total_regular_files,
                "regular_files_processed": self._regular_files_processed,
            },
        }

    @property
    def _total_regular_files(self):
        with self._lock:
            return self._update_total_regular_files

    @property
    def _regular_files_processed(self):
        with self._lock:
            return self._update_regular_files_processed

    @_total_regular_files.setter
    def _total_regular_files(self, num):
        with self._lock:
            self._update_total_regular_files = num

    @_regular_files_processed.setter
    def _regular_files_processed(self, num):
        with self._lock:
            self._update_regular_files_processed = num

    @staticmethod
    def _download(url, cookies, dst, digest, retry=5):
        def _requests_get():
            headers = {}
            headers["Accept-encording"] = "gzip"
            response = requests.get(url, headers=headers, cookies=cookies, timeout=10)
            # For 50x, especially 503, wait a few seconds and try again.
            if response.status_code // 100 == 5:
                time.sleep(10)
            response.raise_for_status()
            return response

        count = 0
        while True:
            try:
                response = _requests_get()
                break
            except Exception as e:
                count += 1
                if count == retry:
                    logger.exception(e)
                    # TODO: timeout or status_code information
                    raise OtaErrorRecoverable("requests error")

        with open(dst, "wb") as f:
            m = sha256()
            total_length = response.headers.get("content-length")
            if total_length is None:
                m.update(response.content)
                f.write(response.content)
            else:
                dl = 0
                for data in response.iter_content(chunk_size=4096):
                    dl += len(data)
                    m.update(data)
                    f.write(data)

        calc_digest = m.hexdigest()
        if digest and digest != calc_digest:
            raise OtaErrorRecoverable(f"hash error: act={calc_digest}, exp={digest}")

    def _verify_metadata(self, url_base, cookies, list_info, metadata):
        with tempfile.TemporaryDirectory(prefix=__name__) as d:
            file_name = Path(d) / list_info["file"]
            url = urllib.parse.urljoin(url_base, list_info["file"])
            OtaClient._download(url, cookies, file_name, list_info["hash"])
            metadata.verify(open(file_name).read())

    def _process_metadata(self, url_base, cookies):
        with tempfile.TemporaryDirectory(prefix=__name__) as d:
            file_name = Path(d) / "metadata.jwt"
            url = urllib.parse.urljoin(url_base, "metadata.jwt")
            OtaClient._download(url, cookies, file_name, None)
            metadata = OtaMetadata(open(file_name, "r").read())
            certificate_info = metadata.get_certificate_info()
            self._verify_metadata(url_base, cookies, certificate_info, metadata)
            return metadata

    def _process_directory(self, url_base, cookies, list_info, standby_path):
        with tempfile.TemporaryDirectory(prefix=__name__) as d:
            file_name = Path(d) / list_info["file"]
            url = urllib.parse.urljoin(url_base, list_info["file"])
            OtaClient._download(url, cookies, file_name, list_info["hash"])
            self._create_directories(file_name, standby_path)

    def _process_symlink(self, url_base, cookies, list_info, standby_path):
        with tempfile.TemporaryDirectory(prefix=__name__) as d:
            file_name = Path(d) / list_info["file"]
            url = urllib.parse.urljoin(url_base, list_info["file"])
            OtaClient._download(url, cookies, file_name, list_info["hash"])
            self._create_symbolic_links(file_name, standby_path)

    def _process_regular(self, url_base, cookies, list_info, rootfsdir, standby_path):
        with tempfile.TemporaryDirectory(prefix=__name__) as d:
            file_name = Path(d) / list_info["file"]
            url = urllib.parse.urljoin(url_base, list_info["file"])
            OtaClient._download(url, cookies, file_name, list_info["hash"])
            url_rootfsdir = urllib.parse.urljoin(url_base, f"{rootfsdir}/")
            self._create_regular_files(url_rootfsdir, cookies, file_name, standby_path)

    def _process_persistent(self, url_base, cookies, list_info, standby_path):
        with tempfile.TemporaryDirectory(prefix=__name__) as d:
            file_name = Path(d) / list_info["file"]
            url = urllib.parse.urljoin(url_base, list_info["file"])
            OtaClient._download(url, cookies, file_name, list_info["hash"])
            self._copy_persistent_files(file_name, standby_path)

    def _create_directories(self, list_file, standby_path):
        lines = open(list_file).read().splitlines()
        for l in lines:
            dirinf = DirectoryInf(l)
            target_path = standby_path.joinpath(dirinf.path.relative_to("/"))
            target_path.mkdir(mode=dirinf.mode, parents=True, exist_ok=True)
            os.chown(target_path, dirinf.uid, dirinf.gid)
            os.chmod(target_path, dirinf.mode)

    def _create_symbolic_links(self, list_file, standby_path):
        lines = open(list_file).read().splitlines()
        for l in lines:
            # NOTE: symbolic link in /boot directory is not supported. We don't use it.
            slinkf = SymbolicLinkInf(l)
            slink = standby_path.joinpath(slinkf.slink.relative_to("/"))
            slink.symlink_to(slinkf.srcpath)
            os.chown(slink, slinkf.uid, slinkf.gid, follow_symlinks=False)

    def _create_regular_files(self, url_base: str, cookies, list_file, standby_path):
        reginf_list_raw_lines = open(list_file).read().splitlines()
        self._total_regular_files = len(reginf_list_raw_lines)

        with Manager() as manager:
            error_queue = manager.Queue()
            # NOTE: manager.Value doesn't work properly.
            processed_list = manager.list()

            def error_callback(e):
                error_queue.put(e)

            boot_standby_path = self._ota_status.get_standby_boot_partition_path()
            # bind the required options before we use this method
            _create_regfile_func = partial(
                self._create_regular_file,
                url_base=url_base,
                cookies=cookies,
                standby_path=standby_path,
                processed_list=processed_list,
                boot_standby_path=boot_standby_path,
            )

            with Pool() as pool:
                hardlink_dict = dict()  # sha256hash[tuple[reginf, event]]

                # imap_unordered return a lazy itorator without blocking
                reginf_list = pool.imap_unordered(RegularInf, reginf_list_raw_lines)
                for reginf in reginf_list:
                    if reginf.nlink >= 2:
                        prev_reginf, event = hardlink_dict.setdefault(
                            reginf.sha256hash, (reginf, manager.Event())
                        )

                        # multiprocessing.apply_async
                        # input args:
                        #   func, args: list, kwargs: dict, *, callback, error_callback
                        # output:
                        #   async_result
                        pool.apply_async(
                            _create_regfile_func,
                            (reginf, prev_reginf),
                            {"hardlink_event": event},
                            error_callback=error_callback,
                        )
                    else:
                        pool.apply_async(
                            _create_regfile_func,
                            (reginf,),
                            error_callback=error_callback,
                        )

                pool.close()
                while len(processed_list) < len(reginf_list_raw_lines):
                    self._regular_files_processed = len(processed_list)  # via setter
                    if not error_queue.empty():
                        error = error_queue.get()
                        pool.terminate()
                        raise error
                    time.sleep(2)  # set pulling interval to 2 seconds
                self._regular_files_processed = len(processed_list)  # via setter

    # NOTE:
    # _create_regular_file should be static to be used from pool.apply_async,
    # since self._lock can't be pickled.
    @staticmethod
    def _create_regular_file(
        reginf: RegularInf,
        prev_reginf: RegularInf = None,
        *,
        # required options
        url_base: str,
        cookies: dict,
        standby_path: Path,
        processed_list,
        boot_standby_path: Path,
        # for hardlink file
        hardlink_event=None,
    ):
        ishardlink = reginf.nlink >= 2
        hardlink_first_copy = (
            prev_reginf is not None and prev_reginf.path == reginf.path
        )

        if str(reginf.path).startswith("/boot"):
            dst = boot_standby_path / reginf.path.name
        else:
            dst = standby_path / reginf.path.relative_to("/")

        if ishardlink and not hardlink_first_copy:
            # wait until the first copy is ready
            hardlink_event.wait()
            (standby_path / prev_reginf.path.relative_to("/")).link_to(dst)
        else:  # normal file or first copy of hardlink file
            if reginf.path.is_file() and verify_file(reginf.path, reginf.sha256hash):
                # copy file from active bank if hash is the same
                shutil.copy(reginf.path, dst)
            else:
                url = urllib.parse.urljoin(url_base, str(reginf.path.relative_to("/")))
                OtaClient._download(url, cookies, dst, reginf.sha256hash)

        os.chown(dst, reginf.uid, reginf.gid)
        os.chmod(dst, reginf.mode)

        processed_list.append(True)
        if ishardlink and hardlink_first_copy:
            hardlink_event.set()  # first copy of hardlink file is ready

    def _copy_persistent_files(self, list_file, standby_path):
        copy_tree = CopyTree(
            src_passwd_file=self._passwd_file,
            src_group_file=self._group_file,
            dst_passwd_file=standby_path / self._passwd_file.relative_to("/"),
            dst_group_file=standby_path / self._group_file.relative_to("/"),
        )
        lines = open(list_file).read().splitlines()
        for l in lines:
            perinf = PersistentInf(l)
            if (
                perinf.path.is_file()
                or perinf.path.is_dir()
                or perinf.path.is_symlink()
            ):  # NOTE: not equivalent to perinf.path.exists()
                copy_tree.copy_with_parents(perinf.path, standby_path)


if __name__ == "__main__":
    ota_client = OtaClient()
    ota_client.update("123.x", "http://localhost:8080", "")<|MERGE_RESOLUTION|>--- conflicted
+++ resolved
@@ -14,10 +14,6 @@
 from functools import partial
 from enum import Enum, unique
 from concurrent.futures import ThreadPoolExecutor
-<<<<<<< HEAD
-from logging import exception, getLogger
-=======
->>>>>>> 680c4752
 
 from ota_status import OtaStatusControl, OtaStatus
 from ota_metadata import OtaMetadata
