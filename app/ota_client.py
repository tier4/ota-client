--- conflicted
+++ resolved
@@ -347,14 +347,8 @@
                 logger.warning(last_error)
             finally:
                 if count == retry:
-<<<<<<< HEAD
                     logger.error(last_error)
                     raise OtaErrorRecoverable(last_error)
-=======
-                    logger.exception(e)
-                    # TODO: timeout or status_code information
-                    raise OtaErrorRecoverable(f"requests error {url=}")
->>>>>>> 9bcbd3d1
 
         with open(dst, "wb") as f:
             m = sha256()
