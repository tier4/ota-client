--- conflicted
+++ resolved
@@ -5,18 +5,8 @@
       context: .
       dockerfile: ./docker/test_base/Dockerfile
     image: ota-test_base
-<<<<<<< HEAD
-    network_mode: none
-    command: >
-      bash -c 
-        "mkdir -p /ota-client/certs && 
-         cp -av /ota-client/tests/keys/root.pem /ota-client/certs/1.root.pem && 
-         cp -av /ota-client/tests/keys/interm.pem /ota-client/certs/1.interm.pem && 
-         python3 -m pytest ./tests"
-=======
     network_mode: bridge
     command: "python3 -m pytest ./tests"
->>>>>>> 2b1a284a
     container_name: ota-test
     volumes:
       - ./pyproject.toml:/ota-client/pyproject.toml:ro
