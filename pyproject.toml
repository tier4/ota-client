[build-system]
build-backend = "hatchling.build"
requires = [
  "hatch-vcs",
  "hatchling>=1.20",
]

[project]
name = "otaclient"
readme = "README.md"
license = { text = "LICENSE.md" }
requires-python = ">=3.8"
classifiers = [
  "License :: OSI Approved :: Apache Software License",
  "Operating System :: Unix",
  "Programming Language :: Python :: 3 :: Only",
  "Programming Language :: Python :: 3.8",
  "Programming Language :: Python :: 3.9",
  "Programming Language :: Python :: 3.10",
  "Programming Language :: Python :: 3.11",
  "Programming Language :: Python :: 3.12",
]
dynamic = [
  "version",
]
dependencies = [
  "aiofiles<25,>=24.1",
<<<<<<< HEAD
  "aiohttp>=3.9.5,<3.11",
  "cryptography>=43.0.1,<44",
=======
  "aiohttp>=3.10.2,<3.11",
  "cryptography>=42.0.4,<44",
>>>>>>> 09b7cd80
  "grpcio>=1.53.2,<1.67",
  "protobuf<4.22,>=4.21.12",
  "pydantic<3,>=2.6",
  "pydantic-settings<3,>=2.3",
  "pyopenssl<25,>=24.1",
  "pyyaml<7,>=6.0.1",
  "requests<2.33,>=2.32",
  "simple-sqlite3-orm<0.3,>=0.2",
  "typing-extensions>=4.6.3",
  "urllib3<2.3,>=2.2.2",
  "uvicorn[standard]>=0.30,<0.32",
  "zstandard<0.24,>=0.22",
]
optional-dependencies.dev = [
  "black",
  "coverage",
  "pytest==7.1.2",
  "pytest-asyncio==0.23.8",
  "pytest-mock==3.14",
  "requests-mock",
  "ruff",
]
urls.Source = "https://github.com/tier4/ota-client"

[tool.hatch.version]
source = "vcs"

[tool.hatch.metadata]
allow-direct-references = true

[tool.hatch.build.hooks.vcs]
version-file = "src/_otaclient_version.py"

[tool.hatch.build.targets.sdist]
exclude = [
  "/tools",
  ".github",
]

[tool.hatch.build.targets.wheel]
exclude = [
  "**/.gitignore",
  "**/*README.md",
]
only-include = [
  "src",
]
sources = [
  "src",
]

[tool.hatch.envs.dev]
type = "virtual"
features = [
  "dev",
]

[tool.pytest.ini_options]
asyncio_mode = "auto"
log_auto_indent = true
log_format = "%(asctime)s %(levelname)s %(filename)s %(funcName)s,%(lineno)d %(message)s"
log_cli = true
log_cli_level = "INFO"
testpaths = [
  "./tests",
]

[tool.black]
line-length = 88
target-version = [
  'py38',
  'py39',
  'py310',
  'py311',
]
extend-exclude = '''(
  ^.*(_pb2.pyi?|_pb2_grpc.pyi?)$
)'''

[tool.coverage.run]
branch = false
relative_files = true
source = [
  "otaclient",
  "otaclient_api",
  "otaclient_common",
  "ota_metadata",
  "ota_proxy",
]

[tool.coverage.report]
omit = [
  "**/*_pb2.py*",
  "**/*_pb2_grpc.py*",
]
exclude_also = [
  "def __repr__",
  "if __name__ == .__main__.:",
  "if TYPE_CHECKING:",
  "class .*\\bProtocol\\):",
  "@(abc\\.)?abstractmethod",
]
skip_empty = true
skip_covered = true

[tool.pyright]
exclude = [
  "**/__pycache__",
]
ignore = [
  "proto/**",
  "**/*_pb2.py*",
  "**/*_pb2_grpc.py*",
]
pythonVersion = "3.8"

[tool.ruff]
target-version = "py38"
# NOTE: not include tests and tools for now
include = [
  "tests/**/*.py",
  "src/**/*.py",
  "pyproject.toml",
]
extend-exclude = [
  "*_pb2.py*",
  "*_pb2_grpc.py*",
]

[tool.ruff.lint]
select = [
  "E4",
  "E7",
  "E9",
  "F",   # pyflakes
  "Q",   # flake8-quotes
  "I",   # isort
  "B",   # flake8-bugbear
  "A",   # flake8-builtins
  "ICN", # flake8-import-conventions
]
ignore = [
  "E266", # (too many leading '#'): sometimes we use multiple # for separting sections
  "E203", # (white space before ':'): this error conflicts with black linting
  "E701", # (multiple statements on one line)
  "S101", # (use of assert): mostly we use assert for typing
]<|MERGE_RESOLUTION|>--- conflicted
+++ resolved
@@ -25,13 +25,8 @@
 ]
 dependencies = [
   "aiofiles<25,>=24.1",
-<<<<<<< HEAD
-  "aiohttp>=3.9.5,<3.11",
+  "aiohttp>=3.10.2,<3.11",
   "cryptography>=43.0.1,<44",
-=======
-  "aiohttp>=3.10.2,<3.11",
-  "cryptography>=42.0.4,<44",
->>>>>>> 09b7cd80
   "grpcio>=1.53.2,<1.67",
   "protobuf<4.22,>=4.21.12",
   "pydantic<3,>=2.6",
