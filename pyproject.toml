[build-system]
build-backend = "hatchling.build"
requires = [
  "hatch-vcs",
  "hatchling>=1.20",
]

[project]
name = "otaclient"
readme = "README.md"
license = { text = "LICENSE.md" }
requires-python = ">=3.8"
classifiers = [
  "License :: OSI Approved :: Apache Software License",
  "Operating System :: Unix",
  "Programming Language :: Python :: 3 :: Only",
  "Programming Language :: Python :: 3.8",
  "Programming Language :: Python :: 3.9",
  "Programming Language :: Python :: 3.10",
  "Programming Language :: Python :: 3.11",
  "Programming Language :: Python :: 3.12",
]
dynamic = [
  "version",
]
dependencies = [
  "aiofiles<25,>=24.1",
  "aiohttp>=3.10.2,<3.11",
  "cryptography>=43.0.1,<44",
<<<<<<< HEAD
  "grpcio>=1.53.2,<1.68",
  "protobuf<4.22,>=4.21.12",
=======
  "grpcio>=1.53.2,<1.67",
  "protobuf>=4.21.12,<5.29",
>>>>>>> 4baec755
  "pydantic<3,>=2.6",
  "pydantic-settings<3,>=2.3",
  "pyopenssl<25,>=24.1",
  "pyyaml<7,>=6.0.1",
  "requests<2.33,>=2.32",
  "simple-sqlite3-orm<0.3,>=0.2",
  "typing-extensions>=4.6.3",
  "urllib3<2.3,>=2.2.2",
  "uvicorn[standard]>=0.30,<0.33",
  "zstandard<0.24,>=0.22",
]
optional-dependencies.dev = [
  "black",
  "coverage",
  "pytest==7.1.2",
  "pytest-asyncio==0.23.8",
  "pytest-mock==3.14",
  "requests-mock",
  "ruff",
]
urls.Source = "https://github.com/tier4/ota-client"

[tool.hatch.version]
source = "vcs"

[tool.hatch.metadata]
allow-direct-references = true

[tool.hatch.build.hooks.vcs]
version-file = "src/_otaclient_version.py"

[tool.hatch.build.targets.sdist]
exclude = [
  "/tools",
  ".github",
]

[tool.hatch.build.targets.wheel]
exclude = [
  "**/.gitignore",
  "**/*README.md",
]
only-include = [
  "src",
]
sources = [
  "src",
]

[tool.hatch.envs.dev]
type = "virtual"
features = [
  "dev",
]

[tool.pytest.ini_options]
asyncio_mode = "auto"
log_auto_indent = true
log_format = "%(asctime)s %(levelname)s %(filename)s %(funcName)s,%(lineno)d %(message)s"
log_cli = true
log_cli_level = "INFO"
testpaths = [
  "./tests",
]

[tool.black]
line-length = 88
target-version = [
  'py38',
  'py39',
  'py310',
  'py311',
]
extend-exclude = '''(
  ^.*(_pb2.pyi?|_pb2_grpc.pyi?)$
)'''

[tool.coverage.run]
branch = false
relative_files = true
source = [
  "otaclient",
  "otaclient_api",
  "otaclient_common",
  "ota_metadata",
  "ota_proxy",
]

[tool.coverage.report]
omit = [
  "**/*_pb2.py*",
  "**/*_pb2_grpc.py*",
]
exclude_also = [
  "def __repr__",
  "if __name__ == .__main__.:",
  "if TYPE_CHECKING:",
  "class .*\\bProtocol\\):",
  "@(abc\\.)?abstractmethod",
]
skip_empty = true
skip_covered = true

[tool.pyright]
exclude = [
  "**/__pycache__",
]
ignore = [
  "proto/**",
  "**/*_pb2.py*",
  "**/*_pb2_grpc.py*",
]
pythonVersion = "3.8"

[tool.ruff]
target-version = "py38"
# NOTE: not include tests and tools for now
include = [
  "tests/**/*.py",
  "src/**/*.py",
  "pyproject.toml",
]
extend-exclude = [
  "*_pb2.py*",
  "*_pb2_grpc.py*",
]

[tool.ruff.lint]
select = [
  "E4",
  "E7",
  "E9",
  "F",   # pyflakes
  "Q",   # flake8-quotes
  "I",   # isort
  "B",   # flake8-bugbear
  "A",   # flake8-builtins
  "ICN", # flake8-import-conventions
]
ignore = [
  "E266", # (too many leading '#'): sometimes we use multiple # for separting sections
  "E203", # (white space before ':'): this error conflicts with black linting
  "E701", # (multiple statements on one line)
  "S101", # (use of assert): mostly we use assert for typing
]<|MERGE_RESOLUTION|>--- conflicted
+++ resolved
@@ -27,13 +27,8 @@
   "aiofiles<25,>=24.1",
   "aiohttp>=3.10.2,<3.11",
   "cryptography>=43.0.1,<44",
-<<<<<<< HEAD
   "grpcio>=1.53.2,<1.68",
-  "protobuf<4.22,>=4.21.12",
-=======
-  "grpcio>=1.53.2,<1.67",
   "protobuf>=4.21.12,<5.29",
->>>>>>> 4baec755
   "pydantic<3,>=2.6",
   "pydantic-settings<3,>=2.3",
   "pyopenssl<25,>=24.1",
