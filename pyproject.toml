[build-system]
build-backend = "hatchling.build"
requires = [
  "hatch-vcs",
  "hatchling>=1.20",
]

[project]
name = "otaclient"
readme = "README.md"
license = { text = "LICENSE.md" }
requires-python = ">=3.8"
classifiers = [
  "License :: OSI Approved :: Apache Software License",
  "Operating System :: Unix",
  "Programming Language :: Python :: 3 :: Only",
  "Programming Language :: Python :: 3.8",
  "Programming Language :: Python :: 3.9",
  "Programming Language :: Python :: 3.10",
  "Programming Language :: Python :: 3.11",
  "Programming Language :: Python :: 3.12",
]
dynamic = [
  "version",
]
dependencies = [
  "aiofiles<25,>=24.1",
<<<<<<< HEAD
  "aiohttp>=3.9.5,<3.11",
  "cryptography>=42.0.4,<44",
  "grpcio<1.54,>=1.53.2",
  "protobuf>=4.21.12,<5.29",
=======
  "aiohttp>=3.10.2,<3.11",
  "cryptography>=43.0.1,<44",
  "grpcio>=1.53.2,<1.67",
  "protobuf<4.22,>=4.21.12",
>>>>>>> e7d01272
  "pydantic<3,>=2.6",
  "pydantic-settings<3,>=2.3",
  "pyopenssl<25,>=24.1",
  "pyyaml<7,>=6.0.1",
  "requests<2.33,>=2.32",
  "simple-sqlite3-orm<0.3,>=0.2",
  "typing-extensions>=4.6.3",
  "urllib3<2.3,>=2.2.2",
  "uvicorn[standard]>=0.30,<0.32",
  "zstandard<0.24,>=0.22",
]
optional-dependencies.dev = [
  "black",
  "coverage",
  "pytest==7.1.2",
  "pytest-asyncio==0.23.8",
  "pytest-mock==3.14",
  "requests-mock",
  "ruff",
]
urls.Source = "https://github.com/tier4/ota-client"

[tool.hatch.version]
source = "vcs"

[tool.hatch.metadata]
allow-direct-references = true

[tool.hatch.build.hooks.vcs]
version-file = "src/_otaclient_version.py"

[tool.hatch.build.targets.sdist]
exclude = [
  "/tools",
  ".github",
]

[tool.hatch.build.targets.wheel]
exclude = [
  "**/.gitignore",
  "**/*README.md",
]
only-include = [
  "src",
]
sources = [
  "src",
]

[tool.hatch.envs.dev]
type = "virtual"
features = [
  "dev",
]

[tool.pytest.ini_options]
asyncio_mode = "auto"
log_auto_indent = true
log_format = "%(asctime)s %(levelname)s %(filename)s %(funcName)s,%(lineno)d %(message)s"
log_cli = true
log_cli_level = "INFO"
testpaths = [
  "./tests",
]

[tool.black]
line-length = 88
target-version = [
  'py38',
  'py39',
  'py310',
  'py311',
]
extend-exclude = '''(
  ^.*(_pb2.pyi?|_pb2_grpc.pyi?)$
)'''

[tool.coverage.run]
branch = false
relative_files = true
source = [
  "otaclient",
  "otaclient_api",
  "otaclient_common",
  "ota_metadata",
  "ota_proxy",
]

[tool.coverage.report]
omit = [
  "**/*_pb2.py*",
  "**/*_pb2_grpc.py*",
]
exclude_also = [
  "def __repr__",
  "if __name__ == .__main__.:",
  "if TYPE_CHECKING:",
  "class .*\\bProtocol\\):",
  "@(abc\\.)?abstractmethod",
]
skip_empty = true
skip_covered = true

[tool.pyright]
exclude = [
  "**/__pycache__",
]
ignore = [
  "proto/**",
  "**/*_pb2.py*",
  "**/*_pb2_grpc.py*",
]
pythonVersion = "3.8"

[tool.ruff]
target-version = "py38"
# NOTE: not include tests and tools for now
include = [
  "tests/**/*.py",
  "src/**/*.py",
  "pyproject.toml",
]
extend-exclude = [
  "*_pb2.py*",
  "*_pb2_grpc.py*",
]

[tool.ruff.lint]
select = [
  "E4",
  "E7",
  "E9",
  "F",   # pyflakes
  "Q",   # flake8-quotes
  "I",   # isort
  "B",   # flake8-bugbear
  "A",   # flake8-builtins
  "ICN", # flake8-import-conventions
]
ignore = [
  "E266", # (too many leading '#'): sometimes we use multiple # for separting sections
  "E203", # (white space before ':'): this error conflicts with black linting
  "E701", # (multiple statements on one line)
  "S101", # (use of assert): mostly we use assert for typing
]<|MERGE_RESOLUTION|>--- conflicted
+++ resolved
@@ -25,17 +25,10 @@
 ]
 dependencies = [
   "aiofiles<25,>=24.1",
-<<<<<<< HEAD
-  "aiohttp>=3.9.5,<3.11",
-  "cryptography>=42.0.4,<44",
-  "grpcio<1.54,>=1.53.2",
-  "protobuf>=4.21.12,<5.29",
-=======
   "aiohttp>=3.10.2,<3.11",
   "cryptography>=43.0.1,<44",
   "grpcio>=1.53.2,<1.67",
-  "protobuf<4.22,>=4.21.12",
->>>>>>> e7d01272
+  "protobuf>=4.21.12,<5.29",
   "pydantic<3,>=2.6",
   "pydantic-settings<3,>=2.3",
   "pyopenssl<25,>=24.1",
