[build-system]
build-backend = "hatchling.build"
requires = [
  "hatch-vcs",
  "hatchling>=1.20",
]

[project]
name = "otaclient"
readme = "README.md"
license = { text = "LICENSE.md" }
requires-python = ">=3.8"
classifiers = [
  "License :: OSI Approved :: Apache Software License",
  "Operating System :: Unix",
  "Programming Language :: Python :: 3 :: Only",
  "Programming Language :: Python :: 3.8",
  "Programming Language :: Python :: 3.9",
  "Programming Language :: Python :: 3.10",
  "Programming Language :: Python :: 3.11",
  "Programming Language :: Python :: 3.12",
]
dynamic = [
  "version",
]
dependencies = [
  "aiofiles==24.1",
  "aiohttp<3.10,>=3.9.5",
  "cryptography<43,>=42.0.4",
  "grpcio<1.54,>=1.53.2",
  "protobuf<4.22,>=4.21.12",
  "pydantic==2.8",
  "pydantic-settings==2.3.4",
  "pyopenssl==24.1",
  "pyyaml==6.0.1",
  "requests<2.33,>=2.32",
  "typing-extensions>=4.6.3",
<<<<<<< HEAD
  "urllib3>=2.2.2,<2.3",
=======
  "urllib3<2,>=1.26.8",
>>>>>>> 5cd0ea7f
  "uvicorn[standard]==0.30.1",
  "zstandard==0.22",
]
optional-dependencies.dev = [
  "black",
  "coverage",
  "flake8",
  "isort",
  "pytest==7.1.2",
  "pytest-asyncio==0.21",
  "pytest-mock==3.14",
  "requests-mock",
]
urls.Source = "https://github.com/tier4/ota-client"

[tool.hatch.version]
source = "vcs"

[tool.hatch.build.hooks.vcs]
version-file = "src/_otaclient_version.py"

[tool.hatch.build.targets.sdist]
exclude = [
  "/tools",
  ".github",
]

[tool.hatch.build.targets.wheel]
exclude = [
  "**/.gitignore",
  "**/*README.md",
]
only-include = [
  "src",
]
sources = [
  "src",
]

[tool.hatch.envs.dev]
type = "virtual"
features = [
  "dev",
]

[tool.black]
line-length = 88
target-version = [
  'py38',
]
extend-exclude = '''(
  ^.*(_pb2.pyi?|_pb2_grpc.pyi?)$
)'''

[tool.isort]
profile = "black"
extend_skip_glob = [
  "*_pb2.py*",
  "_pb2_grpc.py*",
]

[tool.pytest.ini_options]
asyncio_mode = "auto"
log_auto_indent = true
log_format = "%(asctime)s %(levelname)s %(filename)s %(funcName)s,%(lineno)d %(message)s"
log_cli = true
log_cli_level = "INFO"
testpaths = [
  "./tests",
]

[tool.coverage.run]
branch = false
relative_files = true
source = [
  "otaclient",
  "otaclient_api",
  "otaclient_common",
  "ota_metadata",
  "ota_proxy",
]

[tool.coverage.report]
omit = [
  "**/*_pb2.py*",
  "**/*_pb2_grpc.py*",
]
exclude_also = [
  "def __repr__",
  "if __name__ == .__main__.:",
  "if TYPE_CHECKING:",
  "class .*\\bProtocol\\):",
  "@(abc\\.)?abstractmethod",
]
skip_empty = true
skip_covered = true

[tool.pyright]
exclude = [
  "**/__pycache__",
]
ignore = [
  "**/*_pb2.py*",
  "**/*_pb2_grpc.py*",
]
pythonVersion = "3.8"<|MERGE_RESOLUTION|>--- conflicted
+++ resolved
@@ -35,11 +35,7 @@
   "pyyaml==6.0.1",
   "requests<2.33,>=2.32",
   "typing-extensions>=4.6.3",
-<<<<<<< HEAD
   "urllib3>=2.2.2,<2.3",
-=======
-  "urllib3<2,>=1.26.8",
->>>>>>> 5cd0ea7f
   "uvicorn[standard]==0.30.1",
   "zstandard==0.22",
 ]
