--- conflicted
+++ resolved
@@ -35,11 +35,7 @@
   "pydantic-settings<3,>=2.3",
   "pyyaml<7,>=6.0.1",
   "requests<2.33,>=2.32",
-<<<<<<< HEAD
-  "simple-sqlite3-orm<0.9.0,>=0.8.0",
-=======
   "simple-sqlite3-orm<0.9,>=0.8",
->>>>>>> 0b2313b8
   "typing-extensions>=4.6.3",
   "urllib3>=2.2.2,<2.4",
   "uvicorn[standard]>=0.30,<0.35",
