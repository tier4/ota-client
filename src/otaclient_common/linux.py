--- conflicted
+++ resolved
@@ -234,32 +234,20 @@
             os.posix_fadvise(src_fd, 0, 0, os.POSIX_FADV_SEQUENTIAL)
             try:
                 if _fastcopy_sendfile:
-<<<<<<< HEAD
-                    return _fastcopy_sendfile(fsrc, fdst)
-=======
                     _fastcopy_sendfile(fsrc, fdst)
                     fdst.flush()
                     os.fsync(dst_fd)
                     return
->>>>>>> 974a1869
             except OSError:
                 raise
             except Exception:
                 # exceptions raised by _fastcopy_sendfile when it finds that
                 #   sendfile syscall is not supported.
                 pass
-<<<<<<< HEAD
-            return _copyfileobj(fsrc, fdst)
-        finally:
-            os.posix_fadvise(src_fd, 0, 0, os.POSIX_FADV_DONTNEED)
-            fdst.flush()
-            os.fsync(fdst)
-=======
 
             _copyfileobj(fsrc, fdst)
             fdst.flush()
             os.fsync(dst_fd)
         finally:
             os.posix_fadvise(src_fd, 0, 0, os.POSIX_FADV_DONTNEED)
->>>>>>> 974a1869
             os.posix_fadvise(dst_fd, 0, 0, os.POSIX_FADV_DONTNEED)