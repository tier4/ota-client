# Copyright 2022 TIER IV, INC. All rights reserved.
#
# Licensed under the Apache License, Version 2.0 (the "License");
# you may not use this file except in compliance with the License.
# You may obtain a copy of the License at
#
#     http://www.apache.org/licenses/LICENSE-2.0
#
# Unless required by applicable law or agreed to in writing, software
# distributed under the License is distributed on an "AS IS" BASIS,
# WITHOUT WARRANTIES OR CONDITIONS OF ANY KIND, either express or implied.
# See the License for the specific language governing permissions and
# limitations under the License.
"""Subprocess call collections for otaclient use.

When underlying subprocess call failed and <raise_exception> is True,
    functions defined in this class will raise the original CalledProcessError
    to the upper caller.
"""

from __future__ import annotations

import logging
import subprocess
import sys
import time
from pathlib import Path
from subprocess import CalledProcessError
from typing import Any, Literal, NoReturn, Protocol

from otaclient_common._typing import StrOrPath
from otaclient_common.common import subprocess_call, subprocess_check_output

logger = logging.getLogger(__name__)

# fmt: off
PartitionToken = Literal[
    "UUID", "PARTUUID",
    "LABEL", "PARTLABEL",
    "TYPE", "FSTYPE",
]
# fmt: on


def get_attrs_by_dev(
    attr: PartitionToken, dev: StrOrPath, *, raise_exception: bool = True
) -> str:  # pragma: no cover
    """Get <attr> from <dev>.

    This is implemented by calling:
        `lsblk -in -o <attr> <dev>`

    Args:
        attr (PartitionToken): the attribute to retrieve from the <dev>.
        dev (StrOrPath): the target device path.
        raise_exception (bool, optional): raise exception on subprocess call failed.
            Defaults to True.

    Returns:
        str: <attr> of <dev>.
    """
    cmd = ["lsblk", "-ino", attr, str(dev)]
    return subprocess_check_output(cmd, raise_exception=raise_exception)


def get_dev_by_token(
    token: PartitionToken, value: str, *, raise_exception: bool = True
) -> list[str] | None:  # pragma: no cover
    """Get a list of device(s) that matches the <token>=<value> pair.

    This is implemented by calling:
        blkid -o device -t <TOKEN>=<VALUE>

    Args:
        token (PartitionToken): which attribute of device to match.
        value (str): the value of the attribute.
        raise_exception (bool, optional): raise exception on subprocess call failed.
            Defaults to True.

    Returns:
        Optional[list[str]]: If there is at least one device found, return a list
            contains all found device(s), otherwise None.
    """
    cmd = ["blkid", "-o", "device", "-t", f"{token}={value}"]
    if res := subprocess_check_output(cmd, raise_exception=raise_exception):
        return res.splitlines()


def get_current_rootfs_dev(
    active_root: StrOrPath, *, raise_exception: bool = True, chroot: str | None = None
) -> str:  # pragma: no cover
    """Get the devpath of current rootfs dev.

    This is implemented by calling
        findmnt -nfc -o SOURCE <ACTIVE_ROOTFS_PATH>

    Args:
        active_root (StrOrPath): the active rootfs path to check against.
        raise_exception (bool, optional): raise exception on subprocess call failed.
            Defaults to True.
        chroot (str | None, optional): the chroot path to use. Defaults to None.
            If not None, this function will use chroot to run the command.

    Returns:
        str: the devpath of current rootfs device.
    """
    cmd = ["findmnt", "-nfco", "SOURCE", active_root]
    return subprocess_check_output(cmd, raise_exception=raise_exception, chroot=chroot)


def get_mount_point_by_dev(
    dev: str, *, raise_exception: bool = True
) -> str:  # pragma: no cover
    """Get the FIRST mountpoint of the <dev>.

    This is implemented by calling:
        findmnt <dev> -nfo TARGET <dev>

    NOTE: option -f is used to only show the first file system.

    Args:
        dev (str): the device to check against.
        raise_exception (bool, optional): raise exception on subprocess call failed.
            Defaults to True.

    Returns:
        str: the FIRST mountpint of the <dev>, or empty string if <raise_exception> is False
            and the subprocess call failed(due to dev is not mounted or other reasons).
    """
    cmd = ["findmnt", "-nfo", "TARGET", dev]
    return subprocess_check_output(cmd, raise_exception=raise_exception)


def get_dev_by_mount_point(
    mount_point: str, *, raise_exception: bool = True
) -> str:  # pragma: no cover
    """Return the source dev of the given <mount_point>.

    This is implemented by calling:
        findmnt -no SOURCE <mount_point>

    Args:
        mount_point (str): mount_point to check against.
        raise_exception (bool, optional): raise exception on subprocess call failed.
            Defaults to True.

    Returns:
        str: the source device of <mount_point>.
    """
    cmd = ["findmnt", "-no", "SOURCE", mount_point]
    return subprocess_check_output(cmd, raise_exception=raise_exception)


def is_target_mounted(
    target: StrOrPath, *, raise_exception: bool = False
) -> bool:  # pragma: no cover
    """Check if <target> is mounted or not. <target> can be a dev or a mount point.

    This is implemented by calling:
        findmnt <target>

    Args:
        target (StrOrPath): the target to check against. Could be a device or a mount point.
        raise_exception (bool, optional): raise exception on subprocess call failed.
            Defaults to True.

    Returns:
        Return True if the target has at least one mount_point. Return False if <raise_exception> is False and
            <target> is not a mount point or not mounted.
    """
    cmd = ["findmnt", target]
    try:
        subprocess_call(cmd, raise_exception=True)
        return True
    except CalledProcessError:
        if raise_exception:
            raise
        return False


def get_parent_dev(
    child_device: str, *, raise_exception: bool = True
) -> str:  # pragma: no cover
    """Get the parent devpath from <child_device>.

    When `/dev/nvme0n1p1` is specified as child_device, /dev/nvme0n1 is returned.

    This function is implemented by calling:
        lsblk -idpno PKNAME <child_device>

    Args:
        child_device (str): the device to find parent device from.
        raise_exception (bool, optional): raise exception on subprocess call failed.
            Defaults to True.

    Returns:
        str: the parent device of the specific <child_device>.
    """
    cmd = ["lsblk", "-idpno", "PKNAME", child_device]
    return subprocess_check_output(cmd, raise_exception=raise_exception)


def get_device_tree(
    parent_dev: str, *, raise_exception: bool = True
) -> list[str]:  # pragma: no cover
    """Get the device tree of a parent device.

    For example, for sda with 3 partitions, we will get:
    ["/dev/sda", "/dev/sda1", "/dev/sda2", "/dev/sda3"]

    This function is implemented by calling:
        lsblk -lnpo NAME <parent_dev>

    Args:
        parent_dev (str): The parent device to be checked.
        raise_exception (bool, optional): raise exception on subprocess call failed.
            Defaults to True.

    Returns:
        str: _description_
    """
    cmd = ["lsblk", "-lnpo", "NAME", parent_dev]
    raw_res = subprocess_check_output(cmd, raise_exception=raise_exception)
    return raw_res.splitlines()


def set_ext4_fslabel(
    dev: str, fslabel: str, *, raise_exception: bool = True
) -> None:  # pragma: no cover
    """Set <fslabel> to ext4 formatted <dev>.

    This is implemented by calling:
        e2label <dev> <fslabel>

    Args:
        dev (str): the ext4 partition device.
        fslabel (str): the fslabel to be set.
        raise_exception (bool, optional): raise exception on subprocess call failed.
            Defaults to True.
    """
    cmd = ["e2label", dev, fslabel]
    subprocess_call(cmd, raise_exception=raise_exception)


def mkfs_ext4(
    dev: str,
    *,
    fslabel: str | None = None,
    fsuuid: str | None = None,
    raise_exception: bool = True,
) -> None:  # pragma: no cover
    """Create new ext4 formatted filesystem on <dev>, optionally with <fslabel>
        and/or <fsuuid>.

    Args:
        dev (str): device to be formatted to ext4.
        fslabel (Optional[str], optional): fslabel of the new ext4 filesystem. Defaults to None.
            When it is None, this function will try to preserve the previous fslabel.
        fsuuid (Optional[str], optional): fsuuid of the new ext4 filesystem. Defaults to None.
            When it is None, this function will try to preserve the previous fsuuid.
        raise_exception (bool, optional): raise exception on subprocess call failed.
            Defaults to True.
    """
    cmd = ["mkfs.ext4", "-F"]

    if not fsuuid:
        try:
            fsuuid = get_attrs_by_dev("UUID", dev)
            assert fsuuid
            logger.debug(f"reuse previous UUID: {fsuuid}")
        except Exception:
            pass
    if fsuuid:
        logger.debug(f"using UUID: {fsuuid}")
        cmd.extend(["-U", fsuuid])

    if not fslabel:
        try:
            fslabel = get_attrs_by_dev("LABEL", dev)
            assert fslabel
            logger.debug(f"reuse previous fs LABEL: {fslabel}")
        except Exception:
            pass
    if fslabel:
        logger.debug(f"using fs LABEL: {fslabel}")
        cmd.extend(["-L", fslabel])

    cmd.append(dev)
    logger.warning(f"format {dev} to ext4: {cmd=}")
    subprocess_call(cmd, raise_exception=raise_exception)


def reboot(
    args: list[str] | None = None, *, chroot: str | None = None
) -> NoReturn:  # pragma: no cover
    """Reboot the system, with optional args passed to reboot command.

    This is implemented by calling:
        reboot [args[0], args[1], ...]

    NOTE(20230614): this command makes otaclient exit immediately.
    NOTE(20240421): rpi_boot's reboot takes args.

    Args:
        args (Optional[list[str]], optional): args passed to reboot command.
            Defaults to None, not passing any args.
        chroot (str | None, optional): the chroot path to use. Defaults to None.

    Raises:
        SystemExit by sys.exit(0).
    """
    cmd = ["reboot"]
    if args:
        logger.info(f"will reboot with argument: {args=}")
        cmd.extend(args)

    logger.warning("system will reboot now!")
    try:
        subprocess_call(cmd, raise_exception=False, chroot=chroot)
    finally:
        sys.exit(0)


#
# ------ mount related helpers ------ #
#

MAX_RETRY_COUNT = 6
RETRY_INTERVAL = 2


class MountHelper(Protocol):
    """Protocol for mount helper functions.

    This is for typing purpose.
    """

    def __call__(
        self,
        target: StrOrPath,
        mount_point: StrOrPath,
        *,
        raise_exception: bool = True,
        set_unbindable: bool = True,
    ) -> None: ...


def mount(
    target: StrOrPath,
    mount_point: StrOrPath,
    *,
    options: list[str] | None = None,
    params: list[str] | None = None,
    raise_exception: bool = True,
) -> None:  # pragma: no cover
    """Thin wrapper to call mount using subprocess.

    This will call the following:
        mount [-o <option1>,[<option2>[,...]] [<param1> [<param2>[...]]] <target> <mount_point>

    Args:
        target (StrOrPath): The target device to mount.
        mount_point (StrOrPath): The mount point to mount to.
        options (list[str] | None, optional): A list of options, append after -o. Defaults to None.
        params (list[str] | None, optional): A list of params. Defaults to None.
        raise_exception (bool, optional): Whether to raise exception on failed call. Defaults to True.
    """
    cmd = ["mount"]
    if options:
        cmd.extend(["-o", ",".join(options)])
    if params:
        cmd.extend(params)
    cmd = [*cmd, str(target), str(mount_point)]
    subprocess_call(cmd, raise_exception=raise_exception)


def bind_mount_rw(
    target: StrOrPath,
    mount_point: StrOrPath,
    *,
    raise_exception: bool = True,
    set_unbindable: bool = True,
) -> None:  # pragma: no cover
    """Bind mount the <target> to <mount_point> read-write.

    This is implemented by calling:
        mount -o bind,rw --make-private --make-unbindable <target> <mount_point>

    Args:
        target (StrOrPath): target to be mounted.
        mount_point (StrOrPath): mount point to mount to.
        raise_exception (bool, optional): raise exception on subprocess call failed.
            Defaults to True.
        set_unbindable (bool, optional): whether to set the mount point as unbindable.
            Defaults to True.
    """
    # fmt: off
    cmd = [
        "mount",
        "-o", "bind,rw",
        "--make-private",
    ]
    if set_unbindable:
        cmd.append("--make-unbindable")
    cmd.extend([
        str(target),
        str(mount_point),
    ])
    # fmt: on
    subprocess_call(cmd, raise_exception=raise_exception)


def mount_rw(
    target: StrOrPath,
    mount_point: StrOrPath,
    *,
    enable_optimization: bool = True,
    raise_exception: bool = True,
    set_unbindable: bool = True,
) -> None:  # pragma: no cover
    """Mount the <target> to <mount_point> read-write.

    This is implemented by calling:
        mount -o rw --make-private --make-unbindable <target> <mount_point>

    When <enable_optimization> is set to True, the following extra mount options will be added:
        noatime: do not update file access time
<<<<<<< HEAD
        commit: enlarge batch journal commits interval
=======
        commit=20: enlarge batch journal commits interval to 20s
>>>>>>> 2eaa3176
        data=writeback,journal_async_commit: enable async journal commits
    See https://wiki.archlinux.org/title/Ext4, https://man.archlinux.org/man/ext4.5 for more details.

    NOTE: pass args = ["--make-private", "--make-unbindable"] to prevent
            mount events propagation to/from this mount point.

    Args:
        target (StrOrPath): target to be mounted.
        mount_point (StrOrPath): mount point to mount to.
        enable_optimization (bool, optional): enable optimized mount options. Default to True.
        raise_exception (bool, optional): raise exception on subprocess call failed.
            Defaults to True.
        set_unbindable (bool, optional): whether to set the mount point as unbindable.
            Defaults to True.
    """
    # fmt: off
    mount_options = ["rw"]
    if enable_optimization:
<<<<<<< HEAD
=======
        # NOTE(20250829): the commit=20 is chosen by balancing the progress lost window length
        #                 and the improvement we can get.
>>>>>>> 2eaa3176
        mount_options.extend(["noatime","commit=20","data=writeback,journal_async_commit"])

    cmd = [
        "mount",
        "-o", ",".join(mount_options),
        "--make-private",
    ]
    if set_unbindable:
        cmd.append("--make-unbindable")
    cmd.extend([
        str(target),
        str(mount_point),
    ])
    # fmt: on
    subprocess_call(cmd, raise_exception=raise_exception)


def bind_mount_ro(
    target: StrOrPath,
    mount_point: StrOrPath,
    *,
    raise_exception: bool = True,
    set_unbindable: bool = True,
) -> None:  # pragma: no cover
    """Bind mount the <target> to <mount_point> read-only.

    This is implemented by calling:
        mount -o bind,ro,noatime --make-private --make-unbindable <target> <mount_point>

    Args:
        target (StrOrPath): target to be mounted.
        mount_point (StrOrPath): mount point to mount to.
        raise_exception (bool, optional): raise exception on subprocess call failed.
            Defaults to True.
        set_unbindable (bool, optional): whether to set the mount point as unbindable.
            Defaults to True.
    """
    # fmt: off
    cmd = [
        "mount",
        "-o", "bind,ro,noatime",
        "--make-private",
    ]
    if set_unbindable:
        cmd.append("--make-unbindable")
    cmd.extend([
        str(target),
        str(mount_point),
    ])
    # fmt: on
    subprocess_call(cmd, raise_exception=raise_exception)


def rbind_mount_ro(
    target: StrOrPath,
    mount_point: StrOrPath,
    *,
    raise_exception: bool = True,
    set_unbindable: bool = True,
) -> None:  # pragma: no cover
    """Rbind mount the <target> to <mount_point> read-only.

    This is implemented by calling:
        mount -o bind,ro --make-private --make-unbindable <target> <mount_point>

    Args:
        target (StrOrPath): target to be mounted.
        mount_point (StrOrPath): mount point to mount to.
        raise_exception (bool, optional): raise exception on subprocess call failed.
            Defaults to True.
        set_unbindable (bool, optional): whether to set the mount point as unbindable.
            Defaults to True.
    """
    # fmt: off
    cmd = [
        "mount",
        "--rbind",
        "--make-private",
    ]
    if set_unbindable:
        cmd.append("--make-unbindable")
    cmd.extend([
        str(target),
        str(mount_point),
    ])
    # fmt: on
    subprocess_call(cmd, raise_exception=raise_exception)


def mount_ro(
    target: StrOrPath,
    mount_point: StrOrPath,
    *,
    raise_exception: bool = True,
    set_unbindable: bool = True,
) -> None:  # pragma: no cover
    """Mount <target> to <mount_point> read-only.

    If the target device is mounted, we bind mount the target device to mount_point.
    if the target device is not mounted, we directly mount it to the mount_point.

    Args:
        target (StrOrPath): target to be mounted.
        mount_point (StrOrPath): mount point to mount to.
        raise_exception (bool, optional): raise exception on subprocess call failed.
            Defaults to True.
        set_unbindable (bool, optional): whether to set the mount point as unbindable.
            Defaults to True.
    """
    # NOTE: set raise_exception to false to allow not mounted
    #       not mounted dev will have empty return str
    if _active_mount_point := get_mount_point_by_dev(
        str(target), raise_exception=False
    ):
        bind_mount_ro(
            _active_mount_point,
            mount_point,
            raise_exception=raise_exception,
            set_unbindable=set_unbindable,
        )
    else:
        # target is not mounted, we mount it by ourself
        # fmt: off
        cmd = [
            "mount",
            "-o", "ro,noatime",
            "--make-private",
        ]
        if set_unbindable:
            cmd.append("--make-unbindable")
        cmd.extend([
            str(target),
            str(mount_point),
        ])
        # fmt: on
        subprocess_call(cmd, raise_exception=raise_exception)


def mount_squashfs(
    target: StrOrPath,
    mount_point: StrOrPath,
    *,
    raise_exception: bool = True,
    set_unbindable: bool = True,
) -> None:  # pragma: no cover
    """Mount the <target> sqiashfs to <mount_point>.

    This is implemented by calling:
        mount -o ro -t squashfs --make-private --make-unbindable <target> <mount_point>

    NOTE: pass args = ["--make-private", "--make-unbindable"] to prevent
            mount events propagation to/from this mount point.

    Args:
        target (StrOrPath): target to be mounted.
        mount_point (StrOrPath): mount point to mount to.
        raise_exception (bool, optional): raise exception on subprocess call failed.
            Defaults to True.
        set_unbindable (bool, optional): whether to set the mount point as unbindable.
            Defaults to True.
    """
    # fmt: off
    cmd = [
        "mount",
        "-o", "ro",
        "-t", "squashfs",
        "--make-private",
    ]
    if set_unbindable:
        cmd.append("--make-unbindable")
    cmd.extend([
        str(target),
        str(mount_point),
    ])
    # fmt: on
    subprocess_call(cmd, raise_exception=raise_exception)


def umount(
    target: StrOrPath, *, raise_exception: bool = True
) -> None:  # pragma: no cover
    """Try to umount the <target>.

    This is implemented by calling:
        umount <target>

    Before calling umount, the <target> will be check whether it is mounted,
        if it is not mounted, this function will return directly.

    Args:
        target (StrOrPath): target to be umounted.
        raise_exception (bool, optional): raise exception on subprocess call failed.
            Defaults to True.
    """
    # first try to check whether the target(either a mount point or a dev)
    # is mounted
    if not is_target_mounted(target, raise_exception=False):
        return

    # if the target is mounted, try to unmount it.
    _cmd = ["umount", str(target)]
    subprocess_call(_cmd, raise_exception=raise_exception)


def ensure_mount(
    target: StrOrPath,
    mnt_point: StrOrPath,
    *,
    mount_func: MountHelper,
    raise_exception: bool,
    set_unbindable: bool = True,
    max_retry: int = MAX_RETRY_COUNT,
    retry_interval: int = RETRY_INTERVAL,
) -> None:  # pragma: no cover
    """Ensure the <target> mounted on <mnt_point> by our best.

    Raises:
        If <raise_exception> is True, raises the last failed attemp's CalledProcessError.
    """
    for _retry in range(max_retry + 1):
        try:
            mount_func(
                target=target, mount_point=mnt_point, set_unbindable=set_unbindable
            )
            is_target_mounted(mnt_point, raise_exception=True)
            return
        except CalledProcessError as e:
            logger.info(
                (
                    f"retry#{_retry} failed to mount {target} on {mnt_point}: {e!r}\n"
                    f"{e.stderr=}\n{e.stdout=}\n"
                    "retrying another mount ..."
                )
            )

            if _retry >= max_retry:
                logger.error(
                    f"exceed max retry count mounting {target} on {mnt_point}, abort"
                )
                if raise_exception:
                    raise
                return

            time.sleep(retry_interval)
            continue


def ensure_umount(
    mnt_point: StrOrPath,
    *,
    ignore_error: bool,
    max_retry: int = MAX_RETRY_COUNT,
    retry_interval: int = RETRY_INTERVAL,
) -> None:  # pragma: no cover
    """Try to umount the <mnt_point> at our best.

    Raises:
        If <ignore_error> is False, raises the last failed attemp's CalledProcessError.
    """
    for _retry in range(max_retry + 1):
        try:
            if not is_target_mounted(mnt_point, raise_exception=False):
                break
            umount(mnt_point, raise_exception=True)
        except CalledProcessError as e:
            logger.info(
                (
                    f"retry#{_retry} failed to umount {mnt_point}: {e!r}\n"
                    f"{e.stderr=}\n{e.stdout=}"
                )
            )

            if _retry >= max_retry:
                logger.error(f"reached max retry on umounting {mnt_point}, abort")
                if not ignore_error:
                    raise
                return

            time.sleep(retry_interval)
            continue


def ensure_mointpoint(
    mnt_point: StrOrPath, *, ignore_error: bool
) -> None:  # pragma: no cover
    """Ensure the <mnt_point> exists, has no mount on it and ready for mount.

    If the <mnt_point> is valid, but we failed to umount any previous mounts on it,
        we still keep use the mountpoint as later mount will override the previous one.
    """
    mnt_point = Path(mnt_point)
    if mnt_point.is_symlink() or not mnt_point.is_dir():
        mnt_point.unlink(missing_ok=True)

    if not mnt_point.exists():
        mnt_point.mkdir(exist_ok=True, parents=True)
        return

    try:
        ensure_umount(mnt_point, ignore_error=False)
    except Exception as e:
        if not ignore_error:
            logger.error(f"failed to prepare {mnt_point=}: {e!r}")
            raise
        logger.warning(
            (
                f"failed to prepare {mnt_point=}: {e!r} \n"
                f"But still use {mnt_point} and override the previous mount"
            )
        )


def mount_tmpfs(
    target: Any,
    mount_point: StrOrPath,
    *,
    size_in_mb: int,
    raise_exception: bool = True,
    set_unbindable: bool = False,
) -> None:  # pragma: no cover
    # fmt: off
    cmd = [
        "mount", "-t", "tmpfs",
        "-o", f"size={size_in_mb}M", "tmpfs", str(mount_point)
    ]
    # fmt: on
    try:
        subprocess_call(cmd, raise_exception=True)
    except subprocess.CalledProcessError as e:
        logger.error(
            f"failed to mount tmpfs with {size_in_mb}MB at {mount_point}: {e!r}"
        )
        if raise_exception:
            raise


def get_kernel_version_via_uname() -> str | None:
    """Get the kernel version via `uname -r`.

    Returns:
        str: The kernel version string.
    """
    cmd = ["uname", "-r"]
    try:
        return subprocess_check_output(cmd, raise_exception=True).strip()
    except Exception as e:
        logger.error(f"Failed to get kernel version via uname: {e!r}")
        return<|MERGE_RESOLUTION|>--- conflicted
+++ resolved
@@ -425,11 +425,7 @@
 
     When <enable_optimization> is set to True, the following extra mount options will be added:
         noatime: do not update file access time
-<<<<<<< HEAD
-        commit: enlarge batch journal commits interval
-=======
         commit=20: enlarge batch journal commits interval to 20s
->>>>>>> 2eaa3176
         data=writeback,journal_async_commit: enable async journal commits
     See https://wiki.archlinux.org/title/Ext4, https://man.archlinux.org/man/ext4.5 for more details.
 
@@ -448,11 +444,8 @@
     # fmt: off
     mount_options = ["rw"]
     if enable_optimization:
-<<<<<<< HEAD
-=======
         # NOTE(20250829): the commit=20 is chosen by balancing the progress lost window length
         #                 and the improvement we can get.
->>>>>>> 2eaa3176
         mount_options.extend(["noatime","commit=20","data=writeback,journal_async_commit"])
 
     cmd = [
