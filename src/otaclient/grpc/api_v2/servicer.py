# Copyright 2022 TIER IV, INC. All rights reserved.
#
# Licensed under the Apache License, Version 2.0 (the "License");
# you may not use this file except in compliance with the License.
# You may obtain a copy of the License at
#
#     http://www.apache.org/licenses/LICENSE-2.0
#
# Unless required by applicable law or agreed to in writing, software
# distributed under the License is distributed on an "AS IS" BASIS,
# WITHOUT WARRANTIES OR CONDITIONS OF ANY KIND, either express or implied.
# See the License for the specific language governing permissions and
# limitations under the License.
"""OTA Service API v2 implementation."""


from __future__ import annotations

import asyncio
import logging
import multiprocessing.queues as mp_queue
from concurrent.futures import ThreadPoolExecutor
from typing import Callable, overload

import otaclient.configs.cfg as otaclient_cfg
from otaclient._types import (
    ClientUpdateRequestV2,
    IPCRequest,
    IPCResEnum,
    IPCResponse,
    RollbackRequestV2,
    UpdateRequestV2,
)
from otaclient._utils import gen_session_id
from otaclient.configs import ECUContact
from otaclient.configs.cfg import cfg, ecu_info
from otaclient.grpc.api_v2.ecu_status import ECUStatusStorage
from otaclient_api.v2 import _types as api_types
from otaclient_api.v2.api_caller import ECUNoResponse, OTAClientCall

logger = logging.getLogger(__name__)

WAIT_FOR_LOCAL_ECU_ACK_TIMEOUT = 6  # seconds


class OTAClientAPIServicer:
    """Handlers for otaclient service API.

    This class also handles otaproxy lifecycle and dependency management.
    """

    def __init__(
        self,
        *,
        ecu_status_storage: ECUStatusStorage,
        op_queue: mp_queue.Queue[IPCRequest],
        resp_queue: mp_queue.Queue[IPCResponse],
        executor: ThreadPoolExecutor,
    ):
        self.sub_ecus = ecu_info.secondaries
        self.listen_addr = ecu_info.ip_addr
        self.listen_port = cfg.OTA_API_SERVER_PORT
        self.my_ecu_id = ecu_info.ecu_id
        self._executor = executor

        self._op_queue = op_queue
        self._resp_queue = resp_queue

        self._ecu_status_storage = ecu_status_storage
        self._polling_waiter = self._ecu_status_storage.get_polling_waiter()

    def _local_update(self, request: UpdateRequestV2) -> api_types.UpdateResponseEcu:
        """Thread worker for dispatching a local update."""
        return self._dispatch_local_request(request, api_types.UpdateResponseEcu)

<<<<<<< HEAD
    def _local_client_update(
        self, request: ClientUpdateRequestV2
    ) -> api_types.ClientUpdateResponseEcu:
        """Thread worker for dispatching a local client update."""
        return self._dispatch_local_request(request, api_types.ClientUpdateResponseEcu)

=======
>>>>>>> 7c0850c0
    def _local_rollback(
        self, rollback_request: RollbackRequestV2
    ) -> api_types.RollbackResponseEcu:
        """Thread worker for dispatching a local rollback."""
        return self._dispatch_local_request(
            rollback_request, api_types.RollbackResponseEcu
        )

<<<<<<< HEAD
    def _dispatch_local_request(self, request, response_type):
=======
    @overload
    def _dispatch_local_request(
        self,
        request: UpdateRequestV2,
        response_type: type[api_types.UpdateResponseEcu],
    ) -> api_types.UpdateResponseEcu: ...

    @overload
    def _dispatch_local_request(
        self,
        request: RollbackRequestV2,
        response_type: type[api_types.RollbackResponseEcu],
    ) -> api_types.RollbackResponseEcu: ...

    def _dispatch_local_request(
        self,
        request: UpdateRequestV2 | RollbackRequestV2,
        response_type: (
            type[api_types.UpdateResponseEcu] | type[api_types.RollbackResponseEcu]
        ),
    ) -> api_types.UpdateResponseEcu | api_types.RollbackResponseEcu:
>>>>>>> 7c0850c0
        self._op_queue.put_nowait(request)
        try:
            _req_response = self._resp_queue.get(timeout=WAIT_FOR_LOCAL_ECU_ACK_TIMEOUT)
            assert isinstance(_req_response, IPCResponse), "unexpected msg"
            assert (
                _req_response.session_id == request.session_id
            ), "mismatched session_id"

            if _req_response.res == IPCResEnum.ACCEPT:
                return response_type(
                    ecu_id=self.my_ecu_id,
                    result=api_types.FailureType.NO_FAILURE,
                )
            else:
                logger.error(
                    f"local otaclient doesn't accept request: {_req_response.msg}"
                )
                return response_type(
                    ecu_id=self.my_ecu_id,
                    result=api_types.FailureType.RECOVERABLE,
                )
        except AssertionError as e:
            logger.error(f"local otaclient response with unexpected msg: {e!r}")
            return response_type(
                ecu_id=self.my_ecu_id,
                result=api_types.FailureType.RECOVERABLE,
            )
        except Exception as e:
            logger.error(f"local otaclient failed to ACK request: {e!r}")
            return response_type(
                ecu_id=self.my_ecu_id,
                result=api_types.FailureType.UNRECOVERABLE,
            )

<<<<<<< HEAD
    async def _handle_request(
        self,
        request,
        local_handler,
        request_cls,
        remote_call,
        response_type,
        response_ecu_type,
    ):
        logger.info(f"receive request: {request}")
        update_acked_ecus = set()
=======
    def _add_ecu_into_response(
        self,
        response: api_types.UpdateResponse | api_types.RollbackResponse,
        ecu_id: str,
        failure_type: api_types.FailureType,
    ) -> None:
        """Add ECU into response with specified failure type."""
        if isinstance(response, api_types.UpdateResponse):
            ecu_response = api_types.UpdateResponseEcu(
                ecu_id=ecu_id,
                result=failure_type,
            )
            response.add_ecu(ecu_response)
        elif isinstance(response, api_types.RollbackResponse):
            ecu_response = api_types.RollbackResponseEcu(
                ecu_id=ecu_id,
                result=failure_type,
            )
            response.add_ecu(ecu_response)

    @overload
    async def _handle_request(
        self,
        request: api_types.UpdateRequest,
        local_handler: Callable,
        request_cls: type[UpdateRequestV2],
        remote_call: Callable,
        response_type: type[api_types.UpdateResponse],
        update_acked_ecus: set[str],
    ) -> api_types.UpdateResponse: ...

    @overload
    async def _handle_request(
        self,
        request: api_types.RollbackRequest,
        local_handler: Callable,
        request_cls: type[RollbackRequestV2],
        remote_call: Callable,
        response_type: type[api_types.RollbackResponse],
        update_acked_ecus: None,
    ) -> api_types.RollbackResponse: ...

    async def _handle_request(
        self,
        request: api_types.UpdateRequest | api_types.RollbackRequest,
        local_handler: Callable,
        request_cls: type[UpdateRequestV2] | type[RollbackRequestV2],
        remote_call: Callable,
        response_type: (
            type[api_types.UpdateResponse] | type[api_types.RollbackResponse]
        ),
        update_acked_ecus: set[str] | None,
    ) -> api_types.UpdateResponse | api_types.RollbackResponse:
        logger.info(f"receive request: {request}")
>>>>>>> 7c0850c0
        response = response_type()

        if not otaclient_cfg.ECU_INFO_LOADED_SUCCESSFULLY:
            logger.error("ecu_info.yaml is not loaded properly, reject any request")
            for _req in request.iter_ecu():
<<<<<<< HEAD
                response.add_ecu(
                    response_ecu_type(
                        ecu_id=_req.ecu_id,
                        result=api_types.FailureType.UNRECOVERABLE,
                    )
=======
                self._add_ecu_into_response(
                    response, _req.ecu_id, api_types.FailureType.UNRECOVERABLE
>>>>>>> 7c0850c0
                )
            return response

        # first: dispatch update request to all directly connected subECUs
        tasks: dict[asyncio.Task, ECUContact] = {}
        for ecu_contact in self.sub_ecus:
            if not request.if_contains_ecu(ecu_contact.ecu_id):
                continue
            _task = asyncio.create_task(
                remote_call(
                    ecu_contact.ecu_id,
                    str(ecu_contact.ip_addr),
                    ecu_contact.port,
                    request=request,
                    timeout=cfg.WAITING_SUBECU_ACK_REQ_TIMEOUT,
                )
            )
            tasks[_task] = ecu_contact
        if tasks:  # NOTE: input for asyncio.wait must not be empty!
            done, _ = await asyncio.wait(tasks)
            for _task in done:
                try:
                    _ecu_resp = _task.result()
<<<<<<< HEAD
                    update_acked_ecus.update(_ecu_resp.ecus_acked_update)
=======
                    if update_acked_ecus is not None:
                        update_acked_ecus.update(_ecu_resp.ecus_acked_update)
>>>>>>> 7c0850c0
                    response.merge_from(_ecu_resp)
                except ECUNoResponse as e:
                    _ecu_contact = tasks[_task]
                    logger.warning(
                        f"{_ecu_contact} doesn't respond to request on-time"
                        f"(within {cfg.WAITING_SUBECU_ACK_REQ_TIMEOUT}s): {e!r}"
                    )
                    # NOTE(20230517): aligns with the previous behavior that create
                    #                 response with RECOVERABLE OTA error for unresponsive
                    #                 ECU.
<<<<<<< HEAD
                    response.add_ecu(
                        response_ecu_type(
                            ecu_id=_ecu_contact.ecu_id,
                            result=api_types.FailureType.RECOVERABLE,
                        )
=======
                    self._add_ecu_into_response(
                        response, _ecu_contact.ecu_id, api_types.FailureType.RECOVERABLE
>>>>>>> 7c0850c0
                    )
            tasks.clear()

        # second: dispatch update request to local if required by incoming request
<<<<<<< HEAD
        if update_req_ecu := request.find_ecu(self.my_ecu_id):
            new_session_id = gen_session_id(update_req_ecu.version)
            if request_cls == RollbackRequestV2:
                local_request = request_cls(session_id=new_session_id)
            else:
                local_request = request_cls(
                    version=update_req_ecu.version,
                    url_base=update_req_ecu.url,
                    cookies_json=update_req_ecu.cookies,
                    session_id=new_session_id,
                )
=======
        if req_ecu := request.find_ecu(self.my_ecu_id):
            if isinstance(req_ecu, api_types.UpdateRequestEcu) and (
                request_cls is UpdateRequestV2
            ):
                # update
                new_session_id = gen_session_id(req_ecu.version)
                local_request = request_cls(
                    version=req_ecu.version,
                    url_base=req_ecu.url,
                    cookies_json=req_ecu.cookies,
                    session_id=new_session_id,
                )
            elif isinstance(req_ecu, api_types.RollbackRequestEcu) and (
                request_cls is RollbackRequestV2
            ):
                # rollback
                new_session_id = gen_session_id("__rollback")
                local_request = request_cls(session_id=new_session_id)
            else:
                raise ValueError(f"unsupported request type: {type(request)}")

>>>>>>> 7c0850c0
            _resp = await asyncio.get_running_loop().run_in_executor(
                self._executor,
                local_handler,
                local_request,
            )

            if (
                update_acked_ecus is not None
                and _resp.result == api_types.FailureType.NO_FAILURE
            ):
                update_acked_ecus.add(self.my_ecu_id)
            response.add_ecu(_resp)

        # finally, trigger ecu_status_storage entering active mode if needed
        if update_acked_ecus:
            logger.info(f"ECUs accept OTA request: {update_acked_ecus}")
            asyncio.create_task(
                self._ecu_status_storage.on_ecus_accept_update_request(
                    update_acked_ecus
                )
            )
        return response

    # API methods
<<<<<<< HEAD

    async def update(
        self, request: api_types.UpdateRequest
    ) -> api_types.UpdateResponse:
        return await self._handle_request(
            request,
            self._local_update,
            UpdateRequestV2,
            OTAClientCall.update_call,
            api_types.UpdateResponse,
            api_types.UpdateResponseEcu,
        )

    async def client_update(
        self, request: api_types.ClientUpdateRequest
    ) -> api_types.ClientUpdateResponse:
        return await self._handle_request(
            request,
            self._local_client_update,
            ClientUpdateRequestV2,
            OTAClientCall.client_update_call,
            api_types.ClientUpdateResponse,
            api_types.ClientUpdateResponseEcu,
=======

    async def update(
        self, request: api_types.UpdateRequest
    ) -> api_types.UpdateResponse:
        return await self._handle_request(
            request=request,
            local_handler=self._local_update,
            request_cls=UpdateRequestV2,
            remote_call=OTAClientCall.update_call,
            response_type=api_types.UpdateResponse,
            update_acked_ecus=set(),
>>>>>>> 7c0850c0
        )

    async def rollback(
        self, request: api_types.RollbackRequest
    ) -> api_types.RollbackResponse:
        return await self._handle_request(
<<<<<<< HEAD
            request,
            self._local_rollback,
            RollbackRequestV2,
            OTAClientCall.rollback_call,
            api_types.RollbackResponse,
            api_types.RollbackResponseEcu,
=======
            request=request,
            local_handler=self._local_rollback,
            request_cls=RollbackRequestV2,
            remote_call=OTAClientCall.rollback_call,
            response_type=api_types.RollbackResponse,
            update_acked_ecus=None,
>>>>>>> 7c0850c0
        )

    async def status(self, _=None) -> api_types.StatusResponse:
        return await self._ecu_status_storage.export()<|MERGE_RESOLUTION|>--- conflicted
+++ resolved
@@ -73,15 +73,6 @@
         """Thread worker for dispatching a local update."""
         return self._dispatch_local_request(request, api_types.UpdateResponseEcu)
 
-<<<<<<< HEAD
-    def _local_client_update(
-        self, request: ClientUpdateRequestV2
-    ) -> api_types.ClientUpdateResponseEcu:
-        """Thread worker for dispatching a local client update."""
-        return self._dispatch_local_request(request, api_types.ClientUpdateResponseEcu)
-
-=======
->>>>>>> 7c0850c0
     def _local_rollback(
         self, rollback_request: RollbackRequestV2
     ) -> api_types.RollbackResponseEcu:
@@ -90,9 +81,12 @@
             rollback_request, api_types.RollbackResponseEcu
         )
 
-<<<<<<< HEAD
-    def _dispatch_local_request(self, request, response_type):
-=======
+    def _local_client_update(
+        self, request: ClientUpdateRequestV2
+    ) -> api_types.ClientUpdateResponseEcu:
+        """Thread worker for dispatching a local client update."""
+        return self._dispatch_local_request(request, api_types.ClientUpdateResponseEcu)
+
     @overload
     def _dispatch_local_request(
         self,
@@ -107,14 +101,26 @@
         response_type: type[api_types.RollbackResponseEcu],
     ) -> api_types.RollbackResponseEcu: ...
 
+    @overload
     def _dispatch_local_request(
         self,
-        request: UpdateRequestV2 | RollbackRequestV2,
+        request: ClientUpdateRequestV2,
+        response_type: type[api_types.ClientUpdateResponseEcu],
+    ) -> api_types.ClientUpdateResponseEcu: ...
+
+    def _dispatch_local_request(
+        self,
+        request: UpdateRequestV2 | RollbackRequestV2 | ClientUpdateRequestV2,
         response_type: (
-            type[api_types.UpdateResponseEcu] | type[api_types.RollbackResponseEcu]
-        ),
-    ) -> api_types.UpdateResponseEcu | api_types.RollbackResponseEcu:
->>>>>>> 7c0850c0
+            type[api_types.UpdateResponseEcu]
+            | type[api_types.RollbackResponseEcu]
+            | type[api_types.ClientUpdateResponseEcu]
+        ),
+    ) -> (
+        api_types.UpdateResponseEcu
+        | api_types.RollbackResponseEcu
+        | api_types.ClientUpdateResponseEcu
+    ):
         self._op_queue.put_nowait(request)
         try:
             _req_response = self._resp_queue.get(timeout=WAIT_FOR_LOCAL_ECU_ACK_TIMEOUT)
@@ -142,29 +148,20 @@
                 ecu_id=self.my_ecu_id,
                 result=api_types.FailureType.RECOVERABLE,
             )
-        except Exception as e:
+        except Exception as e:  # failed to get ACK from otaclient within timeout
             logger.error(f"local otaclient failed to ACK request: {e!r}")
             return response_type(
                 ecu_id=self.my_ecu_id,
                 result=api_types.FailureType.UNRECOVERABLE,
             )
 
-<<<<<<< HEAD
-    async def _handle_request(
-        self,
-        request,
-        local_handler,
-        request_cls,
-        remote_call,
-        response_type,
-        response_ecu_type,
-    ):
-        logger.info(f"receive request: {request}")
-        update_acked_ecus = set()
-=======
     def _add_ecu_into_response(
         self,
-        response: api_types.UpdateResponse | api_types.RollbackResponse,
+        response: (
+            api_types.UpdateResponse
+            | api_types.RollbackResponse
+            | api_types.ClientUpdateResponse
+        ),
         ecu_id: str,
         failure_type: api_types.FailureType,
     ) -> None:
@@ -181,6 +178,53 @@
                 result=failure_type,
             )
             response.add_ecu(ecu_response)
+        elif isinstance(response, api_types.ClientUpdateResponse):
+            ecu_response = api_types.ClientUpdateResponseEcu(
+                ecu_id=ecu_id,
+                result=failure_type,
+            )
+            response.add_ecu(ecu_response)
+
+    def _create_local_request(
+        self,
+        req_ecu: (
+            api_types.UpdateRequestEcu
+            | api_types.RollbackRequestEcu
+            | api_types.ClientUpdateRequestEcu
+        ),
+        request_cls: (
+            type[UpdateRequestV2]
+            | type[RollbackRequestV2]
+            | type[ClientUpdateRequestV2]
+        ),
+    ) -> UpdateRequestV2 | RollbackRequestV2 | ClientUpdateRequestV2:
+        if (
+            isinstance(req_ecu, api_types.UpdateRequestEcu)
+            and (request_cls is UpdateRequestV2)
+        ) or (
+            isinstance(req_ecu, api_types.ClientUpdateRequestEcu)
+            and (request_cls is ClientUpdateRequestV2)
+        ):
+            # update or client update
+            new_session_id = gen_session_id(req_ecu.version)
+            local_request = request_cls(
+                version=req_ecu.version,
+                url_base=req_ecu.url,
+                cookies_json=req_ecu.cookies,
+                session_id=new_session_id,
+            )
+        elif isinstance(req_ecu, api_types.RollbackRequestEcu) and (
+            request_cls is RollbackRequestV2
+        ):
+            # rollback
+            new_session_id = gen_session_id("__rollback")
+            local_request = request_cls(session_id=new_session_id)
+        else:
+            raise ValueError(
+                "invalid req_ecu and request_cls combination: {req_ecu}, {request_cls}"
+            )
+
+        return local_request
 
     @overload
     async def _handle_request(
@@ -204,34 +248,54 @@
         update_acked_ecus: None,
     ) -> api_types.RollbackResponse: ...
 
+    @overload
     async def _handle_request(
         self,
-        request: api_types.UpdateRequest | api_types.RollbackRequest,
+        request: api_types.ClientUpdateRequest,
         local_handler: Callable,
-        request_cls: type[UpdateRequestV2] | type[RollbackRequestV2],
+        request_cls: type[ClientUpdateRequestV2],
+        remote_call: Callable,
+        response_type: type[api_types.ClientUpdateResponse],
+        update_acked_ecus: set[str],
+    ) -> api_types.ClientUpdateResponse: ...
+
+    async def _handle_request(
+        self,
+        request: (
+            api_types.UpdateRequest
+            | api_types.RollbackRequest
+            | api_types.ClientUpdateRequest
+        ),
+        local_handler: Callable,
+        request_cls: (
+            type[UpdateRequestV2]
+            | type[RollbackRequestV2]
+            | type[ClientUpdateRequestV2]
+        ),
         remote_call: Callable,
         response_type: (
-            type[api_types.UpdateResponse] | type[api_types.RollbackResponse]
+            type[api_types.UpdateResponse]
+            | type[api_types.RollbackResponse]
+            | type[api_types.ClientUpdateResponse]
         ),
         update_acked_ecus: set[str] | None,
-    ) -> api_types.UpdateResponse | api_types.RollbackResponse:
+    ) -> (
+        api_types.UpdateResponse
+        | api_types.RollbackResponse
+        | api_types.ClientUpdateResponse
+    ):
+        """Handle incoming request."""
         logger.info(f"receive request: {request}")
->>>>>>> 7c0850c0
         response = response_type()
 
+        # NOTE(20241220): due to the fact that OTA Service API doesn't have field
+        #                 in UpdateResponseEcu msg, the only way to pass the failure_msg
+        #                 to upper is by status API.
         if not otaclient_cfg.ECU_INFO_LOADED_SUCCESSFULLY:
             logger.error("ecu_info.yaml is not loaded properly, reject any request")
             for _req in request.iter_ecu():
-<<<<<<< HEAD
-                response.add_ecu(
-                    response_ecu_type(
-                        ecu_id=_req.ecu_id,
-                        result=api_types.FailureType.UNRECOVERABLE,
-                    )
-=======
                 self._add_ecu_into_response(
                     response, _req.ecu_id, api_types.FailureType.UNRECOVERABLE
->>>>>>> 7c0850c0
                 )
             return response
 
@@ -255,12 +319,8 @@
             for _task in done:
                 try:
                     _ecu_resp = _task.result()
-<<<<<<< HEAD
-                    update_acked_ecus.update(_ecu_resp.ecus_acked_update)
-=======
                     if update_acked_ecus is not None:
                         update_acked_ecus.update(_ecu_resp.ecus_acked_update)
->>>>>>> 7c0850c0
                     response.merge_from(_ecu_resp)
                 except ECUNoResponse as e:
                     _ecu_contact = tasks[_task]
@@ -271,55 +331,14 @@
                     # NOTE(20230517): aligns with the previous behavior that create
                     #                 response with RECOVERABLE OTA error for unresponsive
                     #                 ECU.
-<<<<<<< HEAD
-                    response.add_ecu(
-                        response_ecu_type(
-                            ecu_id=_ecu_contact.ecu_id,
-                            result=api_types.FailureType.RECOVERABLE,
-                        )
-=======
                     self._add_ecu_into_response(
                         response, _ecu_contact.ecu_id, api_types.FailureType.RECOVERABLE
->>>>>>> 7c0850c0
                     )
             tasks.clear()
 
         # second: dispatch update request to local if required by incoming request
-<<<<<<< HEAD
-        if update_req_ecu := request.find_ecu(self.my_ecu_id):
-            new_session_id = gen_session_id(update_req_ecu.version)
-            if request_cls == RollbackRequestV2:
-                local_request = request_cls(session_id=new_session_id)
-            else:
-                local_request = request_cls(
-                    version=update_req_ecu.version,
-                    url_base=update_req_ecu.url,
-                    cookies_json=update_req_ecu.cookies,
-                    session_id=new_session_id,
-                )
-=======
         if req_ecu := request.find_ecu(self.my_ecu_id):
-            if isinstance(req_ecu, api_types.UpdateRequestEcu) and (
-                request_cls is UpdateRequestV2
-            ):
-                # update
-                new_session_id = gen_session_id(req_ecu.version)
-                local_request = request_cls(
-                    version=req_ecu.version,
-                    url_base=req_ecu.url,
-                    cookies_json=req_ecu.cookies,
-                    session_id=new_session_id,
-                )
-            elif isinstance(req_ecu, api_types.RollbackRequestEcu) and (
-                request_cls is RollbackRequestV2
-            ):
-                # rollback
-                new_session_id = gen_session_id("__rollback")
-                local_request = request_cls(session_id=new_session_id)
-            else:
-                raise ValueError(f"unsupported request type: {type(request)}")
-
->>>>>>> 7c0850c0
+            local_request = self._create_local_request(req_ecu, request_cls)
             _resp = await asyncio.get_running_loop().run_in_executor(
                 self._executor,
                 local_handler,
@@ -344,31 +363,6 @@
         return response
 
     # API methods
-<<<<<<< HEAD
-
-    async def update(
-        self, request: api_types.UpdateRequest
-    ) -> api_types.UpdateResponse:
-        return await self._handle_request(
-            request,
-            self._local_update,
-            UpdateRequestV2,
-            OTAClientCall.update_call,
-            api_types.UpdateResponse,
-            api_types.UpdateResponseEcu,
-        )
-
-    async def client_update(
-        self, request: api_types.ClientUpdateRequest
-    ) -> api_types.ClientUpdateResponse:
-        return await self._handle_request(
-            request,
-            self._local_client_update,
-            ClientUpdateRequestV2,
-            OTAClientCall.client_update_call,
-            api_types.ClientUpdateResponse,
-            api_types.ClientUpdateResponseEcu,
-=======
 
     async def update(
         self, request: api_types.UpdateRequest
@@ -380,28 +374,30 @@
             remote_call=OTAClientCall.update_call,
             response_type=api_types.UpdateResponse,
             update_acked_ecus=set(),
->>>>>>> 7c0850c0
         )
 
     async def rollback(
         self, request: api_types.RollbackRequest
     ) -> api_types.RollbackResponse:
         return await self._handle_request(
-<<<<<<< HEAD
-            request,
-            self._local_rollback,
-            RollbackRequestV2,
-            OTAClientCall.rollback_call,
-            api_types.RollbackResponse,
-            api_types.RollbackResponseEcu,
-=======
             request=request,
             local_handler=self._local_rollback,
             request_cls=RollbackRequestV2,
             remote_call=OTAClientCall.rollback_call,
             response_type=api_types.RollbackResponse,
             update_acked_ecus=None,
->>>>>>> 7c0850c0
+        )
+
+    async def client_update(
+        self, request: api_types.ClientUpdateRequest
+    ) -> api_types.ClientUpdateResponse:
+        return await self._handle_request(
+            request=request,
+            local_handler=self._local_client_update,
+            request_cls=ClientUpdateRequestV2,
+            remote_call=OTAClientCall.client_update_call,
+            response_type=api_types.ClientUpdateResponse,
+            update_acked_ecus=set(),
         )
 
     async def status(self, _=None) -> api_types.StatusResponse:
