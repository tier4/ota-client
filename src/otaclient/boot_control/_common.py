--- conflicted
+++ resolved
@@ -26,18 +26,8 @@
 
 from otaclient._types import OTAStatus
 from otaclient.app.configs import config as cfg
-<<<<<<< HEAD
-from otaclient_common.common import (
-    read_str_from_file,
-    subprocess_call,
-    subprocess_check_output,
-    write_str_to_file_sync,
-)
-=======
-from otaclient_api.v2 import types as api_types
+from otaclient_common.common import subprocess_call, subprocess_check_output
 from otaclient_common._io import read_str_from_file, write_str_to_file_atomic
-from otaclient_common.common import subprocess_call, subprocess_check_output
->>>>>>> 80916fba
 from otaclient_common.typing import StrOrPath
 
 logger = logging.getLogger(__name__)
@@ -606,25 +596,14 @@
 
     # status control
 
-<<<<<<< HEAD
     def _store_current_status(self, _status: OTAStatus):
-        write_str_to_file_sync(
+        write_str_to_file_atomic(
             self.current_ota_status_dir / cfg.OTA_STATUS_FNAME, _status
         )
 
     def _store_standby_status(self, _status: OTAStatus):
-        write_str_to_file_sync(
+        write_str_to_file_atomic(
             self.standby_ota_status_dir / cfg.OTA_STATUS_FNAME, _status
-=======
-    def _store_current_status(self, _status: api_types.StatusOta):
-        write_str_to_file_atomic(
-            self.current_ota_status_dir / cfg.OTA_STATUS_FNAME, _status.name
-        )
-
-    def _store_standby_status(self, _status: api_types.StatusOta):
-        write_str_to_file_atomic(
-            self.standby_ota_status_dir / cfg.OTA_STATUS_FNAME, _status.name
->>>>>>> 80916fba
         )
 
     def _load_current_status(self) -> Optional[OTAStatus]:
