--- conflicted
+++ resolved
@@ -27,15 +27,11 @@
 from otaclient._status_monitor import StatusReport, UpdateProgressReport
 from otaclient.configs.cfg import cfg
 from otaclient_common import EMPTY_FILE_SHA256
-from otaclient_common.thread_safe_container import ShardedThreadSafeDict
 
 from ._common import ResourcesDigestWithSize
 
-<<<<<<< HEAD
-=======
 logger = logging.getLogger(__name__)
 
->>>>>>> 9c342116
 
 class ResourceScanner:
     """Scan and verify OTA resource folder leftover by previous interrupted OTA.
@@ -47,11 +43,7 @@
     def __init__(
         self,
         *,
-<<<<<<< HEAD
-        all_resource_digests: ShardedThreadSafeDict[bytes, int],
-=======
         all_resource_digests: ResourcesDigestWithSize,
->>>>>>> 9c342116
         resource_dir: Path,
         status_report_queue: Queue[StatusReport],
         session_id: str,
