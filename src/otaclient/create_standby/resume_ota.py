--- conflicted
+++ resolved
@@ -138,23 +138,11 @@
 
             try:
                 self._all_resource_digests.pop(calculated_digest)
-<<<<<<< HEAD
                 self._internal_que.put_nowait(file_size)
-=======
-                self._status_report_queue.put_nowait(
-                    StatusReport(
-                        payload=UpdateProgressReport(
-                            operation=UpdateProgressReport.Type.PREPARE_LOCAL_COPY,
-                            processed_file_num=1,
-                            processed_file_size=file_size,
-                        ),
-                        session_id=self.session_id,
-                    )
-                )
->>>>>>> 09cc0872
-            # basically should not happen, as now we only scan resources presented in
-            #   the target OTA image now.
+                
             except KeyError:
+                # basically should not happen, as now we only scan resources presented in
+                #   the target OTA image now.
                 pass
         finally:
             self._se.release()
@@ -162,15 +150,12 @@
     def resume_ota(self) -> None:
         """Scan the OTA resource folder leftover by previous interrupted OTA."""
         _resource_dir_fd = os.open(self._resource_dir, os.O_RDONLY)
-<<<<<<< HEAD
         status_reporter_t = threading.Thread(
             target=self._report_uploader_thread,
             name="resume_ota_status_reporter",
             daemon=True,
         )
         status_reporter_t.start()
-=======
->>>>>>> 09cc0872
         try:
             with ThreadPoolExecutor(
                 max_workers=cfg.MAX_PROCESS_FILE_THREAD,
@@ -209,7 +194,6 @@
         except Exception as e:
             logger.warning(f"exception during scanning OTA resource dir: {e!r}")
         finally:
-<<<<<<< HEAD
             os.close(_resource_dir_fd)
             self._internal_que.put_nowait(None)
             status_reporter_t.join()
@@ -349,7 +333,4 @@
             os.close(src_dir_fd)
             os.close(dst_dir_fd)
             self._internal_que.put_nowait(None)
-            status_reporter_t.join()
-=======
-            os.close(_resource_dir_fd)
->>>>>>> 09cc0872
+            status_reporter_t.join()