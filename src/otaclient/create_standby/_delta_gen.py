--- conflicted
+++ resolved
@@ -34,11 +34,7 @@
 from otaclient.configs.cfg import cfg
 from otaclient_common._logging import BurstSuppressFilter
 from otaclient_common.common import create_tmp_fname
-<<<<<<< HEAD
 from otaclient_common.downloader import EMPTY_FILE_SHA256_BYTE
-from otaclient_common.logging import BurstSuppressFilter
-=======
->>>>>>> 2cf42dac
 
 logger = logging.getLogger(__name__)
 burst_suppressed_logger = logging.getLogger(f"{__name__}.process_file_error")
@@ -64,40 +60,6 @@
     NOTE: the instance of this class cannot be re-used after delta is generated.
     """
 
-<<<<<<< HEAD
-=======
-    # entry under the following folders will be scanned
-    # no matter it is existed in new image or not
-    FULL_SCAN_PATHS = {
-        "/lib",
-        "/var/lib",
-        "/usr",
-        "/opt/nvidia",
-        "/home/autoware/autoware.proj",
-    }
-
-    # entries start with the following paths will be ignored
-    EXCLUDE_PATHS = {
-        "/tmp",
-        "/dev",
-        "/proc",
-        "/sys",
-        "/lost+found",
-        "/media",
-        "/mnt",
-        "/run",
-        "/srv",
-    }
-
-    # introduce limitations here to prevent unexpected
-    # scanning in unknown large, deep folders in full
-    # scan mode.
-    # NOTE: the following settings are enough for most cases
-    # NOTE(20250213): mount point itself also takes three layers of folder
-    MAX_FOLDER_DEEPTH = 23
-    MAX_FILENUM_PER_FOLDER = 8192
-
->>>>>>> 2cf42dac
     def __init__(
         self,
         *,
