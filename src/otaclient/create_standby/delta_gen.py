# Copyright 2022 TIER IV, INC. All rights reserved.
#
# Licensed under the Apache License, Version 2.0 (the "License");
# you may not use this file except in compliance with the License.
# You may obtain a copy of the License at
#
#     http://www.apache.org/licenses/LICENSE-2.0
#
# Unless required by applicable law or agreed to in writing, software
# distributed under the License is distributed on an "AS IS" BASIS,
# WITHOUT WARRANTIES OR CONDITIONS OF ANY KIND, either express or implied.
# See the License for the specific language governing permissions and
# limitations under the License.
"""Generate delta from delta_src comparing to new OTA image."""

from __future__ import annotations

import contextlib
import logging
import os
import shutil
import threading
import time
from abc import abstractmethod
from hashlib import sha256
from itertools import chain
from pathlib import Path
from queue import Queue
from typing import Generic, Iterator, NamedTuple, TypedDict, TypeVar

from ota_metadata.file_table.db import (
    FileTableDBHelper,
)
from otaclient._status_monitor import StatusReport, UpdateProgressReport
from otaclient.configs.cfg import cfg
from otaclient.create_standby.utils import TopDownCommonShortestPath
from otaclient_common import replace_root
from otaclient_common._io import _gen_tmp_fname, remove_file
from otaclient_common._typing import StrOrPath
from otaclient_common.thread_safe_container import ShardedThreadSafeDict

from ._common import ResourcesDigestWithSize

logger = logging.getLogger(__name__)

T = TypeVar("T")

CANONICAL_ROOT = cfg.CANONICAL_ROOT
CANONICAL_ROOT_P = Path(CANONICAL_ROOT)

DB_CONN_NUMS = 3

PROCESS_FILES_REPORT_INTERVAL = cfg.PROCESS_FILES_REPORT_INTERVAL

# introduce limitations here to prevent unexpected
# scanning in unknown large, deep folders in full
# scan mode.
# NOTE: the following settings are enough for most cases.
# NOTE: since v3.9, we change the standby slot mount point to /run/otaclient/mnt/standby_slot,
#       so extend the maximum folders depth.
MAX_FOLDER_DEEPTH = 35
MAX_FILENUM_PER_FOLDER = 8192


class UpdateStandbySlotFailed(Exception): ...


class DeltaGenParams(TypedDict):
    file_table_db_helper: FileTableDBHelper
<<<<<<< HEAD
    all_resource_digests: ShardedThreadSafeDict[bytes, int]
=======
    all_resource_digests: ResourcesDigestWithSize
>>>>>>> 9c342116
    delta_src: Path
    copy_dst: Path
    status_report_queue: Queue[StatusReport]
    session_id: str


class _DeltaGeneratorBase:
    """
    NOTE: the instance of this class cannot be re-used after delta is generated.
    """

    CLEANUP_ENTRY = {Path("/lost+found"), Path("/tmp"), Path("/run")}
    """Entries we need to cleanup everytime, include /lost+found, /tmp and /run."""

    OTA_WORK_PATHS = {Path(cfg.OTA_TMP_STORE), Path(cfg.OTA_TMP_META_STORE)}
    """Folders for otaclient working on standby slot."""

    def __init__(
        self,
        *,
        file_table_db_helper: FileTableDBHelper,
<<<<<<< HEAD
        all_resource_digests: ShardedThreadSafeDict[bytes, int],
=======
        all_resource_digests: ResourcesDigestWithSize,
>>>>>>> 9c342116
        delta_src: Path,
        copy_dst: Path,
        status_report_queue: Queue[StatusReport],
        session_id: str,
    ) -> None:
        self._fst_db_helper = file_table_db_helper
        self._status_report_queue = status_report_queue
        self.session_id = session_id
        self._delta_src_mount_point = delta_src
        self._copy_dst = copy_dst

        self._ft_reg_orm_pool = file_table_db_helper.get_regular_file_orm_pool(
            db_conn_num=DB_CONN_NUMS
        )
        self._ft_dir_orm = file_table_db_helper.get_dir_orm()
        self._all_resource_digests = all_resource_digests

        self._que = Queue()
        self._max_pending_tasks = threading.Semaphore(
            cfg.MAX_CONCURRENT_PROCESS_FILE_TASKS
        )
        self._dirs_to_remove = dtr = TopDownCommonShortestPath()
        for _p in self.CLEANUP_ENTRY:
            dtr.add_path(Path(_p))


def _cleanup_all_files_under_folder(_dir: Path, _names: Iterator[str]) -> None:
    """Cleanup all non-directory files under a folder."""
    for _name in _names:
        _f = _dir / _name
        if _f.is_symlink() or not _f.is_dir():
            _f.unlink(missing_ok=True)


class ProcessFileHelper(Generic[T]):
    def __init__(
        self,
        _que: Queue[T],
        *,
        session_id: str,
        report_que: Queue[StatusReport],
        report_interval: int = cfg.PROCESS_FILES_REPORT_INTERVAL,
        buffer_size: int = cfg.READ_CHUNK_SIZE,
    ) -> None:
        self._que = _que
        self._status_report_queue = report_que
        self.session_id = session_id
        self.report_interval = report_interval

        self._hash_buffer = hash_buffer = bytearray(buffer_size)
        self._hash_bufferview = memoryview(hash_buffer)
        self._next_report = 0
        self._merged_payload = UpdateProgressReport(
            operation=UpdateProgressReport.Type.PREPARE_LOCAL_COPY
        )

    def verify_file(self, fpath: StrOrPath) -> tuple[bytes, int]:
        hash_f, file_size = sha256(), 0
        with open(fpath, "rb") as src:
            src_fd = src.fileno()
            # NOTE(20250616): hint kernel that we will read the whole file,
            #                 kernel will enable read-ahead cache and discard
            #                 file cache behind.
            os.posix_fadvise(src_fd, 0, 0, os.POSIX_FADV_NOREUSE)
            os.posix_fadvise(src_fd, 0, 0, os.POSIX_FADV_SEQUENTIAL)
            while read_size := src.readinto(self._hash_buffer):
                file_size += read_size
                hash_f.update(self._hash_bufferview[:read_size])
            # NOTE(20250616): hint kernel to drop the file cache pages.
            os.posix_fadvise(src_fd, 0, 0, os.POSIX_FADV_DONTNEED)
        return hash_f.digest(), file_size

    def stream_and_verify_file(
        self, fpath: StrOrPath, dst_fpath: StrOrPath
    ) -> tuple[bytes, int]:
        hash_f, file_size = sha256(), 0
        with open(fpath, "rb") as src, open(dst_fpath, "wb") as dst:
            src_fd, dst_fd = src.fileno(), dst.fileno()
            # NOTE(20250616): hint kernel that we will read the whole file,
            #                 kernel will enable read-ahead cache and discard
            #                 file cache behind.
            os.posix_fadvise(src_fd, 0, 0, os.POSIX_FADV_NOREUSE)
            os.posix_fadvise(dst_fd, 0, 0, os.POSIX_FADV_NOREUSE)
            os.posix_fadvise(src_fd, 0, 0, os.POSIX_FADV_SEQUENTIAL)
            while read_size := src.readinto(self._hash_buffer):
                file_size += read_size
                hash_f.update(self._hash_bufferview[:read_size])
                # zero-copy write
                dst.write(self._hash_bufferview[:read_size])

            dst.flush()
            os.fsync(dst_fd)

            # NOTE(20250616): hint kernel to drop the file cache pages.
            os.posix_fadvise(src_fd, 0, 0, os.POSIX_FADV_DONTNEED)
            os.posix_fadvise(dst_fd, 0, 0, os.POSIX_FADV_DONTNEED)
        return hash_f.digest(), file_size

    def report_one_file(self, *file_size: int, force_report: bool = False) -> None:
        for _fsize in file_size:
            self._merged_payload.processed_file_size += _fsize
            self._merged_payload.processed_file_num += 1

        _now = time.perf_counter()
        if force_report or _now > self._next_report:
            self._next_report = _now + self.report_interval
            self._status_report_queue.put_nowait(
                StatusReport(payload=self._merged_payload, session_id=self.session_id)
            )
            self._merged_payload = UpdateProgressReport(
                operation=UpdateProgressReport.Type.PREPARE_LOCAL_COPY
            )


#
# ------ delta generation by full disk scan ------ #
#


class _CheckDirResult(NamedTuple):
    dir_should_be_removed: bool
    """Whether this folder presents in the new image."""

    dir_should_be_fully_scan: bool
    """Whether delta generator should scan all files under this folder,
    including files don't present in the new image.
    """

    @property
    def dir_should_be_process(self) -> bool:
        """Whether delta generator should look into this folder."""
        return self.dir_should_be_fully_scan or not self.dir_should_be_removed


class DeltaGenFullDiskScan(_DeltaGeneratorBase):
    _que: Queue[tuple[Path, Path, bool] | None]

    # entry under the following folders will be scanned
    # no matter it is existed in new image or not
    FULL_SCAN_PATHS = {
        Path("/lib"),
        Path("/var/lib"),
        Path("/usr"),
        Path("/opt/nvidia"),
        Path("/home/autoware/autoware.proj"),
    }

    # entries start with the following paths will be ignored
    EXCLUDE_PATHS = {
        Path("/tmp"),
        Path("/dev"),
        Path("/proc"),
        Path("/sys"),
        Path("/lost+found"),
        Path("/media"),
        Path("/mnt"),
        Path("/run"),
        Path("/srv"),
    }

    def _check_if_need_to_process_dir(
        self, canonical_curdir_path: Path
    ) -> _CheckDirResult:
        if canonical_curdir_path == CANONICAL_ROOT_P:
            return _CheckDirResult(
                dir_should_be_removed=False,
                dir_should_be_fully_scan=False,
            )

        # ------ check dir search deepth ------ #
        if len(canonical_curdir_path.parents) > MAX_FOLDER_DEEPTH:
            logger.warning(
                f"{canonical_curdir_path=} exceeds {MAX_FOLDER_DEEPTH=}, skip scan this folder"
            )
            return _CheckDirResult(
                dir_should_be_removed=True,
                dir_should_be_fully_scan=False,
            )

        # ------ check dir should be skipped and/or removed ------ #
        dir_should_be_fully_scan = False
        for _cur_parent in reversed(canonical_curdir_path.parents):
            if _cur_parent in self.FULL_SCAN_PATHS:
                dir_should_be_fully_scan = True
                break
            if _cur_parent in self.EXCLUDE_PATHS:
                return _CheckDirResult(
                    dir_should_be_removed=True,
                    dir_should_be_fully_scan=False,
                )

        _str_canon_fpath = str(canonical_curdir_path)
        dir_should_be_removed = not self._ft_dir_orm.orm_check_entry_exist(
            path=_str_canon_fpath
        )
        return _CheckDirResult(
            dir_should_be_removed=dir_should_be_removed,
            dir_should_be_fully_scan=dir_should_be_fully_scan,
        )

    @abstractmethod
    def _process_file_thread_worker(self):
        raise NotImplementedError

    @abstractmethod
    def _cleanup_base(self):
        raise NotImplementedError

    @abstractmethod
    def _calculate_delta(self):
        raise NotImplementedError

    def process_slot(self, *, worker_num: int = cfg.MAX_PROCESS_FILE_THREAD) -> None:
        _workers: list[threading.Thread] = []
        try:
            try:
                for _ in range(worker_num):
                    _t = threading.Thread(
                        target=self._process_file_thread_worker, daemon=True
                    )
                    _t.start()
                    _workers.append(_t)
                self._calculate_delta()
            finally:
                self._que.put_nowait(None)
                for _t in _workers:
                    _t.join()

            # heals the hole of the rs table
            self._cleanup_base()
        finally:
            self._ft_reg_orm_pool.orm_pool_shutdown()
            self._ft_dir_orm.orm_con.close()


class InPlaceDeltaGenFullDiskScan(DeltaGenFullDiskScan):
    """Calculate delta with inplace mode + full disk scan.

    We will generate delta from the standby slot and them clean up
        unused files on the standby slot inplace.
    """

    def _process_file_thread_worker(self) -> None:
        """Thread worker to scan files."""
        worker_helper = ProcessFileHelper(
            self._que,
            session_id=self.session_id,
            report_que=self._status_report_queue,
        )

        while _input := self._que.get():
            fpath, canonical_fpath, fully_scan = _input
            try:
                # for in-place update mode, if fully_scan==False, and the file doesn't present in new,
                #   just directly remove it.
                if not fully_scan and not self._ft_reg_orm_pool.orm_check_entry_exist(
                    path=str(canonical_fpath)
                ):
                    continue

                calculated_digest, file_size = worker_helper.verify_file(fpath)

                # If the resource we scan here is listed in the resouce table, prepare it
                #   to the copy_dir at standby slot for later use.
                with contextlib.suppress(KeyError):
                    self._all_resource_digests.pop(calculated_digest)

                    resource_save_dst = self._copy_dst / calculated_digest.hex()
                    os.replace(fpath, resource_save_dst)
                    worker_helper.report_one_file(file_size)
            except BaseException:
                continue
            finally:
                self._max_pending_tasks.release()  # always release se first
                # remove the original file as we will recreate file entries later
                fpath.unlink(missing_ok=True)

        # commit the final batch
        worker_helper.report_one_file(force_report=True)
        # wake up other threads
        self._que.put_nowait(None)

    def _calculate_delta(self) -> None:
        logger.debug("process delta src and generate delta...")

        for curdir, dirnames, filenames in os.walk(
            self._delta_src_mount_point, topdown=True, followlinks=False
        ):
            delta_src_curdir_path = Path(curdir)
            canonical_curdir_path = Path(
                replace_root(
                    delta_src_curdir_path,
                    self._delta_src_mount_point,
                    CANONICAL_ROOT_P,
                )
            )
            if canonical_curdir_path in self.OTA_WORK_PATHS:
                continue  # skip scanning OTA work paths

            _check_dir = self._check_if_need_to_process_dir(canonical_curdir_path)
            # NOTE: when dir doesn't exist in the new image, if it is a full_scan dir
            #       we might still need to look into it.
            if _check_dir.dir_should_be_removed:
                self._dirs_to_remove.add_path(canonical_curdir_path)

            if not _check_dir.dir_should_be_process:
                dirnames.clear()
                continue

            # remove any symlinks of directory under current dir
            for _dname in dirnames:
                _dir = delta_src_curdir_path / _dname
                if _dir.is_symlink():
                    _dir.unlink(missing_ok=True)

            # skip files that over the max_filenum_per_folder,
            # and add these files to remove list
            if len(filenames) > MAX_FILENUM_PER_FOLDER:
                logger.warning(
                    f"reach max_filenum_per_folder on {delta_src_curdir_path}, "
                    "exceeded files will be cleaned up unconditionally"
                )
                for _fname in filenames[MAX_FILENUM_PER_FOLDER:]:
                    (delta_src_curdir_path / _fname).unlink(missing_ok=True)

            for fname in filenames[:MAX_FILENUM_PER_FOLDER]:
                delta_src_fpath = delta_src_curdir_path / fname

                # cleanup non-file file(include symlink) and empty file
                # NOTE: we will recreate all the symlinks,
                #       so we first remove all the symlinks
                # NOTE: is_file also return True on symlink points to regular file!
                if (
                    delta_src_fpath.is_symlink()
                    or not delta_src_fpath.is_file()
                    or delta_src_fpath.stat().st_size == 0
                ):
                    delta_src_fpath.unlink(missing_ok=True)
                else:
                    self._max_pending_tasks.acquire()
                    self._que.put_nowait(
                        (
                            delta_src_fpath,
                            canonical_curdir_path / fname,
                            _check_dir.dir_should_be_fully_scan,
                        )
                    )

    def _cleanup_base(self):
        # NOTE: the dirs in dirs_to_remove is cannonical dirs!
        for _canon_dir in self._dirs_to_remove.iter_paths():
            if _canon_dir in self.OTA_WORK_PATHS:
                continue  # NOTE: DO NOT cleanup OTA work paths!

            _delta_src_dir = replace_root(
                _canon_dir, CANONICAL_ROOT, self._delta_src_mount_point
            )
            shutil.rmtree(_delta_src_dir, ignore_errors=True)


class RebuildDeltaGenFullDiskScan(DeltaGenFullDiskScan):
    """Calculate delta with rebuild mode + full disk scan.

    We will completely cleanup standby slot, generating delta from scanning active slot and
        sending the delta to standby slot for rebuilding the whole standby slot.
    """

    def _process_file_thread_worker(self) -> None:
        """Thread worker to scan files."""
        worker_helper = ProcessFileHelper(
            self._que,
            session_id=self.session_id,
            report_que=self._status_report_queue,
        )

        while _input := self._que.get():
            tmp_dst_fpath = self._copy_dst / _gen_tmp_fname()
            fpath, canonical_fpath, fully_scan = _input
            try:
                # for rebuild update mode, if fully_scan==False, and the file doesn't present in new,
                #   just directly skip it.
                if not fully_scan and not self._ft_reg_orm_pool.orm_check_entry_exist(
                    path=str(canonical_fpath)
                ):
                    continue

                # If the resource we scan here is listed in the resouce table, COPY it
                #   to the copy_dir at standby slot for later use.
                calculated_digest, file_size = worker_helper.stream_and_verify_file(
                    fpath, tmp_dst_fpath
                )
                resource_save_dst = self._copy_dst / calculated_digest.hex()

                with contextlib.suppress(KeyError):
                    self._all_resource_digests.pop(calculated_digest)

                    if not resource_save_dst.is_file():
                        os.replace(tmp_dst_fpath, resource_save_dst)
                        worker_helper.report_one_file(file_size)
            except BaseException:
                continue
            finally:
                self._max_pending_tasks.release()  # always release se first
                tmp_dst_fpath.unlink(missing_ok=True)

        # commit the final batch
        worker_helper.report_one_file(force_report=True)
        # wake up other threads
        self._que.put_nowait(None)

    def _calculate_delta(self) -> None:
        logger.debug("process delta src and generate delta...")

        for curdir, dirnames, filenames in os.walk(
            self._delta_src_mount_point, topdown=True, followlinks=False
        ):
            delta_src_curdir_path = Path(curdir)
            canonical_curdir_path = Path(
                replace_root(
                    delta_src_curdir_path,
                    self._delta_src_mount_point,
                    CANONICAL_ROOT_P,
                )
            )
            if canonical_curdir_path in self.OTA_WORK_PATHS:
                continue  # skip scanning OTA work paths

            _check_dir = self._check_if_need_to_process_dir(canonical_curdir_path)
            if not _check_dir.dir_should_be_process:
                dirnames.clear()
                continue

            # skip files that over the max_filenum_per_folder,
            # and add these files to remove list
            if len(filenames) > MAX_FILENUM_PER_FOLDER:
                logger.warning(
                    f"reach max_filenum_per_folder on {delta_src_curdir_path}, "
                    "exceeded files will be ignored silently"
                )

            for fname in filenames[:MAX_FILENUM_PER_FOLDER]:
                delta_src_fpath = delta_src_curdir_path / fname

                # ignore non-file file(include symlink)
                # NOTE: is_file also return True on symlink points to regular file!
                if delta_src_fpath.is_symlink() or not delta_src_fpath.is_file():
                    continue

                if not delta_src_fpath.is_file() or delta_src_fpath.stat().st_size == 0:
                    continue  # skip empty file

                self._max_pending_tasks.acquire()
                self._que.put_nowait(
                    (
                        delta_src_fpath,
                        canonical_curdir_path / fname,
                        _check_dir.dir_should_be_fully_scan,
                    )
                )

    def _cleanup_base(self) -> None:
        # NOTE: for rebuild mode, we will not cleanup the base.
        return


#
# ------ delta generation with base filetable assisted ------ #
#


class DeltaWithBaseFileTable(_DeltaGeneratorBase):
    _que: Queue[tuple[bytes, list[Path]] | None]

    @abstractmethod
    def _process_file_thread_worker(self):
        raise NotImplementedError

    def _calculate_delta(self, base_fst: str):
        logger.debug("process delta src and generate delta...")

        for _input in self._fst_db_helper.iter_common_regular_entries_by_digest(
            base_fst
        ):
            self._max_pending_tasks.acquire()
            self._que.put_nowait(_input)

    @abstractmethod
    def _cleanup_base(self):
        raise NotImplementedError

    def process_slot(
        self, base_file_table_db: str, *, worker_num: int = cfg.MAX_PROCESS_FILE_THREAD
    ) -> None:
        _workers: list[threading.Thread] = []
        try:
            try:
                for _ in range(worker_num):
                    _t = threading.Thread(
                        target=self._process_file_thread_worker, daemon=True
                    )
                    _t.start()
                    _workers.append(_t)
                self._calculate_delta(base_file_table_db)
            finally:
                self._que.put_nowait(None)
                for _t in _workers:
                    _t.join()

            self._cleanup_base()
        finally:
            self._ft_reg_orm_pool.orm_pool_shutdown()
            self._ft_dir_orm.orm_con.close()


class InPlaceDeltaWithBaseFileTable(DeltaWithBaseFileTable):
    """Calculate delta with inplace mode + standby slot file_table.

    We will generate delta from the standby slot and them clean up
        the unused files on the standby slot inplace.
    """

    def _process_file_thread_worker(self) -> None:
        """Thread worker to scan files."""
        worker_helper = ProcessFileHelper(
            self._que,
            session_id=self.session_id,
            report_que=self._status_report_queue,
        )

        while _input := self._que.get():
            expected_digest, canonical_fpaths = _input
            delta_src_fpaths = [
                Path(
                    replace_root(
                        _fpath,
                        CANONICAL_ROOT,
                        self._delta_src_mount_point,
                    )
                )
                for _fpath in canonical_fpaths
            ]

            try:
                for fpath in delta_src_fpaths:
                    # NOTE(20250703): a file recorded as regular file on base slot
                    #                 might not be actually a regular file.
                    if fpath.is_symlink() or not fpath.is_file():
                        continue

                    try:
                        calculated_digest, file_size = worker_helper.verify_file(fpath)
                    except BaseException:
                        continue

                    if calculated_digest == expected_digest:
                        with contextlib.suppress(KeyError):
                            self._all_resource_digests.pop(expected_digest)

                            resource_save_dst = self._copy_dst / expected_digest.hex()
                            os.replace(fpath, resource_save_dst)
                            worker_helper.report_one_file(file_size)
                        # directly break out once we found a valid resource, no matter
                        #   we finally need it or not.
                        break
            except BaseException:
                continue
            finally:
                self._max_pending_tasks.release()  # always release se first
                # after the resource is collected, remove the original file
                # NOTE(20250703): a file recorded as regular file on base slot
                #                 might not be actually a regular file.
                for _f in delta_src_fpaths:
                    remove_file(_f)

        # commit the final batch
        worker_helper.report_one_file(force_report=True)
        # wake up other threads
        self._que.put_nowait(None)

    def _cleanup_base(self):
        for curdir, dirnames, filenames in os.walk(
            self._delta_src_mount_point, topdown=True, followlinks=False
        ):
            delta_src_curdir_path = Path(curdir)
            canonical_curdir_path = Path(
                replace_root(
                    delta_src_curdir_path,
                    self._delta_src_mount_point,
                    CANONICAL_ROOT,
                )
            )
            # NOTE: DO NOT CLEANUP the OTA resource folder!
            if canonical_curdir_path in self.OTA_WORK_PATHS:
                continue

            if canonical_curdir_path == CANONICAL_ROOT_P:
                _cleanup_all_files_under_folder(
                    delta_src_curdir_path, chain(dirnames, filenames)
                )
                continue

            # uncondtionally cleanup folders that exceeds maximum folder deepths.
            if len(canonical_curdir_path.parents) > MAX_FOLDER_DEEPTH:
                dirnames.clear()
                shutil.rmtree(delta_src_curdir_path, ignore_errors=True)
                continue

            dir_should_be_kept = self._ft_dir_orm.orm_check_entry_exist(
                path=str(canonical_curdir_path)
            )
            if dir_should_be_kept:  # preserve the dir, clean up the current folder
                _cleanup_all_files_under_folder(
                    delta_src_curdir_path, chain(dirnames, filenames)
                )
            else:  # this dir doesn't present in new image, fully remove
                dirnames.clear()
                shutil.rmtree(delta_src_curdir_path, ignore_errors=True)


class RebuildDeltaWithBaseFileTable(DeltaWithBaseFileTable):
    """Calculate delta with rebuild mode + active slot file_table.

    We will completely cleanup standby slot, generating delta from scanning active slot with
        assist of active slot's file_table and sending the delta to standby slot for rebuilding
        the whole standby slot.
    """

    def _process_file_thread_worker(self) -> None:
        """Thread worker to scan files."""
        worker_helper = ProcessFileHelper(
            self._que,
            session_id=self.session_id,
            report_que=self._status_report_queue,
        )

        while _input := self._que.get():
            expected_digest, canonical_fpaths = _input
            delta_src_fpaths = {
                Path(
                    replace_root(
                        _fpath,
                        CANONICAL_ROOT,
                        self._delta_src_mount_point,
                    )
                )
                for _fpath in canonical_fpaths
            }

            _tmp_fpath = self._copy_dst / _gen_tmp_fname()
            try:
                for fpath in delta_src_fpaths:
                    try:
                        calculated_digest, file_size = (
                            worker_helper.stream_and_verify_file(fpath, _tmp_fpath)
                        )
                    except BaseException:
                        _tmp_fpath.unlink(missing_ok=True)
                        continue

                    if calculated_digest == expected_digest:
                        with contextlib.suppress(KeyError):
                            self._all_resource_digests.pop(expected_digest)

                            resource_save_dst = self._copy_dst / expected_digest.hex()
                            os.replace(_tmp_fpath, resource_save_dst)
                            worker_helper.report_one_file(file_size)
                        # directly break out once we found a valid resource, no matter
                        #   we finally need it or not.
                        break
            except BaseException:
                continue
            finally:
                self._max_pending_tasks.release()  # always release se first
                _tmp_fpath.unlink(missing_ok=True)

        # commit the final batch
        worker_helper.report_one_file(force_report=True)
        # wake up other threads
        self._que.put_nowait(None)

    def _cleanup_base(self):
        # NOTE: in rebuild mode, we do not cleanup base
        return<|MERGE_RESOLUTION|>--- conflicted
+++ resolved
@@ -37,7 +37,6 @@
 from otaclient_common import replace_root
 from otaclient_common._io import _gen_tmp_fname, remove_file
 from otaclient_common._typing import StrOrPath
-from otaclient_common.thread_safe_container import ShardedThreadSafeDict
 
 from ._common import ResourcesDigestWithSize
 
@@ -67,11 +66,7 @@
 
 class DeltaGenParams(TypedDict):
     file_table_db_helper: FileTableDBHelper
-<<<<<<< HEAD
-    all_resource_digests: ShardedThreadSafeDict[bytes, int]
-=======
     all_resource_digests: ResourcesDigestWithSize
->>>>>>> 9c342116
     delta_src: Path
     copy_dst: Path
     status_report_queue: Queue[StatusReport]
@@ -93,11 +88,7 @@
         self,
         *,
         file_table_db_helper: FileTableDBHelper,
-<<<<<<< HEAD
-        all_resource_digests: ShardedThreadSafeDict[bytes, int],
-=======
         all_resource_digests: ResourcesDigestWithSize,
->>>>>>> 9c342116
         delta_src: Path,
         copy_dst: Path,
         status_report_queue: Queue[StatusReport],
