# Copyright 2022 TIER IV, INC. All rights reserved.
#
# Licensed under the Apache License, Version 2.0 (the "License");
# you may not use this file except in compliance with the License.
# You may obtain a copy of the License at
#
#     http://www.apache.org/licenses/LICENSE-2.0
#
# Unless required by applicable law or agreed to in writing, software
# distributed under the License is distributed on an "AS IS" BASIS,
# WITHOUT WARRANTIES OR CONDITIONS OF ANY KIND, either express or implied.
# See the License for the specific language governing permissions and
# limitations under the License.
"""Generate delta from delta_src comparing to new OTA image."""

from __future__ import annotations

import contextlib
import logging
import os
import shutil
import threading
import time
from abc import abstractmethod
from hashlib import sha256
from itertools import chain
from pathlib import Path
from queue import Queue
from typing import Generic, Iterator, NamedTuple, TypedDict, TypeVar

from ota_metadata.file_table.db import (
    FileTableDBHelper,
)
from otaclient._status_monitor import StatusReport, UpdateProgressReport
from otaclient.configs.cfg import cfg
from otaclient.create_standby.utils import TopDownCommonShortestPath
from otaclient_common import replace_root
from otaclient_common._io import _gen_tmp_fname, remove_file
from otaclient_common._typing import StrOrPath

from ._common import ResourcesDigestWithSize

logger = logging.getLogger(__name__)

T = TypeVar("T")

CANONICAL_ROOT = cfg.CANONICAL_ROOT
CANONICAL_ROOT_P = Path(CANONICAL_ROOT)

DB_CONN_NUMS = 3

PROCESS_FILES_REPORT_INTERVAL = cfg.PROCESS_FILES_REPORT_INTERVAL

# introduce limitations here to prevent unexpected
# scanning in unknown large, deep folders in full
# scan mode.
# NOTE: the following settings are enough for most cases.
# NOTE: since v3.9, we change the standby slot mount point to /run/otaclient/mnt/standby_slot,
#       so extend the maximum folders depth.
MAX_FOLDER_DEEPTH = 35
MAX_FILENUM_PER_FOLDER = 8192


class UpdateStandbySlotFailed(Exception): ...


class DeltaGenParams(TypedDict):
    file_table_db_helper: FileTableDBHelper
    all_resource_digests: ResourcesDigestWithSize
    delta_src: Path
    copy_dst: Path
    status_report_queue: Queue[StatusReport]
    session_id: str


class _DeltaGeneratorBase:
    """
    NOTE: the instance of this class cannot be re-used after delta is generated.
    """

    CLEANUP_ENTRY = {Path("/lost+found"), Path("/tmp"), Path("/run")}
    """Entries we need to cleanup everytime, include /lost+found, /tmp and /run."""

    OTA_WORK_PATHS = {Path(cfg.OTA_RESOURCES_STORE), Path(cfg.OTA_TMP_META_STORE)}
    """Folders for otaclient working on standby slot."""

    def __init__(
        self,
        *,
        file_table_db_helper: FileTableDBHelper,
        all_resource_digests: ResourcesDigestWithSize,
        delta_src: Path,
        copy_dst: Path,
        status_report_queue: Queue[StatusReport],
        session_id: str,
    ) -> None:
        self._fst_db_helper = file_table_db_helper
        self._status_report_queue = status_report_queue
        self.session_id = session_id
        self._delta_src_mount_point = delta_src
        self._copy_dst = copy_dst

        self._ft_reg_orm_pool = file_table_db_helper.get_regular_file_orm_pool(
            db_conn_num=DB_CONN_NUMS
        )
        self._ft_dir_orm = file_table_db_helper.get_dir_orm()
        self._resources_to_check = all_resource_digests
        """Resources that we need to collecting during delta_calculation."""

        self._que = Queue()
        self._max_pending_tasks = threading.Semaphore(
            cfg.MAX_CONCURRENT_PROCESS_FILE_TASKS
        )
        self._dirs_to_remove = dtr = TopDownCommonShortestPath()
        for _p in self.CLEANUP_ENTRY:
            dtr.add_path(Path(_p))


def _cleanup_all_files_under_folder(_dir: Path, _names: Iterator[str]) -> None:
    """Cleanup all non-directory files under a folder."""
    for _name in _names:
        _f = _dir / _name
        if _f.is_symlink() or not _f.is_dir():
            _f.unlink(missing_ok=True)


class ProcessFileHelper(Generic[T]):
    def __init__(
        self,
        _que: Queue[T],
        *,
        session_id: str,
        report_que: Queue[StatusReport],
        report_interval: int = cfg.PROCESS_FILES_REPORT_INTERVAL,
        buffer_size: int = cfg.READ_CHUNK_SIZE,
    ) -> None:
        self._que = _que
        self._status_report_queue = report_que
        self.session_id = session_id
        self.report_interval = report_interval

        self._hash_buffer = hash_buffer = bytearray(buffer_size)
        self._hash_bufferview = memoryview(hash_buffer)
        self._next_report = 0
        self._merged_payload = UpdateProgressReport(
            operation=UpdateProgressReport.Type.PREPARE_LOCAL_COPY
        )

    def verify_file(self, fpath: StrOrPath) -> tuple[bytes, int]:
        hash_f, file_size = sha256(), 0
        with open(fpath, "rb") as src:
            src_fd = src.fileno()
            # NOTE(20250616): hint kernel that we will read the whole file,
            #                 kernel will enable read-ahead cache and discard
            #                 file cache behind.
            os.posix_fadvise(src_fd, 0, 0, os.POSIX_FADV_NOREUSE)
            os.posix_fadvise(src_fd, 0, 0, os.POSIX_FADV_SEQUENTIAL)
            while read_size := src.readinto(self._hash_buffer):
                file_size += read_size
                hash_f.update(self._hash_bufferview[:read_size])
            # NOTE(20250616): hint kernel to drop the file cache pages.
            os.posix_fadvise(src_fd, 0, 0, os.POSIX_FADV_DONTNEED)
        return hash_f.digest(), file_size

    def stream_and_verify_file(
        self, fpath: StrOrPath, dst_fpath: StrOrPath
    ) -> tuple[bytes, int]:
        hash_f, file_size = sha256(), 0
        with open(fpath, "rb") as src, open(dst_fpath, "wb") as dst:
            src_fd, dst_fd = src.fileno(), dst.fileno()
            # NOTE(20250616): hint kernel that we will read the whole file,
            #                 kernel will enable read-ahead cache and discard
            #                 file cache behind.
            os.posix_fadvise(src_fd, 0, 0, os.POSIX_FADV_NOREUSE)
            os.posix_fadvise(dst_fd, 0, 0, os.POSIX_FADV_NOREUSE)
            os.posix_fadvise(src_fd, 0, 0, os.POSIX_FADV_SEQUENTIAL)
            while read_size := src.readinto(self._hash_buffer):
                file_size += read_size
                hash_f.update(self._hash_bufferview[:read_size])
                # zero-copy write
                dst.write(self._hash_bufferview[:read_size])

            dst.flush()
            os.fsync(dst_fd)

            # NOTE(20250616): hint kernel to drop the file cache pages.
            os.posix_fadvise(src_fd, 0, 0, os.POSIX_FADV_DONTNEED)
            os.posix_fadvise(dst_fd, 0, 0, os.POSIX_FADV_DONTNEED)
        return hash_f.digest(), file_size

    def report_one_file(self, *file_size: int, force_report: bool = False) -> None:
        for _fsize in file_size:
            self._merged_payload.processed_file_size += _fsize
            self._merged_payload.processed_file_num += 1

        _now = time.perf_counter()
        if force_report or _now > self._next_report:
            self._next_report = _now + self.report_interval
            self._status_report_queue.put_nowait(
                StatusReport(payload=self._merged_payload, session_id=self.session_id)
            )
            self._merged_payload = UpdateProgressReport(
                operation=UpdateProgressReport.Type.PREPARE_LOCAL_COPY
            )


#
# ------ delta generation by full disk scan ------ #
#


class _CheckDirResult(NamedTuple):
    dir_should_be_removed: bool
    """Whether this folder presents in the new image."""

    dir_should_be_fully_scan: bool
    """Whether delta generator should scan all files under this folder,
    including files don't present in the new image.
    """

    @property
    def dir_should_be_process(self) -> bool:
        """Whether delta generator should look into this folder."""
        return self.dir_should_be_fully_scan or not self.dir_should_be_removed


class DeltaGenFullDiskScan(_DeltaGeneratorBase):
    _que: Queue[tuple[Path, Path, bool] | None]

    # entry under the following folders will be scanned
    # no matter it is existed in new image or not
    FULL_SCAN_PATHS = {
        Path("/lib"),
        Path("/var/lib"),
        Path("/usr"),
        Path("/opt/nvidia"),
        Path("/home/autoware/autoware.proj"),
    }

    # entries start with the following paths will be ignored
    EXCLUDE_PATHS = {
        Path("/tmp"),
        Path("/dev"),
        Path("/proc"),
        Path("/sys"),
        Path("/lost+found"),
        Path("/media"),
        Path("/mnt"),
        Path("/run"),
        Path("/srv"),
    }

    def _check_if_need_to_process_dir(
        self, canonical_curdir_path: Path
    ) -> _CheckDirResult:
        if canonical_curdir_path == CANONICAL_ROOT_P:
            return _CheckDirResult(
                dir_should_be_removed=False,
                dir_should_be_fully_scan=False,
            )

        # ------ check dir search deepth ------ #
        if len(canonical_curdir_path.parents) > MAX_FOLDER_DEEPTH:
            logger.warning(
                f"{canonical_curdir_path=} exceeds {MAX_FOLDER_DEEPTH=}, skip scan this folder"
            )
            return _CheckDirResult(
                dir_should_be_removed=True,
                dir_should_be_fully_scan=False,
            )

        # ------ check dir should be skipped and/or removed ------ #
        dir_should_be_fully_scan = False
        for _cur_parent in reversed(canonical_curdir_path.parents):
            if _cur_parent in self.FULL_SCAN_PATHS:
                dir_should_be_fully_scan = True
                break
            if _cur_parent in self.EXCLUDE_PATHS:
                return _CheckDirResult(
                    dir_should_be_removed=True,
                    dir_should_be_fully_scan=False,
                )

        _str_canon_fpath = str(canonical_curdir_path)
        dir_should_be_removed = not self._ft_dir_orm.orm_check_entry_exist(
            path=_str_canon_fpath
        )
        return _CheckDirResult(
            dir_should_be_removed=dir_should_be_removed,
            dir_should_be_fully_scan=dir_should_be_fully_scan,
        )

    @abstractmethod
    def _process_file_thread_worker(self):
        raise NotImplementedError

    @abstractmethod
    def _cleanup_base(self):
        raise NotImplementedError

    @abstractmethod
    def _calculate_delta(self):
        raise NotImplementedError

    def process_slot(self, *, worker_num: int = cfg.MAX_PROCESS_FILE_THREAD) -> None:
        _workers: list[threading.Thread] = []
        try:
            try:
                for _ in range(worker_num):
                    _t = threading.Thread(
                        target=self._process_file_thread_worker, daemon=True
                    )
                    _t.start()
                    _workers.append(_t)
                self._calculate_delta()
            finally:
                self._que.put_nowait(None)
                for _t in _workers:
                    _t.join()

            # heals the hole of the rs table
            self._cleanup_base()
        finally:
            self._ft_reg_orm_pool.orm_pool_shutdown()
            self._ft_dir_orm.orm_con.close()


class InPlaceDeltaGenFullDiskScan(DeltaGenFullDiskScan):
    """Calculate delta with inplace mode + full disk scan.

    We will generate delta from the standby slot and them clean up
        unused files on the standby slot inplace.
    """

    def _process_file_thread_worker(self) -> None:
        """Thread worker to scan files."""
        worker_helper = ProcessFileHelper(
            self._que,
            session_id=self.session_id,
            report_que=self._status_report_queue,
        )

        while _input := self._que.get():
            fpath, canonical_fpath, fully_scan = _input
            try:
                # for in-place update mode, if fully_scan==False, and the file doesn't present in new,
                #   just directly remove it.
                if not fully_scan and not self._ft_reg_orm_pool.orm_check_entry_exist(
                    path=str(canonical_fpath)
                ):
                    continue

                calculated_digest, file_size = worker_helper.verify_file(fpath)

                # If the resource we scan here is listed in the resouce table, prepare it
                #   to the copy_dir at standby slot for later use.
                with contextlib.suppress(KeyError):
                    self._resources_to_check.pop(calculated_digest)

                    resource_save_dst = self._copy_dst / calculated_digest.hex()
                    os.replace(fpath, resource_save_dst)
                    worker_helper.report_one_file(file_size)
            except BaseException:
                continue
            finally:
                self._max_pending_tasks.release()  # always release se first
                # remove the original file as we will recreate file entries later
                fpath.unlink(missing_ok=True)

        # commit the final batch
        worker_helper.report_one_file(force_report=True)
        # wake up other threads
        self._que.put_nowait(None)

    def _calculate_delta(self) -> None:
        logger.debug("process delta src and generate delta...")

        for curdir, dirnames, filenames in os.walk(
            self._delta_src_mount_point, topdown=True, followlinks=False
        ):
            delta_src_curdir_path = Path(curdir)
            canonical_curdir_path = Path(
                replace_root(
                    delta_src_curdir_path,
                    self._delta_src_mount_point,
                    CANONICAL_ROOT_P,
                )
            )
            if canonical_curdir_path in self.OTA_WORK_PATHS:
                continue  # skip scanning OTA work paths

            _check_dir = self._check_if_need_to_process_dir(canonical_curdir_path)
            # NOTE: when dir doesn't exist in the new image, if it is a full_scan dir
            #       we might still need to look into it.
            if _check_dir.dir_should_be_removed:
                self._dirs_to_remove.add_path(canonical_curdir_path)

            if not _check_dir.dir_should_be_process:
                dirnames.clear()
                continue

            # remove any symlinks of directory under current dir
            for _dname in dirnames:
                _dir = delta_src_curdir_path / _dname
                if _dir.is_symlink():
                    _dir.unlink(missing_ok=True)

            # skip files that over the max_filenum_per_folder,
            # and add these files to remove list
            if len(filenames) > MAX_FILENUM_PER_FOLDER:
                logger.warning(
                    f"reach max_filenum_per_folder on {delta_src_curdir_path}, "
                    "exceeded files will be cleaned up unconditionally"
                )
                for _fname in filenames[MAX_FILENUM_PER_FOLDER:]:
                    (delta_src_curdir_path / _fname).unlink(missing_ok=True)

            for fname in filenames[:MAX_FILENUM_PER_FOLDER]:
                delta_src_fpath = delta_src_curdir_path / fname

                # cleanup non-file file(include symlink) and empty file
                # NOTE: we will recreate all the symlinks,
                #       so we first remove all the symlinks
                # NOTE: is_file also return True on symlink points to regular file!
                if (
                    delta_src_fpath.is_symlink()
                    or not delta_src_fpath.is_file()
                    or delta_src_fpath.stat().st_size == 0
                ):
                    delta_src_fpath.unlink(missing_ok=True)
                else:
                    self._max_pending_tasks.acquire()
                    self._que.put_nowait(
                        (
                            delta_src_fpath,
                            canonical_curdir_path / fname,
                            _check_dir.dir_should_be_fully_scan,
                        )
                    )

    def _cleanup_base(self):
        # NOTE: the dirs in dirs_to_remove is cannonical dirs!
        for _canon_dir in self._dirs_to_remove.iter_paths():
            if _canon_dir in self.OTA_WORK_PATHS:
                continue  # NOTE: DO NOT cleanup OTA work paths!

            _delta_src_dir = replace_root(
                _canon_dir, CANONICAL_ROOT, self._delta_src_mount_point
            )
            shutil.rmtree(_delta_src_dir, ignore_errors=True)


class RebuildDeltaGenFullDiskScan(DeltaGenFullDiskScan):
    """Calculate delta with rebuild mode + full disk scan.

    We will completely cleanup standby slot, generating delta from scanning active slot and
        sending the delta to standby slot for rebuilding the whole standby slot.
    """

    def _process_file_thread_worker(self) -> None:
        """Thread worker to scan files."""
        worker_helper = ProcessFileHelper(
            self._que,
            session_id=self.session_id,
            report_que=self._status_report_queue,
        )

        while _input := self._que.get():
            tmp_dst_fpath = self._copy_dst / _gen_tmp_fname()
            fpath, canonical_fpath, fully_scan = _input
            try:
                # for rebuild update mode, if fully_scan==False, and the file doesn't present in new,
                #   just directly skip it.
                if not fully_scan and not self._ft_reg_orm_pool.orm_check_entry_exist(
                    path=str(canonical_fpath)
                ):
                    continue

                # If the resource we scan here is listed in the resouce table, COPY it
                #   to the copy_dir at standby slot for later use.
                calculated_digest, file_size = worker_helper.stream_and_verify_file(
                    fpath, tmp_dst_fpath
                )
                resource_save_dst = self._copy_dst / calculated_digest.hex()

                with contextlib.suppress(KeyError):
                    self._resources_to_check.pop(calculated_digest)

                    if not resource_save_dst.is_file():
                        os.replace(tmp_dst_fpath, resource_save_dst)
                        worker_helper.report_one_file(file_size)
            except BaseException:
                continue
            finally:
                self._max_pending_tasks.release()  # always release se first
                tmp_dst_fpath.unlink(missing_ok=True)

        # commit the final batch
        worker_helper.report_one_file(force_report=True)
        # wake up other threads
        self._que.put_nowait(None)

    def _calculate_delta(self) -> None:
        logger.debug("process delta src and generate delta...")

        for curdir, dirnames, filenames in os.walk(
            self._delta_src_mount_point, topdown=True, followlinks=False
        ):
            delta_src_curdir_path = Path(curdir)
            canonical_curdir_path = Path(
                replace_root(
                    delta_src_curdir_path,
                    self._delta_src_mount_point,
                    CANONICAL_ROOT_P,
                )
            )
            if canonical_curdir_path in self.OTA_WORK_PATHS:
                continue  # skip scanning OTA work paths

            _check_dir = self._check_if_need_to_process_dir(canonical_curdir_path)
            if not _check_dir.dir_should_be_process:
                dirnames.clear()
                continue

            # skip files that over the max_filenum_per_folder,
            # and add these files to remove list
            if len(filenames) > MAX_FILENUM_PER_FOLDER:
                logger.warning(
                    f"reach max_filenum_per_folder on {delta_src_curdir_path}, "
                    "exceeded files will be ignored silently"
                )

            for fname in filenames[:MAX_FILENUM_PER_FOLDER]:
                delta_src_fpath = delta_src_curdir_path / fname

                # ignore non-file file(include symlink)
                # NOTE: is_file also return True on symlink points to regular file!
                if delta_src_fpath.is_symlink() or not delta_src_fpath.is_file():
                    continue

                if not delta_src_fpath.is_file() or delta_src_fpath.stat().st_size == 0:
                    continue  # skip empty file

                self._max_pending_tasks.acquire()
                self._que.put_nowait(
                    (
                        delta_src_fpath,
                        canonical_curdir_path / fname,
                        _check_dir.dir_should_be_fully_scan,
                    )
                )

    def _cleanup_base(self) -> None:
        # NOTE: for rebuild mode, we will not cleanup the base.
        return


#
# ------ delta generation with base filetable assisted ------ #
#


class DeltaWithBaseFileTable(_DeltaGeneratorBase):
    _que: Queue[tuple[bytes, list[Path]] | None]

    @abstractmethod
    def _process_file_thread_worker(self):
        raise NotImplementedError

    def _calculate_delta(self, base_fst: str):
        logger.debug("process delta src and generate delta...")

        for _input in self._fst_db_helper.iter_common_regular_entries_by_digest(
            base_fst
        ):
            _digest, _ = _input
<<<<<<< HEAD
            if _digest not in self._all_resource_digests:
                continue  # skip resources that already prepared(via resume OTA)
=======
            # NOTE(20250820): some of the resources might be already prepared
            #                 by the resume OTA, skip collecting these resources.
            if _digest not in self._resources_to_check:
                continue
>>>>>>> 8ee95838

            self._max_pending_tasks.acquire()
            self._que.put_nowait(_input)

    @abstractmethod
    def _cleanup_base(self):
        raise NotImplementedError

    def process_slot(
        self, base_file_table_db: str, *, worker_num: int = cfg.MAX_PROCESS_FILE_THREAD
    ) -> None:
        _workers: list[threading.Thread] = []
        try:
            logger.info("start thread workers to calculate delta ...")
            try:
                for _ in range(worker_num):
                    _t = threading.Thread(
                        target=self._process_file_thread_worker, daemon=True
                    )
                    _t.start()
                    _workers.append(_t)
                self._calculate_delta(base_file_table_db)
            finally:
                self._que.put_nowait(None)
                for _t in _workers:
                    _t.join()

            logger.info(
                "clean up files and directories that doesn't present in new image ..."
            )
            self._cleanup_base()
        finally:
            self._ft_reg_orm_pool.orm_pool_shutdown()
            self._ft_dir_orm.orm_con.close()


class InPlaceDeltaWithBaseFileTable(DeltaWithBaseFileTable):
    """Calculate delta with inplace mode + standby slot file_table.

    We will generate delta from the standby slot and them clean up
        the unused files on the standby slot inplace.
    """

    def _process_file_thread_worker(self) -> None:
        """Thread worker to scan files."""
        worker_helper = ProcessFileHelper(
            self._que,
            session_id=self.session_id,
            report_que=self._status_report_queue,
        )

        while _input := self._que.get():
            expected_digest, canonical_fpaths = _input
            delta_src_fpaths = [
                Path(
                    replace_root(
                        _fpath,
                        CANONICAL_ROOT,
                        self._delta_src_mount_point,
                    )
                )
                for _fpath in canonical_fpaths
            ]

            try:
                for fpath in delta_src_fpaths:
                    # NOTE(20250703): a file recorded as regular file on base slot
                    #                 might not be actually a regular file.
                    if fpath.is_symlink() or not fpath.is_file():
                        continue

                    try:
                        calculated_digest, file_size = worker_helper.verify_file(fpath)
                    except BaseException:
                        continue

                    if calculated_digest == expected_digest:
                        with contextlib.suppress(KeyError):
                            self._resources_to_check.pop(expected_digest)

                            resource_save_dst = self._copy_dst / expected_digest.hex()
                            os.replace(fpath, resource_save_dst)
                            worker_helper.report_one_file(file_size)
                        # directly break out once we found a valid resource, no matter
                        #   we finally need it or not.
                        break
            except BaseException:
                continue
            finally:
                self._max_pending_tasks.release()  # always release se first
                # after the resource is collected, remove the original file
                # NOTE(20250703): a file recorded as regular file on base slot
                #                 might not be actually a regular file.
                for _f in delta_src_fpaths:
                    remove_file(_f)

        # commit the final batch
        worker_helper.report_one_file(force_report=True)
        # wake up other threads
        self._que.put_nowait(None)

    def _cleanup_base(self):
        for curdir, dirnames, filenames in os.walk(
            self._delta_src_mount_point, topdown=True, followlinks=False
        ):
            delta_src_curdir_path = Path(curdir)
            canonical_curdir_path = Path(
                replace_root(
                    delta_src_curdir_path,
                    self._delta_src_mount_point,
                    CANONICAL_ROOT,
                )
            )
            # NOTE: DO NOT CLEANUP the OTA resource folder!
            if canonical_curdir_path in self.OTA_WORK_PATHS:
                continue

            if canonical_curdir_path == CANONICAL_ROOT_P:
                _cleanup_all_files_under_folder(
                    delta_src_curdir_path, chain(dirnames, filenames)
                )
                continue

            # uncondtionally cleanup folders that exceeds maximum folder deepths.
            if len(canonical_curdir_path.parents) > MAX_FOLDER_DEEPTH:
                dirnames.clear()
                shutil.rmtree(delta_src_curdir_path, ignore_errors=True)
                continue

            dir_should_be_kept = self._ft_dir_orm.orm_check_entry_exist(
                path=str(canonical_curdir_path)
            )
            if dir_should_be_kept:  # preserve the dir, clean up the current folder
                _cleanup_all_files_under_folder(
                    delta_src_curdir_path, chain(dirnames, filenames)
                )
            else:  # this dir doesn't present in new image, fully remove
                dirnames.clear()
                shutil.rmtree(delta_src_curdir_path, ignore_errors=True)


class RebuildDeltaWithBaseFileTable(DeltaWithBaseFileTable):
    """Calculate delta with rebuild mode + active slot file_table.

    We will completely cleanup standby slot, generating delta from scanning active slot with
        assist of active slot's file_table and sending the delta to standby slot for rebuilding
        the whole standby slot.
    """

    def _process_file_thread_worker(self) -> None:
        """Thread worker to scan files."""
        worker_helper = ProcessFileHelper(
            self._que,
            session_id=self.session_id,
            report_que=self._status_report_queue,
        )

        while _input := self._que.get():
            expected_digest, canonical_fpaths = _input
            delta_src_fpaths = {
                Path(
                    replace_root(
                        _fpath,
                        CANONICAL_ROOT,
                        self._delta_src_mount_point,
                    )
                )
                for _fpath in canonical_fpaths
            }

            _tmp_fpath = self._copy_dst / _gen_tmp_fname()
            try:
                for fpath in delta_src_fpaths:
                    try:
                        calculated_digest, file_size = (
                            worker_helper.stream_and_verify_file(fpath, _tmp_fpath)
                        )
                    except BaseException:
                        _tmp_fpath.unlink(missing_ok=True)
                        continue

                    if calculated_digest == expected_digest:
                        with contextlib.suppress(KeyError):
                            self._resources_to_check.pop(expected_digest)

                            resource_save_dst = self._copy_dst / expected_digest.hex()
                            os.replace(_tmp_fpath, resource_save_dst)
                            worker_helper.report_one_file(file_size)
                        # directly break out once we found a valid resource, no matter
                        #   we finally need it or not.
                        break
            except BaseException:
                continue
            finally:
                self._max_pending_tasks.release()  # always release se first
                _tmp_fpath.unlink(missing_ok=True)

        # commit the final batch
        worker_helper.report_one_file(force_report=True)
        # wake up other threads
        self._que.put_nowait(None)

    def _cleanup_base(self):
        # NOTE: in rebuild mode, we do not cleanup base
        return<|MERGE_RESOLUTION|>--- conflicted
+++ resolved
@@ -574,15 +574,10 @@
             base_fst
         ):
             _digest, _ = _input
-<<<<<<< HEAD
-            if _digest not in self._all_resource_digests:
-                continue  # skip resources that already prepared(via resume OTA)
-=======
             # NOTE(20250820): some of the resources might be already prepared
             #                 by the resume OTA, skip collecting these resources.
             if _digest not in self._resources_to_check:
                 continue
->>>>>>> 8ee95838
 
             self._max_pending_tasks.acquire()
             self._que.put_nowait(_input)
