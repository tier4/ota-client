--- conflicted
+++ resolved
@@ -287,12 +287,7 @@
                     "Received stop message while in critical zone, ignoring it."
                 )
         except Empty:
-<<<<<<< HEAD
-            logger.info("No stop messages received")
-=======
             logger.debug("No stop messages received")
-            pass
->>>>>>> 975c454c
 
         if not _ota_core_p.is_alive():
             logger.error(
