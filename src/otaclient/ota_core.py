--- conflicted
+++ resolved
@@ -499,11 +499,6 @@
             standby_as_ref=use_inplace_mode,
             erase_standby=not use_inplace_mode,
         )
-<<<<<<< HEAD
-=======
-
-        self._ota_tmp_meta_on_standby.mkdir(exist_ok=True, parents=True)
->>>>>>> 1d8f5523
 
         # NOTE(20250529): first save it to /.ota-meta, and then save it to the actual
         #                 destination folder.
@@ -569,12 +564,7 @@
                 status_report_queue=self._status_report_queue,
                 session_id=self.session_id,
             ).resume_ota()
-<<<<<<< HEAD
-            logger.info("finish resuming previous OTA progress")
-        # prepare resource dir on standby after OTA resume
-=======
             logger.info("finish up scanning OTA resource dir")
->>>>>>> 1d8f5523
         self._resource_dir_on_standby.mkdir(exist_ok=True, parents=True)
 
         base_meta_dir_on_standby_slot = None
