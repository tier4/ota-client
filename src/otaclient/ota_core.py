# Copyright 2022 TIER IV, INC. All rights reserved.
#
# Licensed under the Apache License, Version 2.0 (the "License");
# you may not use this file except in compliance with the License.
# You may obtain a copy of the License at
#
#     http://www.apache.org/licenses/LICENSE-2.0
#
# Unless required by applicable law or agreed to in writing, software
# distributed under the License is distributed on an "AS IS" BASIS,
# WITHOUT WARRANTIES OR CONDITIONS OF ANY KIND, either express or implied.
# See the License for the specific language governing permissions and
# limitations under the License.


from __future__ import annotations

import atexit
import errno
import json
import logging
import multiprocessing.queues as mp_queue
import os
import shutil
import threading
import time
from concurrent.futures import Future
from functools import partial
from hashlib import sha256
from http import HTTPStatus
from json.decoder import JSONDecodeError
from pathlib import Path
from queue import Empty, Queue
from tempfile import TemporaryDirectory
from typing import Any, Callable, NoReturn, Optional
from urllib.parse import urlparse

import requests.exceptions as requests_exc
from requests import Response

from ota_metadata.file_table.db import FileTableDBHelper
from ota_metadata.file_table.utils import find_saved_fstable, save_fstable
from ota_metadata.legacy2 import _errors as ota_metadata_error
from ota_metadata.legacy2.metadata import (
    OTAMetadata,
    ResourceMeta,
)
from ota_metadata.utils.cert_store import (
    CACertStoreInvalid,
    CAChainStore,
    load_ca_cert_chains,
)
from otaclient import errors as ota_errors
from otaclient._download_resources import DownloadHelper
from otaclient._status_monitor import (
    OTAClientStatusCollector,
    OTAStatusChangeReport,
    OTAUpdatePhaseChangeReport,
    SetOTAClientMetaReport,
    SetUpdateMetaReport,
    StatusReport,
    UpdateProgressReport,
)
from otaclient._types import (
    ClientUpdateControlFlags,
    ClientUpdateRequestV2,
    FailureType,
    IPCRequest,
    IPCResEnum,
    IPCResponse,
    MultipleECUStatusFlags,
    OTAStatus,
    UpdatePhase,
    UpdateRequestV2,
)
from otaclient._utils import (
    SharedOTAClientMetricsReader,
    SharedOTAClientStatusWriter,
    get_traceback,
    wait_and_log,
)
from otaclient.boot_control import BootControllerProtocol, get_boot_controller
from otaclient.client_package import OTAClientPackageDownloader
from otaclient.configs.cfg import cfg, ecu_info, proxy_info
from otaclient.create_standby._common import ResourcesDigestWithSize
from otaclient.create_standby.delta_gen import (
    DeltaGenParams,
    InPlaceDeltaGenFullDiskScan,
    InPlaceDeltaWithBaseFileTable,
    RebuildDeltaGenFullDiskScan,
    RebuildDeltaWithBaseFileTable,
)
from otaclient.create_standby.resume_ota import ResourceScanner
from otaclient.create_standby.update_slot import UpdateStandbySlot
from otaclient.create_standby.utils import can_use_in_place_mode
from otaclient.metrics import OTAMetricsData
from otaclient_common import _env, human_readable_size, replace_root
from otaclient_common.cmdhelper import ensure_mount, ensure_umount, mount_tmpfs
from otaclient_common.common import ensure_otaproxy_start
from otaclient_common.downloader import DownloaderPool
from otaclient_common.persist_file_handling import PersistFilesHandler

logger = logging.getLogger(__name__)

DEFAULT_STATUS_QUERY_INTERVAL = 1
WAIT_BEFORE_REBOOT = 6
DOWNLOAD_STATS_REPORT_BATCH = 300
DOWNLOAD_REPORT_INTERVAL = 1  # second

OP_CHECK_INTERVAL = 1  # second
HOLD_REQ_HANDLING_ON_ACK_REQUEST = 16  # seconds
HOLD_REQ_HANDLING_ON_ACK_CLIENT_UPDATE_REQUEST = 4  # seconds
WAIT_FOR_OTAPROXY_ONLINE = 3 * 60  # 3mins

STANDBY_SLOT_USED_SIZE_THRESHOLD = 0.8

BASE_METADATA_FOLDER = "base"
"""On standby slot temporary OTA metadata folder(/.ota-meta), `base` folder is to
hold the OTA image metadata of standby slot itself.
"""


class OTAClientError(Exception): ...


def _download_exception_handler(_fut: Future[Any]) -> bool:
    """Parse the exception raised by a downloading task.

    This handler will raise OTA Error on exceptions that cannot(should not) be
        handled by us. For handled exceptions, just let upper caller do the
        retry for us.

    Raises:
        UpdateRequestCookieInvalid on HTTP error 401 or 403,
        OTAImageInvalid on HTTP error 404,
        StandbySlotInsufficientSpace on disk space not enough.

    Returns:
        True on succeeded downloading, False on handled exceptions.
    """
    if not (exc := _fut.exception()):
        return True

    try:
        # exceptions that cannot be handled by us
        if isinstance(exc, requests_exc.HTTPError):
            _response = exc.response
            # NOTE(20241129): if somehow HTTPError doesn't contain response,
            #       don't do anything but let upper retry.
            # NOTE: bool(Response) is False when status_code != 200.
            if not isinstance(_response, Response):
                return False

            http_errcode = _response.status_code
            if http_errcode in [HTTPStatus.FORBIDDEN, HTTPStatus.UNAUTHORIZED]:
                raise ota_errors.UpdateRequestCookieInvalid(
                    f"download failed with critical HTTP error: {exc.errno}, {exc!r}",
                    module=__name__,
                )
            if http_errcode == HTTPStatus.NOT_FOUND:
                raise ota_errors.OTAImageInvalid(
                    f"download failed with 404 on some file(s): {exc!r}",
                    module=__name__,
                )

        if isinstance(exc, OSError) and exc.errno == errno.ENOSPC:
            raise ota_errors.StandbySlotInsufficientSpace(
                f"download failed due to space insufficient: {exc!r}",
                module=__name__,
            )

        # handled exceptions, let the upper caller do the retry
        return False
    finally:
        del exc, _fut  # drop ref to exc instance


class _OTAUpdateOperator:
    """The base common class of OTA update logic."""

    def __init__(
        self,
        *,
        version: str,
        raw_url_base: str,
        cookies_json: str,
        session_wd: Path,
        ca_chains_store: CAChainStore,
        upper_otaproxy: str | None = None,
        ecu_status_flags: MultipleECUStatusFlags,
        status_report_queue: Queue[StatusReport],
        session_id: str,
        metrics: OTAMetricsData,
        shm_metrics_reader: SharedOTAClientMetricsReader,
    ) -> None:
        self.update_version = version
        self.update_start_timestamp = int(time.time())
        self.session_id = session_id
        self._status_report_queue = status_report_queue
        self._metrics = metrics
        self._shm_metrics_reader = shm_metrics_reader

        # ------ report INITIALIZING status ------ #
        status_report_queue.put_nowait(
            StatusReport(
                payload=OTAUpdatePhaseChangeReport(
                    new_update_phase=UpdatePhase.INITIALIZING,
                    trigger_timestamp=self.update_start_timestamp,
                ),
                session_id=session_id,
            )
        )
        self._metrics.initializing_start_timestamp = self.update_start_timestamp

        status_report_queue.put_nowait(
            StatusReport(
                payload=SetUpdateMetaReport(
                    update_firmware_version=version,
                ),
                session_id=session_id,
            )
        )
        self._metrics.target_firmware_version = version

        # ------ parse cookies ------ #
        logger.debug("process cookies_json...")
        try:
            cookies = json.loads(cookies_json)
            assert isinstance(
                cookies, dict
            ), f"invalid cookies, expecting json object: {cookies_json}"
        except (JSONDecodeError, AssertionError) as e:
            _err_msg = f"cookie is invalid: {cookies_json=}"
            logger.error(_err_msg)
            raise ota_errors.InvalidUpdateRequest(_err_msg, module=__name__) from e

        # ------ parse upper proxy ------ #
        logger.debug("configure proxy setting...")
        self._upper_proxy = upper_otaproxy

        # ------ mount session wd as a tmpfs ------ #
        self._session_workdir = session_wd
        session_wd.mkdir(exist_ok=True, parents=True)

        # ------ init updater implementation ------ #
        self.ecu_status_flags = ecu_status_flags

        # ------ init variables needed for update ------ #
        _url_base = urlparse(raw_url_base)
        _path = f"{_url_base.path.rstrip('/')}/"
        self.url_base = _url_base._replace(path=_path).geturl()

        # ------ setup downloader ------ #
        self._downloader_pool = _downloader_pool = DownloaderPool(
            instance_num=cfg.DOWNLOAD_THREADS,
            hash_func=sha256,
            chunk_size=cfg.CHUNK_SIZE,
            cookies=cookies,
            # NOTE(20221013): check requests document for how to set proxy,
            #                 we only support using http proxy here.
            proxies={"http": upper_otaproxy} if upper_otaproxy else None,
        )
        self._download_helper = DownloadHelper(
            downloader_pool=_downloader_pool,
            max_concurrent=cfg.MAX_CONCURRENT_DOWNLOAD_TASKS,
            download_inactive_timeout=cfg.DOWNLOAD_INACTIVE_TIMEOUT,
        )

        # ------ setup OTA metadata parser ------ #
        self._ota_metadata = OTAMetadata(
            base_url=self.url_base,
            session_dir=self._session_workdir,
            ca_chains_store=ca_chains_store,
        )

    def _handle_upper_proxy(self) -> None:
        """Ensure the upper proxy is online before starting the local OTA update."""
        if _upper_proxy := self._upper_proxy:
            logger.info(
                f"use {_upper_proxy} for local OTA update, "
                f"wait for otaproxy@{_upper_proxy} online..."
            )

            # NOTE: will raise a built-in ConnnectionError at timeout
            ensure_otaproxy_start(
                _upper_proxy,
                probing_timeout=WAIT_FOR_OTAPROXY_ONLINE,
            )

    def _process_metadata(self, only_metadata_verification: bool = False) -> None:
        """Process the metadata.jwt file and report."""
        _current_time = int(time.time())
        self._status_report_queue.put_nowait(
            StatusReport(
                payload=OTAUpdatePhaseChangeReport(
                    new_update_phase=UpdatePhase.PROCESSING_METADATA,
                    trigger_timestamp=_current_time,
                ),
                session_id=self.session_id,
            )
        )
        self._metrics.processing_metadata_start_timestamp = _current_time

        logger.info("verify and download OTA image metadata ...")
        try:
            _condition = threading.Condition()
            for _fut in self._download_helper.download_meta_files(
                self._ota_metadata.download_metafiles(
                    _condition,
                    only_metadata_verification=only_metadata_verification,
                ),
                condition=_condition,
            ):
                _download_exception_handler(_fut)

            _metadata_jwt = self._ota_metadata.metadata_jwt
            assert _metadata_jwt, "invalid metadata jwt"

            logger.info(
                "ota_metadata parsed finished: \n"
                f"total_regulars_num: {self._ota_metadata.total_regulars_num} \n"
                f"total_regulars_size: {_metadata_jwt.total_regular_size}"
            )

            self._status_report_queue.put_nowait(
                StatusReport(
                    payload=SetUpdateMetaReport(
                        image_file_entries=self._ota_metadata.total_regulars_num,
                        image_size_uncompressed=_metadata_jwt.total_regular_size,
                        metadata_downloaded_bytes=self._downloader_pool.total_downloaded_bytes,
                    ),
                    session_id=self.session_id,
                )
            )
            self._metrics.ota_image_total_files_size = _metadata_jwt.total_regular_size
            self._metrics.ota_image_total_regulars_num = (
                self._ota_metadata.total_regulars_num
            )
            self._metrics.ota_image_total_directories_num = (
                self._ota_metadata.total_dirs_num
            )
            self._metrics.ota_image_total_symlinks_num = (
                self._ota_metadata.total_symlinks_num
            )
        except ota_errors.OTAError:
            raise  # raise top-level OTAError as it
        except ota_metadata_error.MetadataJWTVerificationFailed as e:
            _err_msg = f"failed to verify metadata.jwt: {e!r}"
            logger.error(_err_msg)
            raise ota_errors.MetadataJWTVerficationFailed(
                _err_msg, module=__name__
            ) from e
        except (ota_metadata_error.MetadataJWTPayloadInvalid, AssertionError) as e:
            _err_msg = f"metadata.jwt is invalid: {e!r}"
            logger.error(_err_msg)
            raise ota_errors.MetadataJWTInvalid(_err_msg, module=__name__) from e
        except Exception as e:
            _err_msg = f"failed to prepare ota metafiles: {e!r}"
            logger.error(_err_msg)
            raise ota_errors.OTAMetaDownloadFailed(_err_msg, module=__name__) from e


class _OTAUpdater(_OTAUpdateOperator):
    """The implementation of OTA update logic."""

    def __init__(
        self,
        boot_controller: BootControllerProtocol,
        **kwargs,
    ) -> None:
        # ------ init base class ------ #
        super().__init__(**kwargs)

        # ------ init updater implementation ------ #
        self._boot_controller = boot_controller

        # ------ define runtime dirs ------ #
        self._resource_dir_on_standby = Path(
            replace_root(
                cfg.OTA_RESOURCES_STORE,
                cfg.CANONICAL_ROOT,
                self._boot_controller.get_standby_slot_path(),
            )
        )
        self._ota_tmp_meta_on_standby = Path(
            replace_root(
                cfg.OTA_TMP_META_STORE,
                cfg.CANONICAL_ROOT,
                self._boot_controller.get_standby_slot_path(),
            )
        )

        self._image_meta_dir_on_active = Path(cfg.IMAGE_META_DPATH)
        self._image_meta_dir_on_standby = Path(
            replace_root(
                cfg.IMAGE_META_DPATH,
                cfg.CANONICAL_ROOT,
                cfg.STANDBY_SLOT_MNT,
            )
        )
        self._can_use_in_place_mode = False

    def _download_resources(self, delta_digests: ResourcesDigestWithSize) -> None:
        resource_meta = ResourceMeta(
            base_url=self.url_base,
            ota_metadata=self._ota_metadata,
            copy_dst=self._resource_dir_on_standby,
        )
        try:
            _next_commit_before, _report_batch_cnt = 0, 0
            _merged_payload = UpdateProgressReport(
                operation=UpdateProgressReport.Type.DOWNLOAD_REMOTE_COPY
            )
            for _done_count, _fut in enumerate(
                self._download_helper.download_resources(
                    delta_digests,
                    resource_meta,
                ),
                start=1,
            ):
                _now = time.time()
                if _download_exception_handler(_fut):
                    err_count, file_size, downloaded_bytes = _fut.result()

                    _merged_payload.processed_file_num += 1
                    _merged_payload.processed_file_size += file_size
                    _merged_payload.errors += err_count
                    _merged_payload.downloaded_bytes += downloaded_bytes
                else:
                    _merged_payload.errors += 1

                self._metrics.downloaded_bytes = _merged_payload.downloaded_bytes
                self._metrics.downloaded_errors = _merged_payload.errors

                if (
                    _this_batch := _done_count // DOWNLOAD_STATS_REPORT_BATCH
                ) > _report_batch_cnt or _now > _next_commit_before:
                    _next_commit_before = _now + DOWNLOAD_REPORT_INTERVAL
                    _report_batch_cnt = _this_batch

                    self._status_report_queue.put_nowait(
                        StatusReport(
                            payload=_merged_payload,
                            session_id=self.session_id,
                        )
                    )

                    _merged_payload = UpdateProgressReport(
                        operation=UpdateProgressReport.Type.DOWNLOAD_REMOTE_COPY
                    )

            # for left-over items that cannot fill up the batch
            self._status_report_queue.put_nowait(
                StatusReport(
                    payload=_merged_payload,
                    session_id=self.session_id,
                )
            )
        finally:
            # up to this time, we don't need downloader anymore
            self._downloader_pool.shutdown()
            resource_meta.shutdown()

    def _execute_update(self):
        """Implementation of OTA updating."""
        logger.info(f"execute local update({ecu_info.ecu_id=}): {self.update_version=}")

        self._handle_upper_proxy()
        self._process_metadata()
        self._pre_update()
        _delta_digests = self._calculate_delta()
        self._download_delta_resources(_delta_digests)
        self._apply_update()
        self._post_update()
        self._finalize_update()

    def _pre_update(self):
        """Prepare the standby slot and optimize the file_table."""
        logger.info("enter local OTA update...")
        with TemporaryDirectory() as _tmp_dir:
            self._can_use_in_place_mode = use_inplace_mode = can_use_in_place_mode(
                dev=self._boot_controller.standby_slot_dev,
                mnt_point=_tmp_dir,
                threshold_in_bytes=int(
                    self._ota_metadata.total_regulars_size
                    * STANDBY_SLOT_USED_SIZE_THRESHOLD
                ),
            )
        logger.info(
            f"check if we can use in-place mode to update standby slot: {use_inplace_mode}"
        )
        self._metrics.use_inplace_mode = use_inplace_mode

        self._boot_controller.pre_update(
            # NOTE: this option is deprecated and not used by bootcontroller
            # TODO:(20250613) when standby_as_ref is set, skip mounting active slot.
            #       we cannot do this for now, as some boot controller impl still refer to
            #       active_slot mounts.
            standby_as_ref=use_inplace_mode,
            erase_standby=not use_inplace_mode,
        )
<<<<<<< HEAD
=======

        self._ota_tmp_meta_on_standby.mkdir(exist_ok=True, parents=True)
>>>>>>> 8ee95838

        # NOTE(20250529): first save it to /.ota-meta, and then save it to the actual
        #                 destination folder.
        logger.info("save the OTA image file_table to standby slot ...")
        self._ota_tmp_meta_on_standby.mkdir(exist_ok=True, parents=True)
        try:
            save_fstable(self._ota_metadata._fst_db, self._ota_tmp_meta_on_standby)
        except Exception as e:
            logger.error(
                f"failed to save OTA image file_table to {self._ota_tmp_meta_on_standby=}: {e!r}"
            )

    def _calculate_delta(self) -> ResourcesDigestWithSize:
        """Calculate the delta bundle."""
        logger.info("start to calculate delta ...")
        _current_time = int(time.time())

        _fst_db_helper = FileTableDBHelper(self._ota_metadata._fst_db)
        all_resource_digests = ResourcesDigestWithSize.from_iterable(
            _fst_db_helper.select_all_digests_with_size(),
        )

        self._status_report_queue.put_nowait(
            StatusReport(
                payload=OTAUpdatePhaseChangeReport(
                    new_update_phase=UpdatePhase.CALCULATING_DELTA,
                    trigger_timestamp=_current_time,
                ),
                session_id=self.session_id,
            )
        )
        self._metrics.delta_calculation_start_timestamp = _current_time

        # NOTE(20250529): first save it to /.ota-meta, and then save it to the actual
        #                 destination folder.
        logger.info("save the OTA image file_table to standby slot ...")
        try:
            save_fstable(self._ota_metadata._fst_db, self._ota_tmp_meta_on_standby)
        except Exception as e:
            logger.error(
                f"failed to save OTA image file_table to {self._ota_tmp_meta_on_standby=}: {e!r}"
            )

        # ------ in-update: calculate delta ------ #
        logger.info("start to calculate delta ...")
        self._status_report_queue.put_nowait(
            StatusReport(
                payload=OTAUpdatePhaseChangeReport(
                    new_update_phase=UpdatePhase.CALCULATING_DELTA,
                    trigger_timestamp=int(time.time()),
                ),
                session_id=self.session_id,
            )
        )

        if self._can_use_in_place_mode and self._resource_dir_on_standby.is_dir():
            logger.info(
                "OTA resource dir found on standby slot, speed up delta calculation with it ..."
            )
            ResourceScanner(
                all_resource_digests=all_resource_digests,
                resource_dir=self._resource_dir_on_standby,
                status_report_queue=self._status_report_queue,
                session_id=self.session_id,
            ).resume_ota()
            logger.info("finish up scanning OTA resource dir")
        self._resource_dir_on_standby.mkdir(exist_ok=True, parents=True)

        base_meta_dir_on_standby_slot = None
        try:
            if self._can_use_in_place_mode:
                # try to use base file_table from standby slot itself
                base_meta_dir_on_standby_slot = (
                    self._ota_tmp_meta_on_standby / BASE_METADATA_FOLDER
                )
                shutil.rmtree(base_meta_dir_on_standby_slot, ignore_errors=True)

                # NOTE: the file_table file in /opt/ota/image-meta MUST be prepared by otaclient,
                #       it is not included in the OTA image, thus also not in file_table.
                verified_base_db = None
                if self._image_meta_dir_on_standby.is_dir():
                    shutil.move(
                        self._image_meta_dir_on_standby,
                        base_meta_dir_on_standby_slot,
                    )
                    verified_base_db = find_saved_fstable(base_meta_dir_on_standby_slot)

                _inplace_mode_params = DeltaGenParams(
                    file_table_db_helper=_fst_db_helper,
                    all_resource_digests=all_resource_digests,
                    delta_src=Path(cfg.STANDBY_SLOT_MNT),
                    copy_dst=self._resource_dir_on_standby,
                    status_report_queue=self._status_report_queue,
                    session_id=self.session_id,
                )

                if verified_base_db:
                    logger.info("use in-place mode with base file table assist ...")
                    InPlaceDeltaWithBaseFileTable(**_inplace_mode_params).process_slot(
                        str(verified_base_db)
                    )
                else:
                    logger.info("use in-place mode with full scanning ...")
                    InPlaceDeltaGenFullDiskScan(**_inplace_mode_params).process_slot()
            else:
                _rebuild_mode_params = DeltaGenParams(
                    file_table_db_helper=_fst_db_helper,
                    all_resource_digests=all_resource_digests,
                    delta_src=Path(cfg.ACTIVE_SLOT_MNT),
                    copy_dst=self._resource_dir_on_standby,
                    status_report_queue=self._status_report_queue,
                    session_id=self.session_id,
                )

                verified_base_db = find_saved_fstable(self._image_meta_dir_on_active)
                if verified_base_db:
                    logger.info("use rebuild mode with base file table assist ...")
                    RebuildDeltaWithBaseFileTable(**_rebuild_mode_params).process_slot(
                        str(verified_base_db)
                    )
                else:
                    logger.info("use rebuild mode with full scanning ...")
                    RebuildDeltaGenFullDiskScan(**_rebuild_mode_params).process_slot()

            return all_resource_digests
        except Exception as e:
            _err_msg = f"failed to generate delta: {e!r}"
            logger.exception(_err_msg)
            raise ota_errors.UpdateDeltaGenerationFailed(
                _err_msg, module=__name__
            ) from e
        finally:
            # we don't need the copy of base file table after delta calculation
            if base_meta_dir_on_standby_slot and base_meta_dir_on_standby_slot.is_dir():
                shutil.rmtree(base_meta_dir_on_standby_slot, ignore_errors=True)

    def _download_delta_resources(self, delta_digests: ResourcesDigestWithSize) -> None:
        """Download all the resources needed for the OTA update."""
        to_download = len(delta_digests)
        to_download_size = sum(delta_digests.values())
        logger.info(
            f"delta calculation finished: \n"
            f"download_list len: {to_download} \n"
            f"sum of original size of all resources to be downloaded: {human_readable_size(to_download_size)}"
        )

        # ------ in-update: download resources ------ #
        _current_time = int(time.time())
        self._status_report_queue.put_nowait(
            StatusReport(
                payload=OTAUpdatePhaseChangeReport(
                    new_update_phase=UpdatePhase.DOWNLOADING_OTA_FILES,
                    trigger_timestamp=_current_time,
                ),
                session_id=self.session_id,
            )
        )
        self._metrics.download_start_timestamp = _current_time

        self._status_report_queue.put_nowait(
            StatusReport(
                payload=SetUpdateMetaReport(
                    total_download_files_num=to_download,
                    total_download_files_size=to_download_size,
                ),
                session_id=self.session_id,
            )
        )
        self._metrics.delta_download_files_num = to_download
        self._metrics.delta_download_files_size = to_download_size

        logger.info("start to download resources ...")
        try:
            self._download_resources(delta_digests)
        except Exception as e:
            _err_msg = (
                "download aborted due to download stalls longer than "
                f"{cfg.DOWNLOAD_INACTIVE_TIMEOUT}, or otaclient process is terminated, abort OTA"
            )
            logger.error(_err_msg)
            raise ota_errors.NetworkError(_err_msg, module=__name__) from e
        finally:
            # NOTE: after this point, we don't need downloader anymore
            self._downloader_pool.shutdown()

    def _apply_update(self) -> None:
        """Apply the OTA update to the standby slot."""
        logger.info("start to apply changes to standby slot...")
        _current_time = int(time.time())
        self._status_report_queue.put_nowait(
            StatusReport(
                payload=OTAUpdatePhaseChangeReport(
                    new_update_phase=UpdatePhase.APPLYING_UPDATE,
                    trigger_timestamp=_current_time,
                ),
                session_id=self.session_id,
            )
        )
        self._metrics.apply_update_start_timestamp = _current_time

        try:
            standby_slot_creator = UpdateStandbySlot(
                file_table_db_helper=FileTableDBHelper(self._ota_metadata._fst_db),
                standby_slot_mount_point=cfg.STANDBY_SLOT_MNT,
                status_report_queue=self._status_report_queue,
                session_id=self.session_id,
                resource_dir=self._resource_dir_on_standby,
            )
            standby_slot_creator.update_slot()
        except Exception as e:
            raise ota_errors.ApplyOTAUpdateFailed(
                f"failed to apply update to standby slot: {e!r}", module=__name__
            ) from e

    def _post_update(self) -> None:
        """Post-update phase."""
        logger.info("enter post update phase...")
        _current_time = int(time.time())
        self._status_report_queue.put_nowait(
            StatusReport(
                payload=OTAUpdatePhaseChangeReport(
                    new_update_phase=UpdatePhase.PROCESSING_POSTUPDATE,
                    trigger_timestamp=_current_time,
                ),
                session_id=self.session_id,
            )
        )
        self._metrics.post_update_start_timestamp = _current_time

        # NOTE(20240219): move persist file handling here
        self._process_persistents(self._ota_metadata)

        # save the OTA metadata to the actual location after
        #   standby slot rootfs updated
        ota_metadata_save_dst = Path(
            replace_root(
                cfg.IMAGE_META_DPATH,
                cfg.CANONICAL_ROOT,
                self._boot_controller.get_standby_slot_path(),
            )
        )
        ota_metadata_save_dst.mkdir(exist_ok=True, parents=True)
        shutil.rmtree(ota_metadata_save_dst, ignore_errors=True)
        shutil.move(self._ota_tmp_meta_on_standby, ota_metadata_save_dst)

        self._preserve_client_squashfs()
        self._boot_controller.post_update(self.update_version)

    def _process_persistents(self, ota_metadata: OTAMetadata):
        logger.info("start persist files handling...")
        standby_slot_mp = Path(cfg.STANDBY_SLOT_MNT)

        _handler = PersistFilesHandler(
            src_passwd_file=Path(cfg.PASSWD_FPATH),
            src_group_file=Path(cfg.GROUP_FPATH),
            dst_passwd_file=Path(standby_slot_mp / "etc/passwd"),
            dst_group_file=Path(standby_slot_mp / "etc/group"),
            src_root=cfg.ACTIVE_SLOT_MNT,
            dst_root=cfg.STANDBY_SLOT_MNT,
        )

        for persiste_entry in ota_metadata.iter_persist_entries():
            # NOTE(20240520): with update_swapfile ansible role being used wildly,
            #   now we just ignore the swapfile entries in the persistents.txt if any,
            #   and issue a warning about it.
            if persiste_entry in ["/swapfile", "/swap.img"]:
                logger.warning(
                    f"swapfile entry {persiste_entry} is listed in persistents.txt, ignored"
                )
                logger.warning(
                    (
                        "using persis file feature to preserve swapfile is MISUSE of persist file handling feature!"
                        "please change your OTA image build setting and remove swapfile entries from persistents.txt!"
                    )
                )
                continue

            try:
                _handler.preserve_persist_entry(persiste_entry)
            except Exception as e:
                _err_msg = f"failed to preserve {persiste_entry}: {e!r}, skip"
                logger.warning(_err_msg)

    def _preserve_client_squashfs(self) -> None:
        """Copy the client squashfs file to the standby slot."""
        if not _env.is_dynamic_client_running():
            logger.info(
                "dynamic client is not running, no need to copy client squashfs file"
            )
            return

        _src = Path(cfg.ACTIVE_SLOT_MNT) / Path(
            cfg.DYNAMIC_CLIENT_SQUASHFS_FILE
        ).relative_to("/")
        _dst = Path(cfg.STANDBY_SLOT_MNT) / Path(
            cfg.OTACLIENT_INSTALLATION_RELEASE
        ).relative_to("/")
        logger.info(f"copy client squashfs file from {_src} to {_dst}...")
        try:
            os.makedirs(_dst, exist_ok=True)
            shutil.copy(_src, _dst, follow_symlinks=False)
        except FileNotFoundError as e:
            logger.warning(f"failed to copy client squashfs file: {e!r}")

    def _finalize_update(self) -> None:
        """Finalize the OTA update."""
        logger.info("local update finished, wait on all subecs...")
        _current_finalizing_time = int(time.time())
        self._status_report_queue.put_nowait(
            StatusReport(
                payload=OTAUpdatePhaseChangeReport(
                    new_update_phase=UpdatePhase.FINALIZING_UPDATE,
                    trigger_timestamp=_current_finalizing_time,
                ),
                session_id=self.session_id,
            )
        )
        self._metrics.finalizing_update_start_timestamp = _current_finalizing_time
        if proxy_info.enable_local_ota_proxy:
            wait_and_log(
                check_flag=self.ecu_status_flags.any_child_ecu_in_update.is_set,
                check_for=False,
                message="permit reboot flag",
                log_func=logger.info,
            )

        _current_reboot_time = int(time.time())
        self._metrics.reboot_start_timestamp = _current_reboot_time

        # publish the metrics before rebooting
        try:
            if self._shm_metrics_reader:
                _shm_metrics = self._shm_metrics_reader.sync_msg()
                self._metrics.shm_merge(_shm_metrics)
        except Exception as e:
            logger.error(f"failed to merge metrics: {e!r}")
        self._metrics.publish()

        logger.info(f"device will reboot in {WAIT_BEFORE_REBOOT} seconds!")
        time.sleep(WAIT_BEFORE_REBOOT)
        self._boot_controller.finalizing_update(
            chroot=_env.get_dynamic_client_chroot_path()
        )

    # API

    def execute(self) -> None:
        """Main entry for executing local OTA update.

        Handles OTA failure and logging/finalizing on failure.
        """
        try:
            self._execute_update()
<<<<<<< HEAD
            # NOTE(20250818): preserve the OTA resource dir to speed up next OTA
            # shutil.rmtree(self._resource_dir_on_standby, ignore_errors=True)
=======
            # NOTE(20250818): not delete the OTA resource dir to speed up next OTA
>>>>>>> 8ee95838
        except ota_errors.OTAError as e:
            logger.error(f"update failed: {e!r}")
            self._boot_controller.on_operation_failure()
            raise  # do not cover the OTA error again
        except Exception as e:
            _err_msg = f"unspecific error, update failed: {e!r}"
            self._boot_controller.on_operation_failure()
            raise ota_errors.ApplyOTAUpdateFailed(_err_msg, module=__name__) from e
        finally:
            ensure_umount(self._session_workdir, ignore_error=True)
            shutil.rmtree(self._session_workdir, ignore_errors=True)


class _OTAClientUpdater(_OTAUpdateOperator):
    """The implementation of OTA client update logic."""

    def __init__(
        self,
        client_update_control_flags: ClientUpdateControlFlags,
        **kwargs,
    ) -> None:
        # ------ init base class ------ #
        super().__init__(**kwargs)

        # --- Event flag to control client update ---- #
        self.client_update_control_flags = client_update_control_flags

        # ------ setup OTA client package parser ------ #
        self._ota_client_package = OTAClientPackageDownloader(
            base_url=self.url_base,
            ota_metadata=self._ota_metadata,
            session_dir=self._session_workdir,
            package_install_dir=cfg.OTACLIENT_INSTALLATION_RELEASE,
            squashfs_file=cfg.DYNAMIC_CLIENT_SQUASHFS_FILE,
        )

    def _execute_client_update(self):
        """Implementation of OTA updating."""
        logger.info(f"execute local update({ecu_info.ecu_id=}): {self.update_version=}")

        try:
            self._handle_upper_proxy()
            self._process_metadata(only_metadata_verification=True)
            self._download_client_package_resources()
            self._wait_sub_ecus()
            if self._is_same_client_package_version():
                # to notify the status report after reboot
                _err_msg = "client package version is the same, skip client update"
                logger.info(_err_msg)
                raise ota_errors.ClientUpdateSameVersions(
                    _err_msg,
                    module=__name__,
                )
            else:
                self._copy_client_package()
                self._notify_data_ready()
        except ota_errors.ClientUpdateSameVersions:
            raise
        except Exception as e:
            _err_msg = f"client update failed: {e!r}"
            logger.warning(_err_msg)
            raise ota_errors.ClientUpdateFailed(
                _err_msg,
                module=__name__,
            ) from e

    def _download_client_package_resources(self) -> None:
        """Download OTA client."""
        logger.info("start to download client manifest and package...")
        self._status_report_queue.put_nowait(
            StatusReport(
                payload=OTAUpdatePhaseChangeReport(
                    new_update_phase=UpdatePhase.DOWNLOADING_OTA_CLIENT,
                    trigger_timestamp=int(time.time()),
                ),
                session_id=self.session_id,
            )
        )

        _condition = threading.Condition()
        try:
            for _fut in self._download_helper.download_meta_files(
                self._ota_client_package.download_client_package(_condition),
                condition=_condition,
            ):
                _download_exception_handler(_fut)
        except Exception as e:
            logger.error(f"failed to download otaclient package: {e!r}")
            raise ota_errors.ClientUpdateFailed(module=__name__) from e
        finally:
            self._downloader_pool.shutdown()

    def _wait_sub_ecus(self) -> None:
        logger.info("wait for all sub-ECU to finish...")
        # wait for all sub-ECU to finish OTA update
        result = wait_and_log(
            check_flag=self.ecu_status_flags.any_child_ecu_in_update.is_set,
            check_for=False,
            message="client updating in sub ecus",
            log_func=logger.info,
            timeout=cfg.CLIENT_UPDATE_TIMEOUT,
        )
        if result is False:
            logger.warning("sub-ECU client was aborted, skip waiting for sub-ecus")

    def _is_same_client_package_version(self) -> bool:
        return self._ota_client_package.is_same_client_package_version()

    def _copy_client_package(self) -> None:
        self._ota_client_package.copy_client_package()

    def _notify_data_ready(self):
        """Notify the main process that the client package is ready."""
        logger.info("notify main process that the client package is ready..")
        self.client_update_control_flags.notify_data_ready_event.set()

    # API

    def execute(self) -> None:
        """Main entry for executing local OTA client update."""
        try:
            self._execute_client_update()
        except Exception as e:
            logger.error(f"client update failed: {e!r}")
            raise
        finally:
            ensure_umount(self._session_workdir, ignore_error=True)
            shutil.rmtree(self._session_workdir, ignore_errors=True)


class _OTARollbacker:
    def __init__(self, boot_controller: BootControllerProtocol) -> None:
        self._boot_controller = boot_controller

    def execute(self):
        try:
            self._boot_controller.pre_rollback()
            self._boot_controller.post_rollback()
            self._boot_controller.finalizing_rollback()
        except ota_errors.OTAError as e:
            logger.error(f"rollback failed: {e!r}")
            self._boot_controller.on_operation_failure()
            raise


class OTAClient:
    def __init__(
        self,
        *,
        ecu_status_flags: MultipleECUStatusFlags,
        proxy: Optional[str] = None,
        status_report_queue: Queue[StatusReport],
        client_update_control_flags: ClientUpdateControlFlags,
        shm_metrics_reader: SharedOTAClientMetricsReader,
    ) -> None:
        self.my_ecu_id = ecu_info.ecu_id
        self.proxy = proxy
        self.ecu_status_flags = ecu_status_flags

        self._status_report_queue = status_report_queue
        self._client_update_control_flags = client_update_control_flags

        self._shm_metrics_reader = shm_metrics_reader
        atexit.register(shm_metrics_reader.atexit)

        self._live_ota_status = OTAStatus.INITIALIZED
        self.started = False

        self._runtime_dir = _runtime_dir = Path(cfg.RUN_DIR)
        _runtime_dir.mkdir(exist_ok=True, parents=True)
        self._update_session_dir = _update_session_dir = Path(cfg.RUNTIME_OTA_SESSION)

        # NOTE: for each otaclient instance lifecycle, only one tmpfs will be mounted.
        #       If otaclient terminates by signal, umounting will be handled by _on_shutdown.
        #       If otaclient exits on successful OTA, no need to umount it manually as we will reboot soon.
        ensure_umount(_update_session_dir, ignore_error=True)
        _update_session_dir.mkdir(exist_ok=True, parents=True)
        try:
            ensure_mount(
                "tmpfs",
                _update_session_dir,
                mount_func=partial(
                    mount_tmpfs, size_in_mb=cfg.SESSION_WD_TMPFS_SIZE_IN_MB
                ),
                raise_exception=True,
            )
        except Exception as e:
            logger.warning(f"failed to mount tmpfs for OTA runtime use: {e!r}")
            logger.warning("will directly use /run tmpfs for OTA runtime!")

        self._metrics = OTAMetricsData()
        self._metrics.ecu_id = self.my_ecu_id
        self._metrics.enable_local_ota_proxy_cache = (
            proxy_info.enable_local_ota_proxy_cache
        )

        try:
            _boot_controller_type = get_boot_controller(ecu_info.bootloader)
        except Exception as e:
            self._on_failure(
                e,
                ota_status=OTAStatus.FAILURE,
                failure_type=FailureType.UNRECOVERABLE,
                failure_reason=f"failed to determine boot controller or create_standby mode: {e!r}",
            )
            return

        try:
            self.boot_controller = _boot_controller_type()
        except Exception as e:
            self._on_failure(
                e,
                ota_status=OTAStatus.FAILURE,
                failure_type=FailureType.UNRECOVERABLE,
                failure_reason=f"boot controller startup failed: {e!r}",
            )
            return
        self._metrics.bootloader_type = self.boot_controller.bootloader_type

        # load and report booted OTA status
        _boot_ctrl_loaded_ota_status = self.boot_controller.get_booted_ota_status()
        self._live_ota_status = _boot_ctrl_loaded_ota_status
        self.current_version = self.boot_controller.load_version()

        status_report_queue.put_nowait(
            StatusReport(
                payload=SetOTAClientMetaReport(
                    firmware_version=self.current_version,
                ),
            )
        )
        status_report_queue.put_nowait(
            StatusReport(
                payload=OTAStatusChangeReport(
                    new_ota_status=_boot_ctrl_loaded_ota_status,
                ),
            )
        )
        self._metrics.current_firmware_version = self.current_version

        self.ca_chains_store = None
        try:
            self.ca_chains_store = load_ca_cert_chains(cfg.CERT_DPATH)
        except CACertStoreInvalid as e:
            _err_msg = f"failed to import ca_chains_store: {e!r}, OTA will NOT occur on no CA chains installed!!!"
            logger.error(_err_msg)

            self.ca_chains_store = CAChainStore()

        self.started = True
        logger.info("otaclient started")

    def _on_failure(
        self,
        exc: Exception,
        *,
        ota_status: OTAStatus,
        failure_reason: str,
        failure_type: FailureType,
    ) -> None:
        try:
            _traceback = get_traceback(exc)

            logger.error(failure_reason)
            logger.error(f"last error traceback: \n{_traceback}")

            self._status_report_queue.put_nowait(
                StatusReport(
                    payload=OTAStatusChangeReport(
                        new_ota_status=ota_status,
                        failure_type=failure_type,
                        failure_reason=failure_reason,
                        failure_traceback=_traceback,
                    ),
                )
            )
            self._metrics.failure_type = failure_type
            self._metrics.failure_reason = failure_reason
            self._metrics.failed_status = ota_status
        finally:
            del exc  # prevent ref cycle

    def _exit_from_dynamic_client(self) -> None:
        """Exit from dynamic client."""
        if not _env.is_dynamic_client_running():
            # dynamic client is not running, no need to exit
            return

        logger.info("exit from dynamic client...")
        self._client_update_control_flags.request_shutdown_event.set()

    # API

    @property
    def live_ota_status(self) -> OTAStatus:
        return self._live_ota_status

    @property
    def is_busy(self) -> bool:
        return self._live_ota_status in [
            OTAStatus.UPDATING,
            OTAStatus.ROLLBACKING,
            OTAStatus.CLIENT_UPDATING,
        ]

    def update(self, request: UpdateRequestV2) -> None:
        """
        NOTE that update API will not raise any exceptions. The failure information
            is available via status API.
        """
        self._live_ota_status = OTAStatus.UPDATING
        request_id = request.request_id
        new_session_id = request.session_id
        self._status_report_queue.put_nowait(
            StatusReport(
                payload=OTAStatusChangeReport(
                    new_ota_status=OTAStatus.UPDATING,
                ),
                session_id=new_session_id,
            )
        )
        logger.info(
            f"start new OTA update request:{request_id}, session: {new_session_id=}"
        )

        session_wd = self._update_session_dir / new_session_id
        self._metrics.request_id = request_id
        self._metrics.session_id = new_session_id
        try:
            logger.info("[update] entering local update...")
            if not self.ca_chains_store:
                raise ota_errors.MetadataJWTVerficationFailed(
                    "no CA chains are installed, reject any OTA update",
                    module=__name__,
                )

            _OTAUpdater(
                version=request.version,
                raw_url_base=request.url_base,
                cookies_json=request.cookies_json,
                session_wd=session_wd,
                ca_chains_store=self.ca_chains_store,
                boot_controller=self.boot_controller,
                ecu_status_flags=self.ecu_status_flags,
                upper_otaproxy=self.proxy,
                status_report_queue=self._status_report_queue,
                session_id=new_session_id,
                metrics=self._metrics,
                shm_metrics_reader=self._shm_metrics_reader,
            ).execute()
        except ota_errors.OTAError as e:
            self._live_ota_status = OTAStatus.FAILURE
            self._on_failure(
                e,
                ota_status=OTAStatus.FAILURE,
                failure_reason=e.get_failure_reason(),
                failure_type=e.failure_type,
            )
            self._exit_from_dynamic_client()
        finally:
            shutil.rmtree(session_wd, ignore_errors=True)
            try:
                if self._shm_metrics_reader:
                    _shm_metrics = self._shm_metrics_reader.sync_msg()
                    self._metrics.shm_merge(_shm_metrics)
            except Exception as e:
                logger.error(f"failed to merge metrics: {e!r}")
            self._metrics.publish()

    def client_update(self, request: ClientUpdateRequestV2) -> None:
        """
        NOTE that client update API will not raise any exceptions. The failure information
            is available via status API.
        """
        if _env.is_dynamic_client_running():
            # Duplicates client update should not be allowed.
            # TODO(airkei) [2025-06-19]: should return the dedicated error code for "client update"
            return

        self._live_ota_status = OTAStatus.CLIENT_UPDATING
        request_id = request.request_id
        new_session_id = request.session_id
        self._status_report_queue.put_nowait(
            StatusReport(
                payload=OTAStatusChangeReport(
                    new_ota_status=OTAStatus.CLIENT_UPDATING,
                ),
                session_id=new_session_id,
            )
        )
        logger.info(
            f"start new OTA client update request: {request_id}, session: {new_session_id=}"
        )

        session_wd = self._update_session_dir / new_session_id
        try:
            logger.info("[client update] entering local update...")
            if not self.ca_chains_store:
                raise ota_errors.MetadataJWTVerficationFailed(
                    "no CA chains are installed, reject any OTA update",
                    module=__name__,
                )

            _OTAClientUpdater(
                version=request.version,
                raw_url_base=request.url_base,
                cookies_json=request.cookies_json,
                session_wd=session_wd,
                ca_chains_store=self.ca_chains_store,
                ecu_status_flags=self.ecu_status_flags,
                upper_otaproxy=self.proxy,
                status_report_queue=self._status_report_queue,
                session_id=new_session_id,
                client_update_control_flags=self._client_update_control_flags,
                metrics=self._metrics,
                shm_metrics_reader=self._shm_metrics_reader,
            ).execute()
        except ota_errors.OTAError:
            logger.warning("client update failed")
            # TODO(airkei) [2025-06-19]: should return the dedicated error code for "client update"
            # As temporary workaround, we set the status to SUCCESS here when current process is dynamic client.
            self._live_ota_status = OTAStatus.SUCCESS
            self._status_report_queue.put_nowait(
                StatusReport(
                    payload=OTAStatusChangeReport(
                        new_ota_status=OTAStatus.SUCCESS,
                    ),
                    session_id=new_session_id,
                )
            )
        except Exception:
            self._client_update_control_flags.request_shutdown_event.set()
        finally:
            shutil.rmtree(session_wd, ignore_errors=True)

    def main(
        self,
        *,
        req_queue: mp_queue.Queue[IPCRequest],
        resp_queue: mp_queue.Queue[IPCResponse],
    ) -> NoReturn:
        """Main loop of ota_core process."""
        _allow_request_after = 0
        while True:
            _now = int(time.time())
            try:
                request = req_queue.get(timeout=OP_CHECK_INTERVAL)
            except Empty:
                continue

            if _now < _allow_request_after or self.is_busy:
                _err_msg = (
                    f"otaclient is busy at {self._live_ota_status} or "
                    f"request too quickly({_allow_request_after=}), "
                    f"reject {request}"
                )
                logger.warning(_err_msg)
                resp_queue.put_nowait(
                    IPCResponse(
                        res=IPCResEnum.REJECT_BUSY,
                        msg=_err_msg,
                        session_id=request.session_id,
                    )
                )

            elif isinstance(request, UpdateRequestV2):
                _update_thread = threading.Thread(
                    target=self.update,
                    args=[request],
                    daemon=True,
                    name="ota_update_executor",
                )
                _update_thread.start()

                resp_queue.put_nowait(
                    IPCResponse(
                        res=IPCResEnum.ACCEPT,
                        session_id=request.session_id,
                    )
                )
                _allow_request_after = _now + HOLD_REQ_HANDLING_ON_ACK_REQUEST

            elif isinstance(request, ClientUpdateRequestV2):
                _client_update_thread = threading.Thread(
                    target=self.client_update,
                    args=[request],
                    daemon=True,
                    name="ota_client_update_executor",
                )
                _client_update_thread.start()

                resp_queue.put_nowait(
                    IPCResponse(
                        res=IPCResEnum.ACCEPT,
                        session_id=request.session_id,
                    )
                )
                _allow_request_after = (
                    _now + HOLD_REQ_HANDLING_ON_ACK_CLIENT_UPDATE_REQUEST
                )
            else:
                _err_msg = f"request is invalid: {request=}, {self._live_ota_status=}"
                logger.error(_err_msg)
                resp_queue.put_nowait(
                    IPCResponse(
                        res=IPCResEnum.REJECT_OTHER,
                        msg=_err_msg,
                        session_id=request.session_id,
                    )
                )


def ota_core_process(
    *,
    shm_writer_factory: Callable[[], SharedOTAClientStatusWriter],
    shm_metrics_reader_factory: Callable[[], SharedOTAClientMetricsReader],
    ecu_status_flags: MultipleECUStatusFlags,
    op_queue: mp_queue.Queue[IPCRequest],
    resp_queue: mp_queue.Queue[IPCResponse],
    max_traceback_size: int,  # in bytes
    client_update_control_flags: ClientUpdateControlFlags,
):
    from otaclient._logging import configure_logging
    from otaclient.configs.cfg import proxy_info
    from otaclient.ota_core import OTAClient

    configure_logging()

    shm_writer = shm_writer_factory()
    shm_metrics_reader = shm_metrics_reader_factory()

    _local_status_report_queue = Queue()
    _status_monitor = OTAClientStatusCollector(
        msg_queue=_local_status_report_queue,
        shm_status=shm_writer,
        max_traceback_size=max_traceback_size,
    )
    _status_monitor.start()
    _status_monitor.start_log_thread()

    _ota_core = OTAClient(
        ecu_status_flags=ecu_status_flags,
        proxy=proxy_info.get_proxy_for_local_ota(),
        status_report_queue=_local_status_report_queue,
        client_update_control_flags=client_update_control_flags,
        shm_metrics_reader=shm_metrics_reader,
    )
    _ota_core.main(req_queue=op_queue, resp_queue=resp_queue)<|MERGE_RESOLUTION|>--- conflicted
+++ resolved
@@ -499,11 +499,6 @@
             standby_as_ref=use_inplace_mode,
             erase_standby=not use_inplace_mode,
         )
-<<<<<<< HEAD
-=======
-
-        self._ota_tmp_meta_on_standby.mkdir(exist_ok=True, parents=True)
->>>>>>> 8ee95838
 
         # NOTE(20250529): first save it to /.ota-meta, and then save it to the actual
         #                 destination folder.
@@ -857,12 +852,7 @@
         """
         try:
             self._execute_update()
-<<<<<<< HEAD
-            # NOTE(20250818): preserve the OTA resource dir to speed up next OTA
-            # shutil.rmtree(self._resource_dir_on_standby, ignore_errors=True)
-=======
             # NOTE(20250818): not delete the OTA resource dir to speed up next OTA
->>>>>>> 8ee95838
         except ota_errors.OTAError as e:
             logger.error(f"update failed: {e!r}")
             self._boot_controller.on_operation_failure()
