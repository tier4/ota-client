# Copyright 2022 TIER IV, INC. All rights reserved.
#
# Licensed under the Apache License, Version 2.0 (the "License");
# you may not use this file except in compliance with the License.
# You may obtain a copy of the License at
#
#     http://www.apache.org/licenses/LICENSE-2.0
#
# Unless required by applicable law or agreed to in writing, software
# distributed under the License is distributed on an "AS IS" BASIS,
# WITHOUT WARRANTIES OR CONDITIONS OF ANY KIND, either express or implied.
# See the License for the specific language governing permissions and
# limitations under the License.


from enum import Enum, auto
from logging import INFO
from typing import Dict, Tuple

from otaclient.configs.ecu_info import ecu_info  # noqa
from otaclient.configs.proxy_info import proxy_info  # noqa


class CreateStandbyMechanism(Enum):
    LEGACY = 0  # deprecated and removed
    REBUILD = auto()  # default
    IN_PLACE = auto()  # not yet implemented


class OtaClientServerConfig:
    SERVER_PORT = 50051
    WAITING_SUBECU_ACK_REQ_TIMEOUT = 6
    QUERYING_SUBECU_STATUS_TIMEOUT = 30
    LOOP_QUERYING_SUBECU_STATUS_INTERVAL = 10
    STATUS_UPDATE_INTERVAL = 1

    # proxy server
    OTA_PROXY_LISTEN_ADDRESS = "0.0.0.0"
    OTA_PROXY_LISTEN_PORT = 8082


class _InternalSettings:
    """Common internal settings for otaclient.

    WARNING: typically the common settings SHOULD NOT be changed!
             otherwise the backward compatibility will be impact.
    Change the fields in BaseConfig if you want to tune the otaclient.
    """

    # ------ common paths ------ #
    RUN_DIR = "/run/otaclient"
    OTACLIENT_PID_FILE = "/run/otaclient.pid"
    OTACLIENT_INSTALLATION_DIR = "/opt/ota/client"
    CERTS_DIR = "/opt/ota/client/certs"
    ACTIVE_ROOTFS_PATH = "/"
    BOOT_DIR = "/boot"
    OTA_DIR = "/boot/ota"
    ECU_INFO_FILE = "/boot/ota/ecu_info.yaml"
    PROXY_INFO_FILE = "/boot/ota/proxy_info.yaml"
    PASSWD_FILE = "/etc/passwd"
    GROUP_FILE = "/etc/group"
    FSTAB_FPATH = "/etc/fstab"
    # where the OTA image meta store for this slot
    META_FOLDER = "/opt/ota/image-meta"

    # ------ device configuration files ------ #
    # this files should be placed under /boot/ota folder
    ECU_INFO_FNAME = "ecu_info.yaml"
    PROXY_INFO_FNAME = "proxy_info.yaml"

    # ------ ota-status files ------ #
    # this files should be placed under /boot/ota-status folder
    OTA_STATUS_FNAME = "status"
    OTA_VERSION_FNAME = "version"
    SLOT_IN_USE_FNAME = "slot_in_use"

    # ------ otaclient internal used path ------ #
    # standby/refroot mount points
    MOUNT_POINT = "/mnt/standby"
    # where active(old) image partition will be bind mounted to
    ACTIVE_ROOT_MOUNT_POINT = "/mnt/refroot"
    # tmp store for local copy
    OTA_TMP_STORE = "/.ota-tmp"
    # tmp store for standby slot OTA image meta
    OTA_TMP_META_STORE = "/.ota-meta"
    # compressed OTA image support
    SUPPORTED_COMPRESS_ALG: Tuple[str, ...] = ("zst", "zstd")


class BaseConfig(_InternalSettings):
    """User configurable otaclient settings."""

    # ------ otaclient logging setting ------ #
    DEFAULT_LOG_LEVEL = INFO
    LOG_LEVEL_TABLE: Dict[str, int] = {
        "ota_metadata": INFO,
        "otaclient": INFO,
        "otaclient_api": INFO,
        "otaclient_common": INFO,
        "otaproxy": INFO,
    }
    LOG_FORMAT = (
        "[%(asctime)s][%(levelname)s]-%(name)s:%(funcName)s:%(lineno)d,%(message)s"
    )

    # ------ otaclient behavior setting ------ #
    # the following settings can be safely changed according to the
    # actual environment otaclient running at.
    # --- file read/write settings --- #
    CHUNK_SIZE = 1 * 1024 * 1024  # 1MB
    LOCAL_CHUNK_SIZE = 4 * 1024 * 1024  # 4MB

    # --- download settings for single download task --- #
    DOWNLOAD_RETRY = 3
    DOWNLOAD_BACKOFF_MAX = 3  # seconds
    DOWNLOAD_BACKOFF_FACTOR = 0.1  # seconds
    # downloader settings
    MAX_DOWNLOAD_THREAD = 7
    DOWNLOADER_CONNPOOL_SIZE_PER_THREAD = 20

    # --- download settings for the whole download tasks group --- #
    # if retry keeps failing without any success in
    # DOWNLOAD_GROUP_NO_SUCCESS_RETRY_TIMEOUT time, failed the whole
    # download task group and raise NETWORK OTA error.
    MAX_CONCURRENT_DOWNLOAD_TASKS = 128
    DOWNLOAD_GROUP_INACTIVE_TIMEOUT = 5 * 60  # seconds
    DOWNLOAD_GROUP_BACKOFF_MAX = 12  # seconds
    DOWNLOAD_GROUP_BACKOFF_FACTOR = 1  # seconds

    # --- stats collector setting --- #
    STATS_COLLECT_INTERVAL = 1  # second

    # --- create standby setting --- #
    # now only REBUILD mode is available
    STANDBY_CREATION_MODE = CreateStandbyMechanism.REBUILD
<<<<<<< HEAD
    MAX_CONCURRENT_PROCESS_FILE_TASKS = 256
=======
    MAX_CONCURRENT_PROCESS_FILE_TASKS = 512
>>>>>>> 5ec0eed0
    MAX_PROCESS_FILE_THREAD = 6
    CREATE_STANDBY_RETRY_MAX = 1024
    CREATE_STANDBY_BACKOFF_FACTOR = 1
    CREATE_STANDBY_BACKOFF_MAX = 6

    # --- ECU status polling setting, otaproxy dependency managing --- #
    # The ECU status storage will summarize the stored ECUs' status report
    # and generate overall status report for all ECUs every <INTERVAL> seconds.
    OVERALL_ECUS_STATUS_UPDATE_INTERVAL = 6  # seconds

    # If ECU has been disconnected longer than <TIMEOUT> seconds, it will be
    # treated as UNREACHABLE, and will not be counted when generating overall
    # ECUs status report.
    # NOTE: unreachable_timeout should be larger than
    #       downloading_group timeout
    ECU_UNREACHABLE_TIMEOUT = 20 * 60  # seconds

    # Otaproxy should not be shutdowned with less than <INTERVAL> seconds
    # after it just starts to prevent repeatedly start/stop cycle.
    OTAPROXY_MINIMUM_SHUTDOWN_INTERVAL = 1 * 60  # seconds

    # When any ECU acks update request, this ECU will directly set the overall ECU status
    # to any_in_update=True, any_requires_network=True, all_success=False, to prevent
    # pre-mature overall ECU status changed caused by child ECU delayed ack to update request.
    #
    # This pre-set overall ECU status will be kept for <KEEP_TIME> seconds.
    # This value is expected to be larger than the time cost for subECU acks the OTA request.
    KEEP_OVERALL_ECUS_STATUS_ON_ANY_UPDATE_REQ_ACKED = 60  # seconds

    # Active status polling interval, when there is active OTA update in the cluster.
    ACTIVE_INTERVAL = 1  # second

    # Idle status polling interval, when ther is no active OTA updaste in the cluster.
    IDLE_INTERVAL = 10  # seconds

    # --- External cache source support for otaproxy --- #
    EXTERNAL_CACHE_DEV_FSLABEL = "ota_cache_src"
    EXTERNAL_CACHE_DEV_MOUNTPOINT = "/mnt/external_cache_src"
    EXTERNAL_CACHE_SRC_PATH = "/mnt/external_cache_src/data"

    # default version string to be reported in status API response
    DEFAULT_VERSION_STR = ""

    DEBUG_MODE = False


# init cfgs
server_cfg = OtaClientServerConfig()
config = BaseConfig()<|MERGE_RESOLUTION|>--- conflicted
+++ resolved
@@ -133,11 +133,7 @@
     # --- create standby setting --- #
     # now only REBUILD mode is available
     STANDBY_CREATION_MODE = CreateStandbyMechanism.REBUILD
-<<<<<<< HEAD
-    MAX_CONCURRENT_PROCESS_FILE_TASKS = 256
-=======
     MAX_CONCURRENT_PROCESS_FILE_TASKS = 512
->>>>>>> 5ec0eed0
     MAX_PROCESS_FILE_THREAD = 6
     CREATE_STANDBY_RETRY_MAX = 1024
     CREATE_STANDBY_BACKOFF_FACTOR = 1
