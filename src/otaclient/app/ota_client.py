# Copyright 2022 TIER IV, INC. All rights reserved.
#
# Licensed under the Apache License, Version 2.0 (the "License");
# you may not use this file except in compliance with the License.
# You may obtain a copy of the License at
#
#     http://www.apache.org/licenses/LICENSE-2.0
#
# Unless required by applicable law or agreed to in writing, software
# distributed under the License is distributed on an "AS IS" BASIS,
# WITHOUT WARRANTIES OR CONDITIONS OF ANY KIND, either express or implied.
# See the License for the specific language governing permissions and
# limitations under the License.


from __future__ import annotations

import asyncio
import contextlib
import errno
import gc
import json
import logging
import threading
import time
from concurrent.futures import Future, ThreadPoolExecutor
from functools import partial
from hashlib import sha256
from http import HTTPStatus
from json.decoder import JSONDecodeError
from pathlib import Path
from typing import Any, Iterator, Optional, Type
from urllib.parse import urlparse

import requests.exceptions as requests_exc

from ota_metadata.legacy import parser as ota_metadata_parser
from ota_metadata.legacy import types as ota_metadata_types
from otaclient import __version__
from otaclient.app.create_standby.common import DeltaBundle
from otaclient_api.v2 import types as api_types
from otaclient_common.common import ensure_otaproxy_start
from otaclient_common.downloader import (
    EMPTY_FILE_SHA256,
    Downloader,
    DownloaderPool,
    DownloadPoolWatchdogFuncContext,
)
from otaclient_common.persist_file_handling import PersistFilesHandler
from otaclient_common.retry_task_map import ThreadPoolExecutorWithRetry

from . import errors as ota_errors
from .boot_control import BootControllerProtocol, get_boot_controller
from .configs import config as cfg
from .configs import ecu_info
from .create_standby import StandbySlotCreatorProtocol, get_standby_slot_creator
from .interface import OTAClientProtocol
from .update_stats import OperationRecord, OTAUpdateStatsCollector, ProcessOperation

logger = logging.getLogger(__name__)


class LiveOTAStatus:
    def __init__(self, ota_status: api_types.StatusOta) -> None:
        self.live_ota_status = ota_status

    def get_ota_status(self) -> api_types.StatusOta:
        return self.live_ota_status

    def set_ota_status(self, _status: api_types.StatusOta):
        self.live_ota_status = _status

    def request_update(self) -> bool:
        return self.live_ota_status in [
            api_types.StatusOta.INITIALIZED,
            api_types.StatusOta.SUCCESS,
            api_types.StatusOta.FAILURE,
            api_types.StatusOta.ROLLBACK_FAILURE,
        ]

    def request_rollback(self) -> bool:
        return self.live_ota_status in [
            api_types.StatusOta.SUCCESS,
            api_types.StatusOta.ROLLBACK_FAILURE,
        ]


class OTAClientControlFlags:
    """
    When self ECU's otaproxy is enabled, all the child ECUs of this ECU
        and self ECU OTA update will depend on its otaproxy, we need to
        control when otaclient can start its downloading/reboot with considering
        whether local otaproxy is started/required.
    """

    def __init__(self) -> None:
        self._can_reboot = threading.Event()

    def is_can_reboot_flag_set(self) -> bool:
        return self._can_reboot.is_set()

    def wait_can_reboot_flag(self):
        self._can_reboot.wait()

    def set_can_reboot_flag(self):
        self._can_reboot.set()

    def clear_can_reboot_flag(self):
        self._can_reboot.clear()


def _download_exception_handler(_fut: Future[Any]) -> bool:
    """Parse the exception raised by a downloading task.

    This handler will raise OTA Error on exceptions that cannot(should not) be
        handled by us. For handled exceptions, just let upper caller do the
        retry for us.

    Raises:
        UpdateRequestCookieInvalid on HTTP error 401 or 403,
        OTAImageInvalid on HTTP error 404,
        StandbySlotInsufficientSpace on disk space not enough.

    Returns:
        True on succeeded downloading, False on handled exceptions.
    """
    if not (exc := _fut.exception()):
        return True

    try:
        # exceptions that cannot be handled by us
        if isinstance(exc, requests_exc.HTTPError):
            http_errcode = exc.errno

            if http_errcode in [
                HTTPStatus.FORBIDDEN,
                HTTPStatus.UNAUTHORIZED,
            ]:
                raise ota_errors.UpdateRequestCookieInvalid(
                    f"download failed with critical HTTP error: {exc.errno}, {exc!r}",
                    module=__name__,
                )
            if http_errcode == HTTPStatus.NOT_FOUND:
                raise ota_errors.OTAImageInvalid(
                    f"download failed with 404 on some file(s): {exc!r}",
                    module=__name__,
                )

        if isinstance(exc, OSError) and exc.errno == errno.ENOSPC:
            raise ota_errors.StandbySlotInsufficientSpace(
                f"download failed due to space insufficient: {exc!r}",
                module=__name__,
            )

        # handled exceptions, let the upper caller do the retry
        return False
    finally:
        exc = None  # drop ref to exc instance


class _OTAUpdater:
    """The implementation of OTA update logic."""

    def __init__(
        self,
        *,
        version: str,
        raw_url_base: str,
        cookies_json: str,
        upper_otaproxy: str | None = None,
        boot_controller: BootControllerProtocol,
        create_standby_cls: Type[StandbySlotCreatorProtocol],
        control_flags: OTAClientControlFlags,
        status_query_interval: int = 1,
    ) -> None:
        self._shutdown = False
        self._update_status = api_types.UpdateStatus()
        self._last_status_query_timestamp = 0
        self.status_query_interval = status_query_interval

        # ------ define OTA temp paths ------ #
        self._ota_tmp_on_standby = Path(cfg.MOUNT_POINT) / Path(
            cfg.OTA_TMP_STORE
        ).relative_to("/")
        self._ota_tmp_image_meta_dir_on_standby = Path(cfg.MOUNT_POINT) / Path(
            cfg.OTA_TMP_META_STORE
        ).relative_to("/")

        # ------ parse cookies ------ #
        logger.debug("process cookies_json...")
        try:
            cookies = json.loads(cookies_json)
            assert isinstance(
                cookies, dict
            ), f"invalid cookies, expecting json object: {cookies_json}"
        except (JSONDecodeError, AssertionError) as e:
            _err_msg = f"cookie is invalid: {cookies_json=}"
            logger.error(_err_msg)
            raise ota_errors.InvalidUpdateRequest(_err_msg, module=__name__) from e

        # ------ parse upper proxy ------ #
        logger.debug("configure proxy setting...")
        proxies = {}
        if upper_otaproxy:
            logger.info(
                f"use {upper_otaproxy} for local OTA update, "
                f"wait for otaproxy@{upper_otaproxy} online..."
            )
            ensure_otaproxy_start(
                upper_otaproxy,
                probing_timeout=cfg.DOWNLOAD_GROUP_INACTIVE_TIMEOUT,
            )
            # NOTE(20221013): check requests document for how to set proxy,
            #                 we only support using http proxy here.
            proxies["http"] = upper_otaproxy

        # ------ init updater implementation ------ #
        self._control_flags = control_flags
        self._boot_controller = boot_controller
        self._create_standby_cls = create_standby_cls

        # ------ init update status ------ #
        self.update_phase = api_types.UpdatePhase.INITIALIZING
        self.updating_version: str = version
        self.failure_reason = ""

        # ------ init variables needed for update ------ #
        _url_base = urlparse(raw_url_base)
        _path = f"{_url_base.path.rstrip('/')}/"
        self.url_base = _url_base._replace(path=_path).geturl()

        # ------ information from OTA image meta and delta generation ------ #
        self.total_files_size_uncompressed = 0
        self.total_files_num = 0
        self.total_download_files_num = 0
        self.total_download_fiies_size = 0
        self.total_remove_files_num = 0

        # ------ setup downloader ------ #
        self._downloader_pool = DownloaderPool(
            instance_num=cfg.MAX_DOWNLOAD_THREAD,
            hash_func=sha256,
            chunk_size=cfg.CHUNK_SIZE,
            cookies=cookies,
            proxies=proxies,
        )
        self._downloader_mapper: dict[int, Downloader] = {}

        # ------ start stats collector ------ #
        self._update_stats_collector = OTAUpdateStatsCollector()
        self._update_stats_collector.start_collector()

<<<<<<< HEAD
    def _calculate_delta(
        self,
        standby_slot_creator: StandbySlotCreatorProtocol,
    ) -> DeltaBundle:
        logger.info("start to calculate and prepare delta...")
        self._update_stats_collector.delta_calculation_started()
=======
    def _download_file(
        self, entry: ota_metadata_types.RegularInf
    ) -> tuple[int, int, int]:
        """Download a single OTA image file.
>>>>>>> 85ae396a

        self.update_phase = api_types.UpdatePhase.CALCULATING_DELTA
        delta_bundle = standby_slot_creator.calculate_and_prepare_delta()
        # update dynamic information
        self.total_download_files_num = len(delta_bundle.download_list)
        self.total_download_fiies_size = delta_bundle.total_download_files_size
        self.total_remove_files_num = len(delta_bundle.rm_delta)

        self._update_stats_collector.delta_calculation_finished()
        return delta_bundle

    def _download_files(
        self,
        ota_metadata: ota_metadata_parser.OTAMetadata,
        download_list: Iterator[ota_metadata_types.RegularInf],
    ):
        """Download all needed OTA image files indicated by calculated bundle."""
        logger.debug("download neede OTA image files...")
<<<<<<< HEAD
        self.update_phase = api_types.UpdatePhase.DOWNLOADING_OTA_FILES
        self._update_stats_collector.download_started()
=======
>>>>>>> 85ae396a

        # special treatment to empty file, create it first
        _empty_file = self._ota_tmp_on_standby / EMPTY_FILE_SHA256
        _empty_file.touch()

        # ------ start the downloading ------ #
        def _thread_initializer():
            self._downloader_mapper[threading.get_native_id()] = (
                self._downloader_pool.get_instance()
            )

        def _download_file(
            entry: ota_metadata_types.RegularInf,
        ) -> tuple[int, int, int]:
            """Download a single OTA image file.

            This is the single task being executed in the downloader pool.

            Returns:
                Retry counts, downloaded files size and traffic on wire.
            """
            _fhash_str = entry.get_hash()
            # special treatment to empty file
            if _fhash_str == EMPTY_FILE_SHA256:
                return 0, 0, 0

            entry_url, compression_alg = ota_metadata.get_download_url(entry)
            downloader = self._downloader_mapper[threading.get_native_id()]
            return downloader.download(
                entry_url,
                self._ota_tmp_on_standby / _fhash_str,
                digest=_fhash_str,
                size=entry.size,
                compression_alg=compression_alg,
            )

        with ThreadPoolExecutorWithRetry(
            max_concurrent=cfg.MAX_CONCURRENT_DOWNLOAD_TASKS,
            max_workers=cfg.MAX_DOWNLOAD_THREAD,
            thread_name_prefix="download_ota_files",
            initializer=_thread_initializer,
            watchdog_func=partial(
                self._downloader_pool.downloading_watchdog,
                ctx=DownloadPoolWatchdogFuncContext(
                    downloaded_bytes=0,
                    previous_active_timestamp=int(time.time()),
                ),
                max_idle_timeout=cfg.DOWNLOAD_GROUP_INACTIVE_TIMEOUT,
            ),
        ) as _mapper:
            for _fut in _mapper.ensure_tasks(_download_file, download_list):
                if _download_exception_handler(_fut):  # donwload succeeded
                    err_count, file_size, _ = _fut.result()
                    self._update_stats_collector.report_stat(
                        OperationRecord(
                            op=ProcessOperation.DOWNLOAD_REMOTE_COPY,
                            errors=err_count,
                            processed_file_size=file_size,
                            processed_file_num=1,
                        )
                    )
                else:  # download failed, but exceptions can be handled
                    self._update_stats_collector.report_stat(
                        OperationRecord(
                            op=ProcessOperation.DOWNLOAD_REMOTE_COPY,
                            errors=1,
                        ),
                    )

        # release the downloader instances
        self._downloader_pool.release_all_instances()
<<<<<<< HEAD
=======

    def _update_standby_slot(self):
        """Apply OTA update to standby slot."""
        # ------ pre_update ------ #
        # --- prepare standby slot --- #
        # NOTE: erase standby slot or not based on the used StandbySlotCreator
        logger.debug("boot controller prepares standby slot...")
        self._boot_controller.pre_update(
            self.updating_version,
            standby_as_ref=False,  # NOTE: this option is deprecated and not used by bootcontroller
            erase_standby=self._create_standby_cls.should_erase_standby_slot(),
        )
        # prepare the tmp storage on standby slot after boot_controller.pre_update finished
        self._ota_tmp_on_standby.mkdir(exist_ok=True)
        self._ota_tmp_image_meta_dir_on_standby.mkdir(exist_ok=True)

        # --- init standby_slot creator, calculate delta --- #
        logger.info("start to calculate and prepare delta...")
        self._update_stats_collector.delta_calculation_started()

        self.update_phase = api_types.UpdatePhase.CALCULATING_DELTA
        self._standby_slot_creator = self._create_standby_cls(
            ota_metadata=self._otameta,
            boot_dir=str(self._boot_controller.get_standby_boot_dir()),
            standby_slot_mount_point=cfg.MOUNT_POINT,
            active_slot_mount_point=cfg.ACTIVE_ROOT_MOUNT_POINT,
            stats_collector=self._update_stats_collector,
        )
        try:
            _delta_bundle = self._standby_slot_creator.calculate_and_prepare_delta()
            # update dynamic information
            self.total_download_files_num = len(_delta_bundle.download_list)
            self.total_download_fiies_size = _delta_bundle.total_download_files_size
            self.total_remove_files_num = len(_delta_bundle.rm_delta)
        except Exception as e:
            _err_msg = f"failed to generate delta: {e!r}"
            logger.error(_err_msg)
            raise ota_errors.UpdateDeltaGenerationFailed(
                _err_msg, module=__name__
            ) from e

        self._update_stats_collector.delta_calculation_finished()

        # --- download needed files --- #
        logger.info(
            "start to download needed files..."
            f"total_download_files_size={_delta_bundle.total_download_files_size:,}bytes"
        )
        self.update_phase = api_types.UpdatePhase.DOWNLOADING_OTA_FILES
        self._update_stats_collector.download_started()

        try:
            self._download_files(_delta_bundle.get_download_list())
        except ota_errors.OTAError:
            raise  # no need to wrap OTA Error again
        except Exception as e:
            _err_msg = f"failed to finish downloading files: {e!r}"
            logger.error(_err_msg)
            raise ota_errors.NetworkError(_err_msg, module=__name__) from e

        # shutdown downloader on download finished
>>>>>>> 85ae396a
        self._update_stats_collector.download_finished()
        self._downloader_pool.shutdown()

    def _apply_update(self, standby_slot_creator: StandbySlotCreatorProtocol):
        logger.info("start to apply changes to standby slot...")
        self.update_phase = api_types.UpdatePhase.APPLYING_UPDATE
        self._update_stats_collector.apply_update_started()

<<<<<<< HEAD
        standby_slot_creator.create_standby_slot()
=======
        try:
            self._standby_slot_creator.create_standby_slot()
        except Exception as e:
            _err_msg = f"failed to apply update to standby slot: {e!r}"
            logger.error(_err_msg)
            raise ota_errors.ApplyOTAUpdateFailed(_err_msg, module=__name__) from e
>>>>>>> 85ae396a

        logger.info("finished updating standby slot")
        self._update_stats_collector.apply_update_finished()

    def _process_persistents(self, ota_metadata: ota_metadata_parser.OTAMetadata):
        logger.info("start persist files handling...")
        self.update_phase = api_types.UpdatePhase.PROCESSING_POSTUPDATE
        standby_slot_mp = Path(cfg.MOUNT_POINT)

        _handler = PersistFilesHandler(
            src_passwd_file=Path(cfg.PASSWD_FILE),
            src_group_file=Path(cfg.GROUP_FILE),
            dst_passwd_file=Path(standby_slot_mp / "etc/passwd"),
            dst_group_file=Path(standby_slot_mp / "etc/group"),
            src_root=cfg.ACTIVE_ROOT_MOUNT_POINT,
            dst_root=cfg.MOUNT_POINT,
        )

        for _perinf in ota_metadata.iter_metafile(
            ota_metadata_parser.MetafilesV1.PERSISTENT_FNAME
        ):
            _per_fpath = Path(_perinf.path)

            # NOTE(20240520): with update_swapfile ansible role being used wildly,
            #   now we just ignore the swapfile entries in the persistents.txt if any,
            #   and issue a warning about it.
            if str(_per_fpath) in ["/swapfile", "/swap.img"]:
                logger.warning(
                    f"swapfile entry {_per_fpath} is listed in persistents.txt, ignored"
                )
                logger.warning(
                    (
                        "using persis file feature to preserve swapfile is MISUSE of persist file handling feature!"
                        "please change your OTA image build setting and remove swapfile entries from persistents.txt!"
                    )
                )
                continue

            if (
                _per_fpath.is_file() or _per_fpath.is_dir() or _per_fpath.is_symlink()
            ):  # NOTE: not equivalent to perinf.path.exists()
                _handler.preserve_persist_entry(_per_fpath)

    def _execute_update(self):
        logger.info(f"execute local update: {self.updating_version=},{self.url_base=}")
        # ------ init, processing metadata ------ #
        self.update_phase = api_types.UpdatePhase.PROCESSING_METADATA

        logger.debug("process metadata.jwt...")
        try:
            # TODO(20240619): ota_metadata should not be responsible for downloading anything
            otameta = ota_metadata_parser.OTAMetadata(
                url_base=self.url_base,
                downloader=self._downloader_pool.get_instance(),
                run_dir=Path(cfg.RUN_DIR),
                certs_dir=Path(cfg.CERTS_DIR),
            )
            self.total_files_num = otameta.total_files_num
            self.total_files_size_uncompressed = otameta.total_files_size_uncompressed
        except ota_metadata_parser.MetadataJWTVerificationFailed as e:
            _err_msg = f"failed to verify metadata.jwt: {e!r}"
            logger.error(_err_msg)
            raise ota_errors.MetadataJWTVerficationFailed(
                _err_msg, module=__name__
            ) from e
        except ota_metadata_parser.MetadataJWTPayloadInvalid as e:
            _err_msg = f"metadata.jwt is invalid: {e!r}"
            logger.error(_err_msg)
            raise ota_errors.MetadataJWTInvalid(_err_msg, module=__name__) from e
        except Exception as e:
            _err_msg = f"failed to prepare ota metafiles: {e!r}"
            logger.error(_err_msg)
            raise ota_errors.OTAMetaDownloadFailed(_err_msg, module=__name__) from e
        finally:
            self._downloader_pool.release_instance()

        # ------ pre-update ------ #
        logger.info("enter local OTA update...")
        self._boot_controller.pre_update(
            self.updating_version,
            standby_as_ref=False,  # NOTE: this option is deprecated and not used by bootcontroller
            erase_standby=self._create_standby_cls.should_erase_standby_slot(),
        )
        # prepare the tmp storage on standby slot after boot_controller.pre_update finished
        self._ota_tmp_on_standby.mkdir(exist_ok=True)
        self._ota_tmp_image_meta_dir_on_standby.mkdir(exist_ok=True)

        # ------ in-update ------ #
        standby_slot_creator = self._create_standby_cls(
            ota_metadata=otameta,
            boot_dir=str(self._boot_controller.get_standby_boot_dir()),
            standby_slot_mount_point=cfg.MOUNT_POINT,
            active_slot_mount_point=cfg.ACTIVE_ROOT_MOUNT_POINT,
            stats_collector=self._update_stats_collector,
        )

        try:
            delta_bundle = self._calculate_delta(standby_slot_creator)
        except Exception as e:
            _err_msg = f"failed to generate delta: {e!r}"
            logger.error(_err_msg)
            raise ota_errors.UpdateDeltaGenerationFailed(
                _err_msg, module=__name__
            ) from e

        # NOTE(20240705): download_files raises OTA Error directly, no need to capture exc here
        self._download_files(otameta, delta_bundle.get_download_list())

        try:
            standby_slot_creator.create_standby_slot()
        except Exception as e:
            _err_msg = f"failed to apply update to standby slot: {e!r}"
            logger.error(_err_msg)
            raise ota_errors.ApplyOTAUpdateFailed(_err_msg, module=__name__) from e

        # ------ post-update ------ #
        logger.info("enter post update phase...")
        # NOTE(20240219): move persist file handling here
        self._process_persistents(otameta)

        # boot controller postupdate
        next(_postupdate_gen := self._boot_controller.post_update())

        logger.info("local update finished, wait on all subecs...")
        self._control_flags.wait_can_reboot_flag()
        next(_postupdate_gen, None)  # reboot

    # API

    def shutdown(self):
        self._shutdown = True
        self.update_phase = api_types.UpdatePhase.INITIALIZING
        self._downloader_pool.shutdown()
        self._update_stats_collector.shutdown_collector()

    def get_update_status(self) -> api_types.UpdateStatus:
        """
        Returns:
            A tuple contains the version and the update_progress.
        """
        cur_time = int(time.time())
        if (
            self._shutdown
            or cur_time - self._last_status_query_timestamp < self.status_query_interval
        ):
            return self._update_status

        collector = self._update_stats_collector
        update_stats = api_types.UpdateStatus(
            # from OTA image metadata
            update_firmware_version=self.updating_version,
            total_files_size_uncompressed=self.total_files_size_uncompressed,
            total_files_num=self.total_files_num,
            total_download_files_num=self.total_download_files_num,
            total_download_files_size=self.total_download_fiies_size,
            # from self
            phase=self.update_phase,
            total_remove_files_num=self.total_remove_files_num,
            # from downloader pool
            downloaded_bytes=self._downloader_pool.total_downloaded_bytes,
            # from collector
            update_start_timestamp=collector.update_started_timestamp,
            total_elapsed_time=api_types.Duration(seconds=collector.total_elapsed_time),
            processed_files_num=collector.processed_files_num,
            processed_files_size=collector.processed_files_size,
            delta_generating_elapsed_time=api_types.Duration(
                seconds=collector.delta_calculation_elapsed_time
            ),
            downloaded_files_num=collector.downloaded_files_num,
            downloaded_files_size=collector.downloaded_files_size,
            downloading_elapsed_time=api_types.Duration(
                seconds=collector.download_elapsed_time
            ),
            downloading_errors=collector.downloading_errors,
            update_applying_elapsed_time=api_types.Duration(
                seconds=collector.apply_update_elapsed_time
            ),
        )
        self._update_status, self._last_status_query_timestamp = update_stats, cur_time
        return update_stats

    def execute(self) -> None:
        """Main entry for executing local OTA update.

        Handles OTA failure and logging/finalizing on failure.
        """
        try:
            self._execute_update()
        except ota_errors.OTAError as e:
            logger.error(f"update failed: {e!r}")
            self._boot_controller.on_operation_failure()
            raise  # do not cover the OTA error again
        except Exception as e:
            _err_msg = f"unspecific error, update failed: {e!r}"
            self._boot_controller.on_operation_failure()
            raise ota_errors.ApplyOTAUpdateFailed(_err_msg, module=__name__) from e
        finally:
            self.shutdown()


class _OTARollbacker:
    def __init__(self, boot_controller: BootControllerProtocol) -> None:
        self._boot_controller = boot_controller

    def execute(self):
        try:
            self._boot_controller.pre_rollback()
            self._boot_controller.post_rollback()
        except ota_errors.OTAError as e:
            logger.error(f"rollback failed: {e!r}")
            self._boot_controller.on_operation_failure()
            raise


class OTAClient(OTAClientProtocol):
    """
    Init params:
        boot_controller: boot control instance
        create_standby_cls: type of create standby slot mechanism to use
        my_ecu_id: ECU id of the device running this otaclient instance
        control_flags: flags used by otaclient and ota_service stub for synchronization
        proxy: upper otaproxy URL
    """

    OTACLIENT_VERSION = __version__

    def __init__(
        self,
        *,
        boot_controller: BootControllerProtocol,
        create_standby_cls: Type[StandbySlotCreatorProtocol],
        my_ecu_id: str,
        control_flags: OTAClientControlFlags,
        proxy: Optional[str] = None,
    ):
        try:
            self.my_ecu_id = my_ecu_id

            self.boot_controller = boot_controller
            self.create_standby_cls = create_standby_cls
            self.live_ota_status = LiveOTAStatus(
                self.boot_controller.get_booted_ota_status()
            )

            self.current_version = self.boot_controller.load_version()
            self.proxy = proxy
            self.control_flags = control_flags

            # executors for update/rollback
            self._update_executor: _OTAUpdater | None = None
            self._rollback_executor: _OTARollbacker | None = None

            # err record
            self.last_failure_type = api_types.FailureType.NO_FAILURE
            self.last_failure_reason = ""
            self.last_failure_traceback = ""
        except Exception as e:
            _err_msg = f"failed to start otaclient core: {e!r}"
            logger.error(_err_msg)
            raise ota_errors.OTAClientStartupFailed(_err_msg, module=__name__) from e

    def _on_failure(self, exc: ota_errors.OTAError, ota_status: api_types.StatusOta):
        self.live_ota_status.set_ota_status(ota_status)
        try:
            self.last_failure_type = exc.failure_type
            self.last_failure_reason = exc.get_failure_reason()
            if cfg.DEBUG_MODE:
                self.last_failure_traceback = exc.get_failure_traceback()

            logger.error(
                exc.get_error_report(f"OTA failed with {ota_status.name}: {exc!r}")
            )
        finally:
            del exc  # prevent ref cycle

    # API

    def update(self, version: str, url_base: str, cookies_json: str) -> None:
        try:
            logger.info("[update] entering local update...")
            self._update_executor = _OTAUpdater(
                version=version,
                raw_url_base=url_base,
                cookies_json=cookies_json,
                boot_controller=self.boot_controller,
                create_standby_cls=self.create_standby_cls,
                control_flags=self.control_flags,
                upper_otaproxy=self.proxy,
            )

            self.last_failure_type = api_types.FailureType.NO_FAILURE
            self.last_failure_reason = ""
            self.last_failure_traceback = ""

            self.live_ota_status.set_ota_status(api_types.StatusOta.UPDATING)
            self._update_executor.execute()
        except ota_errors.OTAError as e:
            self._on_failure(e, api_types.StatusOta.FAILURE)
        finally:
            self._update_executor = None
            gc.collect()  # trigger a forced gc

    def rollback(self):
        try:
            logger.info("[rollback] entering...")
            self._rollback_executor = _OTARollbacker(
                boot_controller=self.boot_controller
            )

            # clear failure information on handling new rollback request
            self.last_failure_type = api_types.FailureType.NO_FAILURE
            self.last_failure_reason = ""
            self.last_failure_traceback = ""

            # entering rollback
            self.live_ota_status.set_ota_status(api_types.StatusOta.ROLLBACKING)
            self._rollback_executor.execute()
        # silently ignore overlapping request
        except ota_errors.OTAError as e:
            self._on_failure(e, api_types.StatusOta.ROLLBACK_FAILURE)
        finally:
            self._rollback_executor = None  # type: ignore

    def status(self) -> api_types.StatusResponseEcuV2:
        live_ota_status = self.live_ota_status.get_ota_status()
        status_report = api_types.StatusResponseEcuV2(
            ecu_id=self.my_ecu_id,
            firmware_version=self.current_version,
            otaclient_version=self.OTACLIENT_VERSION,
            ota_status=live_ota_status,
            failure_type=self.last_failure_type,
            failure_reason=self.last_failure_reason,
            failure_traceback=self.last_failure_traceback,
        )
        if live_ota_status == api_types.StatusOta.UPDATING and self._update_executor:
            status_report.update_status = self._update_executor.get_update_status()
        return status_report


class OTAServicer:
    def __init__(
        self,
        *,
        control_flags: OTAClientControlFlags,
        executor: Optional[ThreadPoolExecutor] = None,
        otaclient_version: str = __version__,
        proxy: Optional[str] = None,
    ) -> None:
        self.ecu_id = ecu_info.ecu_id
        self.otaclient_version = otaclient_version
        self.local_used_proxy_url = proxy
        self.last_operation: Optional[api_types.StatusOta] = None

        # default boot startup failure if boot_controller/otaclient_core crashed without
        # raising specific error
        self._otaclient_startup_failed_status = api_types.StatusResponseEcuV2(
            ecu_id=ecu_info.ecu_id,
            otaclient_version=otaclient_version,
            ota_status=api_types.StatusOta.FAILURE,
            failure_type=api_types.FailureType.UNRECOVERABLE,
            failure_reason="unspecific error",
        )
        self._update_rollback_lock = asyncio.Lock()
        self._run_in_executor = partial(
            asyncio.get_running_loop().run_in_executor, executor
        )

        #
        # ------ compose otaclient ------
        #
        self._otaclient_inst: Optional[OTAClient] = None

        # select boot_controller and standby_slot implementations
        _bootctrl_cls = get_boot_controller(ecu_info.bootloader)
        _standby_slot_creator = get_standby_slot_creator(cfg.STANDBY_CREATION_MODE)

        # boot controller starts up
        try:
            _bootctrl_inst = _bootctrl_cls()
        except ota_errors.OTAError as e:
            logger.error(
                e.get_error_report(title=f"boot controller startup failed: {e!r}")
            )
            self._otaclient_startup_failed_status = api_types.StatusResponseEcuV2(
                ecu_id=ecu_info.ecu_id,
                otaclient_version=otaclient_version,
                ota_status=api_types.StatusOta.FAILURE,
                failure_type=api_types.FailureType.UNRECOVERABLE,
                failure_reason=e.get_failure_reason(),
            )

            if cfg.DEBUG_MODE:
                self._otaclient_startup_failed_status.failure_traceback = (
                    e.get_failure_traceback()
                )
            return

        # otaclient core starts up
        try:
            self._otaclient_inst = OTAClient(
                boot_controller=_bootctrl_inst,
                create_standby_cls=_standby_slot_creator,
                my_ecu_id=ecu_info.ecu_id,
                control_flags=control_flags,
                proxy=proxy,
            )
        except ota_errors.OTAError as e:
            logger.error(
                e.get_error_report(title=f"otaclient core startup failed: {e!r}")
            )
            self._otaclient_startup_failed_status = api_types.StatusResponseEcuV2(
                ecu_id=ecu_info.ecu_id,
                otaclient_version=otaclient_version,
                ota_status=api_types.StatusOta.FAILURE,
                failure_type=api_types.FailureType.UNRECOVERABLE,
                failure_reason=e.get_failure_reason(),
            )

            if cfg.DEBUG_MODE:
                self._otaclient_startup_failed_status.failure_traceback = (
                    e.get_failure_traceback()
                )
            return

    @property
    def is_busy(self) -> bool:
        return self._update_rollback_lock.locked()

    async def dispatch_update(
        self, request: api_types.UpdateRequestEcu
    ) -> api_types.UpdateResponseEcu:
        # prevent update operation if otaclient is not started
        if self._otaclient_inst is None:
            return api_types.UpdateResponseEcu(
                ecu_id=self.ecu_id, result=api_types.FailureType.UNRECOVERABLE
            )

        # check and acquire lock
        if self._update_rollback_lock.locked():
            logger.warning(
                f"ongoing operation: {self.last_operation=}, ignore incoming {request=}"
            )
            return api_types.UpdateResponseEcu(
                ecu_id=self.ecu_id, result=api_types.FailureType.RECOVERABLE
            )

        # immediately take the lock if not locked
        await self._update_rollback_lock.acquire()
        self.last_operation = api_types.StatusOta.UPDATING

        async def _update_task():
            if self._otaclient_inst is None:
                return

            # error should be collected by otaclient, not us
            with contextlib.suppress(Exception):
                await self._run_in_executor(
                    partial(
                        self._otaclient_inst.update,
                        request.version,
                        request.url,
                        request.cookies,
                    )
                )
            self.last_operation = None
            self._update_rollback_lock.release()

        # dispatch update to background
        asyncio.create_task(_update_task())

        return api_types.UpdateResponseEcu(
            ecu_id=self.ecu_id, result=api_types.FailureType.NO_FAILURE
        )

    async def dispatch_rollback(
        self, request: api_types.RollbackRequestEcu
    ) -> api_types.RollbackResponseEcu:
        # prevent rollback operation if otaclient is not started
        if self._otaclient_inst is None:
            return api_types.RollbackResponseEcu(
                ecu_id=self.ecu_id, result=api_types.FailureType.UNRECOVERABLE
            )

        # check and acquire lock
        if self._update_rollback_lock.locked():
            logger.warning(
                f"ongoing operation: {self.last_operation=}, ignore incoming {request=}"
            )
            return api_types.RollbackResponseEcu(
                ecu_id=self.ecu_id, result=api_types.FailureType.RECOVERABLE
            )

        # immediately take the lock if not locked
        await self._update_rollback_lock.acquire()
        self.last_operation = api_types.StatusOta.ROLLBACKING

        async def _rollback_task():
            if self._otaclient_inst is None:
                return

            # error should be collected by otaclient, not us
            with contextlib.suppress(Exception):
                await self._run_in_executor(self._otaclient_inst.rollback)
            self.last_operation = None
            self._update_rollback_lock.release()

        # dispatch to background
        asyncio.create_task(_rollback_task())

        return api_types.RollbackResponseEcu(
            ecu_id=self.ecu_id, result=api_types.FailureType.NO_FAILURE
        )

    async def get_status(self) -> api_types.StatusResponseEcuV2:
        # otaclient is not started due to boot control startup failed
        if self._otaclient_inst is None:
            return self._otaclient_startup_failed_status

        # otaclient core started, query status from it
        return await self._run_in_executor(self._otaclient_inst.status)<|MERGE_RESOLUTION|>--- conflicted
+++ resolved
@@ -250,19 +250,12 @@
         self._update_stats_collector = OTAUpdateStatsCollector()
         self._update_stats_collector.start_collector()
 
-<<<<<<< HEAD
     def _calculate_delta(
         self,
         standby_slot_creator: StandbySlotCreatorProtocol,
     ) -> DeltaBundle:
         logger.info("start to calculate and prepare delta...")
         self._update_stats_collector.delta_calculation_started()
-=======
-    def _download_file(
-        self, entry: ota_metadata_types.RegularInf
-    ) -> tuple[int, int, int]:
-        """Download a single OTA image file.
->>>>>>> 85ae396a
 
         self.update_phase = api_types.UpdatePhase.CALCULATING_DELTA
         delta_bundle = standby_slot_creator.calculate_and_prepare_delta()
@@ -281,11 +274,9 @@
     ):
         """Download all needed OTA image files indicated by calculated bundle."""
         logger.debug("download neede OTA image files...")
-<<<<<<< HEAD
+
         self.update_phase = api_types.UpdatePhase.DOWNLOADING_OTA_FILES
         self._update_stats_collector.download_started()
-=======
->>>>>>> 85ae396a
 
         # special treatment to empty file, create it first
         _empty_file = self._ota_tmp_on_standby / EMPTY_FILE_SHA256
@@ -357,70 +348,6 @@
 
         # release the downloader instances
         self._downloader_pool.release_all_instances()
-<<<<<<< HEAD
-=======
-
-    def _update_standby_slot(self):
-        """Apply OTA update to standby slot."""
-        # ------ pre_update ------ #
-        # --- prepare standby slot --- #
-        # NOTE: erase standby slot or not based on the used StandbySlotCreator
-        logger.debug("boot controller prepares standby slot...")
-        self._boot_controller.pre_update(
-            self.updating_version,
-            standby_as_ref=False,  # NOTE: this option is deprecated and not used by bootcontroller
-            erase_standby=self._create_standby_cls.should_erase_standby_slot(),
-        )
-        # prepare the tmp storage on standby slot after boot_controller.pre_update finished
-        self._ota_tmp_on_standby.mkdir(exist_ok=True)
-        self._ota_tmp_image_meta_dir_on_standby.mkdir(exist_ok=True)
-
-        # --- init standby_slot creator, calculate delta --- #
-        logger.info("start to calculate and prepare delta...")
-        self._update_stats_collector.delta_calculation_started()
-
-        self.update_phase = api_types.UpdatePhase.CALCULATING_DELTA
-        self._standby_slot_creator = self._create_standby_cls(
-            ota_metadata=self._otameta,
-            boot_dir=str(self._boot_controller.get_standby_boot_dir()),
-            standby_slot_mount_point=cfg.MOUNT_POINT,
-            active_slot_mount_point=cfg.ACTIVE_ROOT_MOUNT_POINT,
-            stats_collector=self._update_stats_collector,
-        )
-        try:
-            _delta_bundle = self._standby_slot_creator.calculate_and_prepare_delta()
-            # update dynamic information
-            self.total_download_files_num = len(_delta_bundle.download_list)
-            self.total_download_fiies_size = _delta_bundle.total_download_files_size
-            self.total_remove_files_num = len(_delta_bundle.rm_delta)
-        except Exception as e:
-            _err_msg = f"failed to generate delta: {e!r}"
-            logger.error(_err_msg)
-            raise ota_errors.UpdateDeltaGenerationFailed(
-                _err_msg, module=__name__
-            ) from e
-
-        self._update_stats_collector.delta_calculation_finished()
-
-        # --- download needed files --- #
-        logger.info(
-            "start to download needed files..."
-            f"total_download_files_size={_delta_bundle.total_download_files_size:,}bytes"
-        )
-        self.update_phase = api_types.UpdatePhase.DOWNLOADING_OTA_FILES
-        self._update_stats_collector.download_started()
-
-        try:
-            self._download_files(_delta_bundle.get_download_list())
-        except ota_errors.OTAError:
-            raise  # no need to wrap OTA Error again
-        except Exception as e:
-            _err_msg = f"failed to finish downloading files: {e!r}"
-            logger.error(_err_msg)
-            raise ota_errors.NetworkError(_err_msg, module=__name__) from e
-
-        # shutdown downloader on download finished
->>>>>>> 85ae396a
         self._update_stats_collector.download_finished()
         self._downloader_pool.shutdown()
 
@@ -429,16 +356,7 @@
         self.update_phase = api_types.UpdatePhase.APPLYING_UPDATE
         self._update_stats_collector.apply_update_started()
 
-<<<<<<< HEAD
         standby_slot_creator.create_standby_slot()
-=======
-        try:
-            self._standby_slot_creator.create_standby_slot()
-        except Exception as e:
-            _err_msg = f"failed to apply update to standby slot: {e!r}"
-            logger.error(_err_msg)
-            raise ota_errors.ApplyOTAUpdateFailed(_err_msg, module=__name__) from e
->>>>>>> 85ae396a
 
         logger.info("finished updating standby slot")
         self._update_stats_collector.apply_update_finished()
