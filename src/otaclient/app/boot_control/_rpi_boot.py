--- conflicted
+++ resolved
@@ -26,17 +26,8 @@
 
 from typing_extensions import Self
 
-from otaclient._utils.typing import StrOrPath
-
-<<<<<<< HEAD
-from .. import errors as ota_errors
-from ..common import replace_atomic, subprocess_check_output
-from ..proto import wrapper
-from ._common import (
-=======
 import otaclient.app.errors as ota_errors
 from otaclient.app.boot_control._common import (
->>>>>>> 15e99747
     CMDHelperFuncs,
     OTAStatusFilesControl,
     SlotMountHelper,
@@ -47,11 +38,10 @@
 from otaclient_api.v2 import types as api_types
 from otaclient_common.common import (
     replace_atomic,
-    subprocess_call,
     subprocess_check_output,
 )
-
-from otaclient._utils.linux import subprocess_run_wrapper
+from otaclient_common.linux import subprocess_run_wrapper
+from otaclient_common.typing import StrOrPath
 
 logger = logging.getLogger(__name__)
 
@@ -414,23 +404,9 @@
                 finalize_switching_boot=self._rpiboot_control.finalize_switching_boot,
             )
 
-<<<<<<< HEAD
             # NOTE(20240604): for backward compatibility, always remove flag file
             Path(cfg.SWITCH_BOOT_FLAG_FILE).unlink(missing_ok=True)
             logger.info("rpi_boot starting finished")
-=======
-            # 20230613: remove any leftover flag file if ota_status is not UPDATING/ROLLBACKING
-            if self._ota_status_control.booted_ota_status not in (
-                api_types.StatusOta.UPDATING,
-                api_types.StatusOta.ROLLBACKING,
-            ):
-                _flag_file = (
-                    self._rpiboot_control.system_boot_path / cfg.SWITCH_BOOT_FLAG_FILE
-                )
-                _flag_file.unlink(missing_ok=True)
-
-            logger.debug("rpi_boot initialization finished")
->>>>>>> 15e99747
         except Exception as e:
             _err_msg = f"failed to start rpi boot controller: {e!r}"
             logger.error(_err_msg)
