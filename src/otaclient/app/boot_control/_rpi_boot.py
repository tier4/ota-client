# Copyright 2022 TIER IV, INC. All rights reserved.
#
# Licensed under the Apache License, Version 2.0 (the "License");
# you may not use this file except in compliance with the License.
# You may obtain a copy of the License at
#
#     http://www.apache.org/licenses/LICENSE-2.0
#
# Unless required by applicable law or agreed to in writing, software
# distributed under the License is distributed on an "AS IS" BASIS,
# WITHOUT WARRANTIES OR CONDITIONS OF ANY KIND, either express or implied.
# See the License for the specific language governing permissions and
# limitations under the License.
"""Boot control support for Raspberry pi 4 Model B."""


from __future__ import annotations

import contextlib
import logging
import os
<<<<<<< HEAD
=======
import re
>>>>>>> 07731082
import subprocess
from pathlib import Path
from string import Template
from typing import Any, Generator, Literal

from typing_extensions import Self

import otaclient.app.errors as ota_errors
from otaclient.app.boot_control._common import (
    CMDHelperFuncs,
    OTAStatusFilesControl,
    SlotMountHelper,
    write_str_to_file_sync,
)
from otaclient.app.boot_control.configs import rpi_boot_cfg as cfg
from otaclient.app.boot_control.protocol import BootControllerProtocol
from otaclient_api.v2 import types as api_types
<<<<<<< HEAD
from otaclient_common.common import replace_atomic
from otaclient_common.linux import subprocess_run_wrapper
from otaclient_common.typing import StrOrPath
=======
from otaclient_common.common import replace_atomic, subprocess_call
>>>>>>> 07731082

logger = logging.getLogger(__name__)


# ------ types ------ #
class SlotID(str):
    """slot_id for A/B slots."""

    VALID_SLOTS = ["slot_a", "slot_b"]

    def __new__(cls, _in: str | Self) -> Self:
        if isinstance(_in, cls):
            return _in
        if _in in cls.VALID_SLOTS:
            return str.__new__(cls, _in)
        raise ValueError(f"{_in=} is not valid slot num, should be '0' or '1'.")


class _RPIBootControllerError(Exception):
    """rpi_boot module internal used exception."""


BOOTFILES = Literal["vmlinuz", "initrd.img", "config.txt", "tryboot.txt", "cmdline.txt"]


# ------ consts ------ #
CONFIG_TXT = "config.txt"  # primary boot cfg
TRYBOOT_TXT = "tryboot.txt"  # tryboot boot cfg
VMLINUZ = "vmlinuz"
INITRD_IMG = "initrd.img"
CMDLINE_TXT = "cmdline.txt"

SYSTEM_BOOT_FSLABEL = "system-boot"
SLOT_A = SlotID("slot_a")
SLOT_B = SlotID("slot_b")
AB_FLIPS = {SLOT_A: SLOT_B, SLOT_B: SLOT_A}
SEP_CHAR = "_"
"""separator between boot files name and slot suffix."""

_FSTAB_TEMPLATE_STR = (
    "LABEL=${rootfs_fslabel}\t/\text4\tdiscard,x-systemd.growfs\t0\t1\n"
    "LABEL=system-boot\t/boot/firmware\tvfat\tdefaults\t0\t1\n"
)


# ------ helper functions ------ #
def get_sysboot_files_fpath(boot_fname: BOOTFILES, slot: SlotID) -> Path:
    """Get the boot files fpath for specific slot from /boot/firmware."""
    fname = f"{boot_fname}{SEP_CHAR}{slot}"
    return Path(cfg.SYSTEM_BOOT_MOUNT_POINT) / fname


class _RPIBootControl:
    """Boot control helper for rpi4 support.

    Supported partition layout:
        /dev/sd<x>:
            - sd<x>1: fat32, fslabel=systemb-boot
            - sd<x>2: ext4, fslabel=slot_a
            - sd<x>3: ext4, fslabel=slot_b
    slot is the fslabel for each AB rootfs.
    NOTE that we allow extra partitions with ID after 3.

    This class provides the following features:
    1. AB partition detection,
    2. boot files checking,
    3. switch boot(tryboot.txt setup and tryboot reboot),
    4. finalize switching boot.

    Boot files for each slot have the following naming format:
        <boot_file_fname>_<slot>
    i.e., config.txt for slot_a will be config.txt_slot_a
    """

    def __init__(self) -> None:
        self.system_boot_mp = Path(cfg.SYSTEM_BOOT_MOUNT_POINT)
        if not CMDHelperFuncs.is_target_mounted(
            self.system_boot_mp, raise_exception=False
        ):
            _err_msg = "system-boot is not presented or not mounted!"
            logger.error(_err_msg)
            raise ValueError(_err_msg)
        self._init_slots_info()
<<<<<<< HEAD
        self._check_boot_files()

    def _init_slots_info(self) -> None:
=======
        self._init_boot_files()
        self._check_active_slot_id()

    def _check_active_slot_id(self):
        """Check whether the active slot fslabel is matching the slot id.

        If mismatched, try to correct the problem.
        """
        fslabel = self.active_slot
        actual_fslabel = CMDHelperFuncs.get_attrs_by_dev(
            "LABEL", self.active_slot_dev, raise_exception=False
        )
        if actual_fslabel == fslabel:
            return

        logger.warning(
            (
                f"current active slot is {fslabel}, but its fslabel is {actual_fslabel}, "
                f"try to correct the fslabel with slot id {fslabel}..."
            )
        )
        try:
            CMDHelperFuncs.set_ext4_fslabel(self.active_slot_dev, fslabel)
            os.sync()
        except subprocess.CalledProcessError as e:
            logger.error(
                f"failed to correct the fslabel mismatched: {e!r}, {e.stderr.decode()}"
            )
            logger.error("this might cause problem on future OTA update!")

    def _init_slots_info(self):
>>>>>>> 07731082
        """Get current/standby slots info."""
        logger.debug("checking and initializing slots info...")
        try:
            # ------ detect active slot ------ #
            active_slot_dev = CMDHelperFuncs.get_current_rootfs_dev()
            assert active_slot_dev
<<<<<<< HEAD
            self.active_slot_dev = active_slot_dev

            # detect the parent device of boot device
            #   i.e., for /dev/sda2 here we get /dev/sda
            parent_dev = CMDHelperFuncs.get_parent_dev(str(self.active_slot_dev))
=======
            self._active_slot_dev = active_slot_dev

            # detect the parent device of boot device
            #   i.e., for /dev/sda2 here we get /dev/sda
            parent_dev = CMDHelperFuncs.get_parent_dev(str(self._active_slot_dev))
>>>>>>> 07731082
            assert parent_dev

            # get device tree, for /dev/sda device, we will get:
            #   ["/dev/sda", "/dev/sda1", "/dev/sda2", "/dev/sda3"]
            _device_tree = CMDHelperFuncs.get_device_tree(parent_dev)
            # remove the parent dev itself and system-boot partition
            device_tree = _device_tree[2:]

            # Now we should only have two partitions in the device_tree list:
            #   /dev/sda2, /dev/sda3
            # NOTE that we allow extra partitions presented after sd<x>3.
            assert (
                len(device_tree) >= 2
            ), f"unexpected partition layout: {_device_tree=}"

            # get the active slot ID by its position in the disk
            try:
                idx = device_tree.index(active_slot_dev)
            except ValueError:
                raise ValueError(
                    f"active lost is not in the device tree: {active_slot_dev=}, {device_tree=}"
                )

            if idx == 0:  # slot_a
<<<<<<< HEAD
                self.active_slot = SLOT_A
                self.standby_slot = SLOT_B
                self.standby_slot_dev = device_tree[1]
            elif idx == 1:  # slot_b
                self.active_slot = SLOT_B
                self.standby_slot = SLOT_A
                self.standby_slot_dev = device_tree[0]
=======
                self._active_slot = self.SLOT_A
                self._standby_slot = self.SLOT_B
                self._standby_slot_dev = device_tree[1]
            elif idx == 1:  # slot_b
                self._active_slot = self.SLOT_B
                self._standby_slot = self.SLOT_A
                self._standby_slot_dev = device_tree[0]
>>>>>>> 07731082

            logger.info(
                f"rpi_boot: active_slot: {self.active_slot}({self.active_slot_dev}), "
                f"standby_slot: {self.standby_slot}({self.standby_slot_dev})"
            )
        except Exception as e:
            _err_msg = f"failed to detect AB partition: {e!r}"
            logger.error(_err_msg)
            raise _RPIBootControllerError(_err_msg) from e

    def _check_boot_files(self):
        """Check the availability of boot files.

        The following boot files will be checked:
        1. config.txt_<slot_suffix> (required)
        2. cmdline.txt_<slot_suffix> (required)
        3. vmlinuz_<slot_suffix>
        4. initrd.img_<slot_suffix>

        If any of the required files are missing, BootControlInitError will be raised.
        In such case, a reinstall/setup of AB partition boot files is required.
        """
        logger.debug("checking boot files...")
        active_slot, standby_slot = self.active_slot, self.standby_slot

        # ------ check active slot boot files ------ #
        config_txt_active_slot = get_sysboot_files_fpath(CONFIG_TXT, active_slot)
        if not config_txt_active_slot.is_file():
            _err_msg = f"missing {config_txt_active_slot=}"
            logger.error(_err_msg)
            raise _RPIBootControllerError(_err_msg)

        cmdline_txt_active_slot = get_sysboot_files_fpath(CMDLINE_TXT, active_slot)
        if not cmdline_txt_active_slot.is_file():
            _err_msg = f"missing {cmdline_txt_active_slot=}"
            logger.error(_err_msg)
            raise _RPIBootControllerError(_err_msg)

        # ------ check standby slot boot files ------ #
        config_txt_standby_slot = get_sysboot_files_fpath(CONFIG_TXT, standby_slot)
        if not config_txt_standby_slot.is_file():
            _err_msg = f"missing {config_txt_standby_slot=}"
            logger.error(_err_msg)
            raise _RPIBootControllerError(_err_msg)

        cmdline_txt_standby_slot = get_sysboot_files_fpath(CMDLINE_TXT, standby_slot)
        if not cmdline_txt_standby_slot.is_file():
            _err_msg = f"missing {cmdline_txt_standby_slot=}"
            logger.error(_err_msg)
            raise _RPIBootControllerError(_err_msg)

    @staticmethod
    @contextlib.contextmanager
    def _prepare_flash_kernel(target_slot_mp: StrOrPath) -> Generator[None, Any, None]:
        """Do a bind mount of /boot/firmware, /proc and /sys to the standby slot,
        preparing for calling flash-kernel with chroot.

        flash-kernel requires at least these mounts to work properly.
        """
        target_slot_mp = Path(target_slot_mp)
        mounts: dict[str, str] = {}

        # we need to mount /proc, /sys and /boot/firmware to make flash-kernel works
        system_boot_mp = target_slot_mp / Path(cfg.SYSTEM_BOOT_MOUNT_POINT).relative_to(
            "/"
        )
        mounts[str(system_boot_mp)] = cfg.SYSTEM_BOOT_MOUNT_POINT

        proc_mp = target_slot_mp / "proc"
        mounts[str(proc_mp)] = "/proc"

        sys_mp = target_slot_mp / "sys"
        mounts[str(sys_mp)] = "/sys"

        mount_cmd = ["mount", "-o", "bind", "--make-unbindable"]
        try:
            for _mp, _src in mounts.items():
                _mount_cmd = [*mount_cmd, _src, _mp]
                subprocess_run_wrapper(_mount_cmd, check=True, check_output=True)
            yield
            # NOTE: passthrough the mount failure to caller
        finally:
            for _mp in mounts:
                CMDHelperFuncs.umount(_mp, raise_exception=False)

    def update_firmware(self, *, target_slot: SlotID, target_slot_mp: StrOrPath):
        """Call flash-kernel to install new dtb files, boot firmwares and kernel, initrd.img
        from target slot.

        The following things will be done:
        1. bind mount the /boot/firmware and /proc into the target slot.
        2. chroot into the target slot's rootfs, execute flash-kernel
        """
        logger.info(f"try to flash-kernel from {target_slot}...")
        try:
            with self._prepare_flash_kernel(target_slot_mp):
                subprocess_run_wrapper(
                    ["/usr/sbin/flash-kernel"],
                    check=True,
                    check_output=True,
                    chroot=target_slot_mp,
                    # must set this env variable to make flash-kernel work under chroot
                    env={"FK_FORCE": "yes"},
                )
                os.sync()
        except subprocess.CalledProcessError as e:
            _err_msg = f"flash-kernel failed: {e!r}\nstderr: {e.stderr.decode()}\nstdout: {e.stdout.decode()}"
            logger.error(_err_msg)
            raise _RPIBootControllerError(_err_msg)

        try:
            # flash-kernel will install the kernel and initrd.img files from /boot to /boot/firmware
            if (vmlinuz := self.system_boot_mp / VMLINUZ).is_file():
                os.replace(
                    vmlinuz,
                    get_sysboot_files_fpath(VMLINUZ, target_slot),
                )

            if (initrd_img := self.system_boot_mp / INITRD_IMG).is_file():
                os.replace(
                    initrd_img,
                    get_sysboot_files_fpath(INITRD_IMG, target_slot),
                )

            # NOTE(20240603): for backward compatibility(downgrade), still create the flag file.
            #   The present of flag files means the firmware is updated.
            flag_file = Path(cfg.SYSTEM_BOOT_MOUNT_POINT) / cfg.SWITCH_BOOT_FLAG_FILE
            flag_file.write_text("")
            os.sync()
        except Exception as e:
            _err_msg = f"failed to apply new kernel,initrd.img for {target_slot}: {e!r}"
            logger.error(_err_msg)
            raise _RPIBootControllerError(_err_msg)

    # exposed API methods/properties

    def finalize_switching_boot(self) -> bool:
        """Finalize switching boot by swapping config.txt and tryboot.txt if we should.

        Finalize switch boot:
            1. atomically replace tryboot.txt with tryboot.txt_standby_slot
            2. atomically replace config.txt with config.txt_active_slot

        Returns:
            A bool indicates whether the switch boot succeeded or not. Note that no exception
                will be raised if finalizing failed.
        """
        logger.info("finalizing switch boot...")
        current_slot, standby_slot = self.active_slot, self.standby_slot
        config_txt_current = get_sysboot_files_fpath(CONFIG_TXT, current_slot)
        config_txt_standby = get_sysboot_files_fpath(CONFIG_TXT, standby_slot)

        try:
            replace_atomic(config_txt_current, self.system_boot_mp / CONFIG_TXT)
            replace_atomic(config_txt_standby, self.system_boot_mp / TRYBOOT_TXT)
            logger.info(
                "finalizing boot configuration,"
                f"replace {CONFIG_TXT} with {config_txt_current=}, "
                f"replace {TRYBOOT_TXT} with {config_txt_standby=}"
            )

            # on success switching boot, cleanup the bak files created by flash-kernel
            for _bak_file in self.system_boot_mp.glob("**/*.bak"):
                _bak_file.unlink(missing_ok=True)
            return True
        except Exception as e:
            _err_msg = f"failed to finalize boot switching: {e!r}"
            logger.error(_err_msg)
            return False

    def prepare_tryboot_txt(self):
        """Copy the standby slot's config.txt as tryboot.txt."""
        try:
            replace_atomic(
                get_sysboot_files_fpath(CONFIG_TXT, self.standby_slot),
                self.system_boot_mp / TRYBOOT_TXT,
            )
            logger.info(f"set {TRYBOOT_TXT} as {self.standby_slot}'s one")
        except Exception as e:
            _err_msg = f"failed to prepare tryboot.txt for {self.standby_slot}"
            logger.error(_err_msg)
            raise _RPIBootControllerError(_err_msg) from e

    def reboot_tryboot(self):
        """Reboot with tryboot flag."""
        logger.info(f"tryboot reboot to standby slot({self.standby_slot})...")
        try:
            # NOTE: "0 tryboot" is a single param.
            CMDHelperFuncs.reboot(args=["0 tryboot"])
        except Exception as e:
            _err_msg = "failed to reboot"
            logger.exception(_err_msg)
            raise _RPIBootControllerError(_err_msg) from e


class RPIBootController(BootControllerProtocol):
    """BootControllerProtocol implementation for rpi4 support."""

    def __init__(self) -> None:
        try:
            self._rpiboot_control = _RPIBootControl()
            # mount point prepare
            self._mp_control = SlotMountHelper(
                standby_slot_dev=self._rpiboot_control.standby_slot_dev,
                standby_slot_mount_point=cfg.MOUNT_POINT,
                active_slot_dev=self._rpiboot_control.active_slot_dev,
                active_slot_mount_point=cfg.ACTIVE_ROOT_MOUNT_POINT,
            )
            # init ota-status files
            self._ota_status_control = OTAStatusFilesControl(
                active_slot=self._rpiboot_control.active_slot,
                standby_slot=self._rpiboot_control.standby_slot,
                current_ota_status_dir=Path(cfg.ACTIVE_ROOTFS_PATH)
                / Path(cfg.OTA_STATUS_DIR).relative_to("/"),
                # NOTE: might not yet be populated before OTA update applied!
                standby_ota_status_dir=Path(cfg.MOUNT_POINT)
                / Path(cfg.OTA_STATUS_DIR).relative_to("/"),
                finalize_switching_boot=self._rpiboot_control.finalize_switching_boot,
            )

            # NOTE(20240604): for backward compatibility, always remove flag file
            flag_file = Path(cfg.SYSTEM_BOOT_MOUNT_POINT) / cfg.SWITCH_BOOT_FLAG_FILE
            flag_file.unlink(missing_ok=True)
            logger.info("rpi_boot starting finished")
        except Exception as e:
            _err_msg = f"failed to start rpi boot controller: {e!r}"
            logger.error(_err_msg)
            raise ota_errors.BootControlStartupFailed(_err_msg, module=__name__) from e

    def _write_standby_fstab(self):
        """Override the standby's fstab file.

        The fstab file will contain 2 lines, one line for mounting rootfs,
        another line is for mounting system-boot partition.
        NOTE: slot id is the fslabel for slot's rootfs
        """
        logger.debug("update standby slot fstab file...")
        try:
            _fstab_fpath = self._mp_control.standby_slot_mount_point / Path(
                cfg.FSTAB_FPATH
            ).relative_to("/")
            _updated_fstab_str = Template(_FSTAB_TEMPLATE_STR).substitute(
                rootfs_fslabel=self._rpiboot_control.standby_slot
            )
            logger.debug(f"{_updated_fstab_str=}")
            write_str_to_file_sync(_fstab_fpath, _updated_fstab_str)
        except Exception as e:
            _err_msg = f"failed to update fstab file for standby slot: {e!r}"
            logger.error(_err_msg)
            raise _RPIBootControllerError(_err_msg) from e

    # APIs

    def get_standby_slot_path(self) -> Path:
        return self._mp_control.standby_slot_mount_point

    def get_standby_boot_dir(self) -> Path:
        return self._mp_control.standby_boot_dir

    def pre_update(self, version: str, *, standby_as_ref: bool, erase_standby: bool):
        try:
            logger.info("rpi_boot: pre-update setup...")
            ### udpate active slot's ota_status ###
            self._ota_status_control.pre_update_current()

            ### mount slots ###
            self._mp_control.prepare_standby_dev(
                erase_standby=erase_standby,
                fslabel=self._rpiboot_control.standby_slot,
            )
            self._mp_control.mount_standby()
            self._mp_control.mount_active()

            ### update standby slot's ota_status files ###
            self._ota_status_control.pre_update_standby(version=version)
        except Exception as e:
            _err_msg = f"failed on pre_update: {e!r}"
            logger.error(_err_msg)
            raise ota_errors.BootControlPreUpdateFailed(
                _err_msg, module=__name__
            ) from e

    def pre_rollback(self):
        try:
            logger.info("rpi_boot: pre-rollback setup...")
            self._ota_status_control.pre_rollback_current()
            self._mp_control.mount_standby()
            self._ota_status_control.pre_rollback_standby()
        except Exception as e:
            _err_msg = f"failed on pre_rollback: {e!r}"
            logger.error(_err_msg)
            raise ota_errors.BootControlPreRollbackFailed(
                _err_msg, module=__name__
            ) from e

    def post_rollback(self):
        try:
            logger.info("rpi_boot: post-rollback setup...")
            self._rpiboot_control.prepare_tryboot_txt()
            self._mp_control.umount_all(ignore_error=True)
            self._rpiboot_control.reboot_tryboot()
        except Exception as e:
            _err_msg = f"failed on post_rollback: {e!r}"
            logger.error(_err_msg)
            raise ota_errors.BootControlPostRollbackFailed(
                _err_msg, module=__name__
            ) from e

    def post_update(self) -> Generator[None, None, None]:
        try:
            logger.info("rpi_boot: post-update setup...")
            self._mp_control.preserve_ota_folder_to_standby()
            self._write_standby_fstab()
            # NOTE(20240603): we assume that raspberry pi's firmware is backward-compatible,
            #   which old system rootfs can be booted by new firmware.
            self._rpiboot_control.update_firmware(
                target_slot=self._rpiboot_control.standby_slot,
                target_slot_mp=self._mp_control.standby_slot_mount_point,
            )
            self._rpiboot_control.prepare_tryboot_txt()
            self._mp_control.umount_all(ignore_error=True)
            yield  # hand over control back to otaclient
            self._rpiboot_control.reboot_tryboot()
        except Exception as e:
            _err_msg = f"failed on post_update: {e!r}"
            logger.error(_err_msg)
            raise ota_errors.BootControlPostUpdateFailed(
                _err_msg, module=__name__
            ) from e

    def on_operation_failure(self):
        """Failure registering and cleanup at failure."""
        logger.warning("on failure try to unmounting standby slot...")
        self._ota_status_control.on_failure()
        self._mp_control.umount_all(ignore_error=True)

    def load_version(self) -> str:
        return self._ota_status_control.load_active_slot_version()

    def get_booted_ota_status(self) -> api_types.StatusOta:
        return self._ota_status_control.booted_ota_status<|MERGE_RESOLUTION|>--- conflicted
+++ resolved
@@ -19,10 +19,6 @@
 import contextlib
 import logging
 import os
-<<<<<<< HEAD
-=======
-import re
->>>>>>> 07731082
 import subprocess
 from pathlib import Path
 from string import Template
@@ -40,13 +36,9 @@
 from otaclient.app.boot_control.configs import rpi_boot_cfg as cfg
 from otaclient.app.boot_control.protocol import BootControllerProtocol
 from otaclient_api.v2 import types as api_types
-<<<<<<< HEAD
 from otaclient_common.common import replace_atomic
 from otaclient_common.linux import subprocess_run_wrapper
 from otaclient_common.typing import StrOrPath
-=======
-from otaclient_common.common import replace_atomic, subprocess_call
->>>>>>> 07731082
 
 logger = logging.getLogger(__name__)
 
@@ -128,14 +120,62 @@
         ):
             _err_msg = "system-boot is not presented or not mounted!"
             logger.error(_err_msg)
-            raise ValueError(_err_msg)
-        self._init_slots_info()
-<<<<<<< HEAD
+            raise _RPIBootControllerError(_err_msg)
+
+        try:
+            # ------ detect active slot ------ #
+            active_slot_dev = CMDHelperFuncs.get_current_rootfs_dev()
+            assert active_slot_dev
+            self.active_slot_dev = active_slot_dev
+        except Exception as e:
+            _err_msg = f"failed to detect current rootfs device: {e!r}"
+            logger.error(_err_msg)
+            raise _RPIBootControllerError(_err_msg) from e
+
+        try:
+            # detect the parent device of boot device
+            #   i.e., for /dev/sda2 here we get /dev/sda
+            parent_dev = CMDHelperFuncs.get_parent_dev(str(self.active_slot_dev))
+
+            # get device tree, for /dev/sda device, we will get:
+            #   ["/dev/sda", "/dev/sda1", "/dev/sda2", "/dev/sda3"]
+            _device_tree = CMDHelperFuncs.get_device_tree(parent_dev)
+            logger.info(_device_tree)
+
+            # NOTE that we allow extra partitions presented after sd<x>3.
+            assert len(_device_tree) >= 4, "need at least 3 partitions"
+        except Exception as e:
+            _err_msg = f"failed to detect partition layout: {e!r}"
+            logger.error(_err_msg)
+            raise _RPIBootControllerError(_err_msg)
+
+        # sd<x>2 and sd<x>3
+        rootfs_partitions = _device_tree[2:4]
+
+        # get the active slot ID by its position in the disk
+        try:
+            idx = rootfs_partitions.index(active_slot_dev)
+        except ValueError:
+            raise _RPIBootControllerError(
+                f"active slot dev not found: {active_slot_dev=}, {rootfs_partitions=}"
+            )
+
+        if idx == 0:  # slot_a
+            self.active_slot = SLOT_A
+            self.standby_slot = SLOT_B
+            self.standby_slot_dev = rootfs_partitions[1]
+        elif idx == 1:  # slot_b
+            self.active_slot = SLOT_B
+            self.standby_slot = SLOT_A
+            self.standby_slot_dev = rootfs_partitions[0]
+
+        logger.info(
+            f"rpi_boot: active_slot: {self.active_slot}({self.active_slot_dev}), "
+            f"standby_slot: {self.standby_slot}({self.standby_slot_dev})"
+        )
+
+        # ------ continue rpi_boot starts up ------ #
         self._check_boot_files()
-
-    def _init_slots_info(self) -> None:
-=======
-        self._init_boot_files()
         self._check_active_slot_id()
 
     def _check_active_slot_id(self):
@@ -164,78 +204,6 @@
                 f"failed to correct the fslabel mismatched: {e!r}, {e.stderr.decode()}"
             )
             logger.error("this might cause problem on future OTA update!")
-
-    def _init_slots_info(self):
->>>>>>> 07731082
-        """Get current/standby slots info."""
-        logger.debug("checking and initializing slots info...")
-        try:
-            # ------ detect active slot ------ #
-            active_slot_dev = CMDHelperFuncs.get_current_rootfs_dev()
-            assert active_slot_dev
-<<<<<<< HEAD
-            self.active_slot_dev = active_slot_dev
-
-            # detect the parent device of boot device
-            #   i.e., for /dev/sda2 here we get /dev/sda
-            parent_dev = CMDHelperFuncs.get_parent_dev(str(self.active_slot_dev))
-=======
-            self._active_slot_dev = active_slot_dev
-
-            # detect the parent device of boot device
-            #   i.e., for /dev/sda2 here we get /dev/sda
-            parent_dev = CMDHelperFuncs.get_parent_dev(str(self._active_slot_dev))
->>>>>>> 07731082
-            assert parent_dev
-
-            # get device tree, for /dev/sda device, we will get:
-            #   ["/dev/sda", "/dev/sda1", "/dev/sda2", "/dev/sda3"]
-            _device_tree = CMDHelperFuncs.get_device_tree(parent_dev)
-            # remove the parent dev itself and system-boot partition
-            device_tree = _device_tree[2:]
-
-            # Now we should only have two partitions in the device_tree list:
-            #   /dev/sda2, /dev/sda3
-            # NOTE that we allow extra partitions presented after sd<x>3.
-            assert (
-                len(device_tree) >= 2
-            ), f"unexpected partition layout: {_device_tree=}"
-
-            # get the active slot ID by its position in the disk
-            try:
-                idx = device_tree.index(active_slot_dev)
-            except ValueError:
-                raise ValueError(
-                    f"active lost is not in the device tree: {active_slot_dev=}, {device_tree=}"
-                )
-
-            if idx == 0:  # slot_a
-<<<<<<< HEAD
-                self.active_slot = SLOT_A
-                self.standby_slot = SLOT_B
-                self.standby_slot_dev = device_tree[1]
-            elif idx == 1:  # slot_b
-                self.active_slot = SLOT_B
-                self.standby_slot = SLOT_A
-                self.standby_slot_dev = device_tree[0]
-=======
-                self._active_slot = self.SLOT_A
-                self._standby_slot = self.SLOT_B
-                self._standby_slot_dev = device_tree[1]
-            elif idx == 1:  # slot_b
-                self._active_slot = self.SLOT_B
-                self._standby_slot = self.SLOT_A
-                self._standby_slot_dev = device_tree[0]
->>>>>>> 07731082
-
-            logger.info(
-                f"rpi_boot: active_slot: {self.active_slot}({self.active_slot_dev}), "
-                f"standby_slot: {self.standby_slot}({self.standby_slot_dev})"
-            )
-        except Exception as e:
-            _err_msg = f"failed to detect AB partition: {e!r}"
-            logger.error(_err_msg)
-            raise _RPIBootControllerError(_err_msg) from e
 
     def _check_boot_files(self):
         """Check the availability of boot files.
