--- conflicted
+++ resolved
@@ -15,17 +15,10 @@
 
 import grpc.aio
 
-<<<<<<< HEAD
-from .configs import config as cfg
+from .configs import config as cfg, server_cfg
 from .ecu_info import ECUInfo
 from .proto import wrapper, v2, v2_grpc
 from .ota_client_stub import OTAClientServiceStub
-=======
-from .configs import config as cfg, server_cfg
-from .ecu_info import ECUInfo
-from .proto import wrapper, v2, v2_grpc
-from .ota_client_stub import OtaClientStub
->>>>>>> 4678422e
 
 
 class OtaClientServiceV2(v2_grpc.OtaClientServiceServicer):
@@ -47,34 +40,21 @@
         return response.export_pb()
 
 
-<<<<<<< HEAD
-async def launch_otaclient_grpc_server():
+def create_otaclient_grpc_server():
     ecu_info = ECUInfo.parse_ecu_info(cfg.ECU_INFO_FILE)
 
     service_stub = OTAClientServiceStub(ecu_info=ecu_info)
     ota_client_service_v2 = OtaClientServiceV2(service_stub)
 
-=======
-def create_otaclient_grpc_server():
-    ecu_info = ECUInfo.parse_ecu_info(cfg.ECU_INFO_FILE)
-
-    service_stub = OtaClientStub()
-    ota_client_service_v2 = OtaClientServiceV2(service_stub)
-
->>>>>>> 4678422e
     server = grpc.aio.server()
     v2_grpc.add_OtaClientServiceServicer_to_server(
         server=server, servicer=ota_client_service_v2
     )
-<<<<<<< HEAD
-    server.add_insecure_port(f"{service_stub.listen_addr}:{service_stub.listen_port}")
-=======
     server.add_insecure_port(f"{ecu_info.ip_addr}:{server_cfg.SERVER_PORT}")
     return server
 
 
 async def launch_otaclient_grpc_server():
     server = create_otaclient_grpc_server()
->>>>>>> 4678422e
     await server.start()
     await server.wait_for_termination()