# Copyright 2022 TIER IV, INC. All rights reserved.
#
# Licensed under the Apache License, Version 2.0 (the "License");
# you may not use this file except in compliance with the License.
# You may obtain a copy of the License at
#
#     http://www.apache.org/licenses/LICENSE-2.0
#
# Unless required by applicable law or agreed to in writing, software
# distributed under the License is distributed on an "AS IS" BASIS,
# WITHOUT WARRANTIES OR CONDITIONS OF ANY KIND, either express or implied.
# See the License for the specific language governing permissions and
# limitations under the License.
r"""Shared utils for boot_controller."""


from __future__ import annotations
import logging
import shutil
import sys
from pathlib import Path
from subprocess import CalledProcessError
from typing import Literal, Optional, Union, Callable, NoReturn

from ..configs import config as cfg
from ..common import (
    read_str_from_file,
    subprocess_call,
    subprocess_check_output,
    write_str_to_file_sync,
)
from ..proto import wrapper


logger = logging.getLogger(__name__)

# fmt: off
PartitionToken = Literal[
    "UUID", "PARTUUID",
    "LABEL", "PARTLABEL",
    "TYPE",
]
# fmt: on


class CMDHelperFuncs:
    """HelperFuncs bundle for wrapped linux cmd.

    When underlying subprocess call failed and <raise_exception> is True,
        functions defined in this class will raise the original exception
        to the upper caller.
    """

    @classmethod
    def get_attrs_by_dev(
        cls, attr: PartitionToken, dev: Path | str, *, raise_exception: bool = True
    ) -> str:
        """Get <attr> from <dev>.

        This is implemented by calling:
            `lsblk -in -o <attr> <dev>`

        Args:
            attr (PartitionToken): the attribute to retrieve from the <dev>.
            dev (Path | str): the target device path.
            raise_exception (bool, optional): raise exception on subprocess call failed.
                Defaults to True.

        Returns:
            str: <attr> of <dev>.
        """
        cmd = ["lsblk", "-ino", attr, str(dev)]
        return subprocess_check_output(cmd, raise_exception=raise_exception)

    @classmethod
    def get_dev_by_token(
        cls, token: PartitionToken, value: str, *, raise_exception: bool = True
    ) -> Optional[list[str]]:
        """Get a list of device(s) that matches the <token>=<value> pair.

        This is implemented by calling:
            blkid -o device -t <TOKEN>=<VALUE>

        Args:
            token (PartitionToken): which attribute of device to match.
            value (str): the value of the attribute.
            raise_exception (bool, optional): raise exception on subprocess call failed.
                Defaults to True.

        Returns:
            Optional[list[str]]: If there is at least one device found, return a list
                contains all found device(s), otherwise None.
        """
        cmd = ["blkid", "-o", "device", "-t", f"{token}={value}"]
        if res := subprocess_check_output(cmd, raise_exception=raise_exception):
            return res.splitlines()

    @classmethod
    def get_current_rootfs_dev(cls, *, raise_exception: bool = True) -> str:
        """Get the devpath of current rootfs dev.

        This is implemented by calling
            findmnt -nfc -o SOURCE <ACTIVE_ROOTFS_PATH>

        Args:
            raise_exception (bool, optional): raise exception on subprocess call failed.
                Defaults to True.

        Returns:
            str: the devpath of current rootfs device.
        """
        cmd = ["findmnt", "-nfco", "SOURCE", cfg.ACTIVE_ROOTFS_PATH]
        return subprocess_check_output(cmd, raise_exception=raise_exception)

    @classmethod
    def get_mount_point_by_dev(cls, dev: str, *, raise_exception: bool = True) -> str:
        """Get the FIRST mountpoint of the <dev>.

        This is implemented by calling:
            findmnt <dev> -nfo TARGET <dev>

        NOTE: option -f is used to only show the first file system.

        Args:
            dev (str): the device to check against.
            raise_exception (bool, optional): raise exception on subprocess call failed.
                Defaults to True.

        Returns:
            str: the FIRST mountpint of the <dev>, or empty string if <raise_exception> is False
                and the subprocess call failed(due to dev is not mounted or other reasons).
        """
        cmd = ["findmnt", "-nfo", "TARGET", dev]
        return subprocess_check_output(cmd, raise_exception=raise_exception)

    @classmethod
    def get_dev_by_mount_point(
        cls, mount_point: str, *, raise_exception: bool = True
    ) -> str:
        """Return the source dev of the given <mount_point>.

        This is implemented by calling:
            findmnt -no SOURCE <mount_point>

        Args:
            mount_point (str): mount_point to check against.
            raise_exception (bool, optional): raise exception on subprocess call failed.
                Defaults to True.

        Returns:
            str: the source device of <mount_point>.
        """
        cmd = ["findmnt", "-no", "SOURCE", mount_point]
        return subprocess_check_output(cmd, raise_exception=raise_exception)

    @classmethod
    def is_target_mounted(
        cls, target: Path | str, *, raise_exception: bool = True
    ) -> bool:
        """Check if <target> is mounted or not. <target> can be a dev or a mount point.
<<<<<<< HEAD

        This is implemented by calling:
            findmnt <target>

        Args:
            target (Path | str): the target to check against. Could be a device or a mount point.
            raise_exception (bool, optional): raise exception on subprocess call failed.
                Defaults to True.

        Returns:
            bool: return True if the target has at least one mount_point.
        """
        cmd = ["findmnt", target]
        return bool(subprocess_check_output(cmd, raise_exception=raise_exception))

    @classmethod
    def get_parent_dev(cls, child_device: str, *, raise_exception: bool = True) -> str:
        """Get the parent devpath from <child_device>.
=======

        This is implemented by calling:
            findmnt <target>

        Args:
            target (Path | str): the target to check against. Could be a device or a mount point.
            raise_exception (bool, optional): raise exception on subprocess call failed.
                Defaults to True.

        Returns:
            bool: return True if the target has at least one mount_point.
        """
        cmd = ["findmnt", target]
        return bool(subprocess_check_output(cmd, raise_exception=raise_exception))

    @classmethod
    def get_parent_dev(cls, child_device: str, *, raise_exception: bool = True) -> str:
        """Get the parent devpath from <child_device>.

>>>>>>> 727ebddc
        When `/dev/nvme0n1p1` is specified as child_device, /dev/nvme0n1 is returned.

        This function is implemented by calling:
            lsblk -idpno PKNAME <child_device>

        Args:
            child_device (str): the device to find parent device from.
            raise_exception (bool, optional): raise exception on subprocess call failed.
                Defaults to True.

        Returns:
            str: the parent device of the specific <child_device>.
        """
        cmd = ["lsblk", "-idpno", "PKNAME", child_device]
        return subprocess_check_output(cmd, raise_exception=raise_exception)

    @classmethod
    def set_ext4_fslabel(cls, dev: str, fslabel: str, *, raise_exception: bool = True):
        """Set <fslabel> to ext4 formatted <dev>.
<<<<<<< HEAD

        This is implemented by calling:
            e2label <dev> <fslabel>

=======

        This is implemented by calling:
            e2label <dev> <fslabel>

>>>>>>> 727ebddc
        Args:
            dev (str): the ext4 partition device.
            fslabel (str): the fslabel to be set.
            raise_exception (bool, optional): raise exception on subprocess call failed.
                Defaults to True.
        """
        cmd = ["e2label", dev, fslabel]
        subprocess_call(cmd, raise_exception=raise_exception)

    @classmethod
    def mount_rw(
        cls, target: str, mount_point: Path | str, *, raise_exception: bool = True
    ):
        """Mount the <target> to <mount_point> read-write.

        This is implemented by calling:
            mount -o rw --make-private --make-unbindable <target> <mount_point>
<<<<<<< HEAD

        This is implemented by calling:
            mount -o rw --make-private --make-unbindable <target> <mount_point>
=======
>>>>>>> 727ebddc

        NOTE: pass args = ["--make-private", "--make-unbindable"] to prevent
              mount events propagation to/from this mount point.

        Args:
            target (str): target to be mounted.
            mount_point (Path | str): mount point to mount to.
            raise_exception (bool, optional): raise exception on subprocess call failed.
                Defaults to True.
        """
        # fmt: off
        cmd = [
            "mount",
            "-o", "rw",
            "--make-private", "--make-unbindable",
            target,
            str(mount_point),
        ]
        # fmt: on
        subprocess_call(cmd, raise_exception=raise_exception)

    @classmethod
    def bind_mount_ro(
        cls, target: str, mount_point: Path | str, *, raise_exception: bool = True
    ):
        """Bind mount the <target> to <mount_point> read-only.

        This is implemented by calling:
            mount -o bind,ro --make-private --make-unbindable <target> <mount_point>

        Args:
            target (str): target to be mounted.
            mount_point (Path | str): mount point to mount to.
            raise_exception (bool, optional): raise exception on subprocess call failed.
                Defaults to True.
        """
        # fmt: off
        cmd = [
            "mount",
            "-o", "bind,ro",
            "--make-private", "--make-unbindable",
            target,
            str(mount_point)
        ]
        # fmt: on
        subprocess_call(cmd, raise_exception=raise_exception)

    @classmethod
    def umount(cls, target: Path | str, *, raise_exception: bool = True):
        """Try to umount the <target>.
<<<<<<< HEAD

        This is implemented by calling:
            umount <target>

=======

        This is implemented by calling:
            umount <target>

>>>>>>> 727ebddc
        Before calling umount, the <target> will be check whether it is mounted,
            if it is not mounted, this function will return directly.

        Args:
            target (Path | str): target to be umounted.
            raise_exception (bool, optional): raise exception on subprocess call failed.
                Defaults to True.
        """
        # first try to check whether the target(either a mount point or a dev)
        # is mounted
        if not cls.is_target_mounted(target, raise_exception=False):
            return

        # if the target is mounted, try to unmount it.
        _cmd = ["umount", str(target)]
        subprocess_call(_cmd, raise_exception=raise_exception)

    @classmethod
    def mkfs_ext4(
        cls,
        dev: str,
        *,
        fslabel: Optional[str] = None,
        fsuuid: Optional[str] = None,
        raise_exception: bool = True,
    ):
        """Create new ext4 formatted filesystem on <dev>, optionally with <fslabel>
            and/or <fsuuid>.

        Args:
            dev (str): device to be formatted to ext4.
            fslabel (Optional[str], optional): fslabel of the new ext4 filesystem. Defaults to None.
                When it is None, this function will try to preserve the previous fslabel.
            fsuuid (Optional[str], optional): fsuuid of the new ext4 filesystem. Defaults to None.
                When it is None, this function will try to preserve the previous fsuuid.
            raise_exception (bool, optional): raise exception on subprocess call failed.
                Defaults to True.
        """
        cmd = ["mkfs.ext4", "-F"]

        if not fsuuid:
            try:
                fsuuid = cls.get_attrs_by_dev("UUID", dev)
                assert fsuuid
                logger.debug(f"reuse previous UUID: {fsuuid}")
            except Exception:
                pass
        if fsuuid:
            logger.debug(f"using UUID: {fsuuid}")
            cmd.extend(["-U", fsuuid])

        if not fslabel:
            try:
                fslabel = cls.get_attrs_by_dev("LABEL", dev)
                assert fslabel
                logger.debug(f"reuse previous fs LABEL: {fslabel}")
            except Exception:
                pass
        if fslabel:
            logger.debug(f"using fs LABEL: {fslabel}")
            cmd.extend(["-L", fslabel])

        cmd.append(dev)
        logger.warning(f"format {dev} to ext4: {cmd=}")
        subprocess_call(cmd, raise_exception=raise_exception)

    @classmethod
    def mount_ro(
        cls, *, target: str, mount_point: str | Path, raise_exception: bool = True
    ):
        """Mount <target> to <mount_point> read-only.

        If the target device is mounted, we bind mount the target device to mount_point.
        if the target device is not mounted, we directly mount it to the mount_point.

        Args:
            target (str): target to be mounted.
            mount_point (str | Path): mount point to mount to.
            raise_exception (bool, optional): raise exception on subprocess call failed.
                Defaults to True.
        """
        # NOTE: set raise_exception to false to allow not mounted
        #       not mounted dev will have empty return str
        if _active_mount_point := CMDHelperFuncs.get_mount_point_by_dev(
            target, raise_exception=False
        ):
            CMDHelperFuncs.bind_mount_ro(
                _active_mount_point,
                mount_point,
                raise_exception=raise_exception,
            )
        else:
            # target is not mounted, we mount it by ourself
            # fmt: off
            cmd = [
                "mount",
                "-o", "ro",
                "--make-private", "--make-unbindable",
                target,
                str(mount_point),
            ]
            # fmt: on
            subprocess_call(cmd, raise_exception=raise_exception)

    @classmethod
    def reboot(cls, args: Optional[list[str]] = None) -> NoReturn:
        """Reboot the system, with optional args passed to reboot command.

        This is implemented by calling:
            reboot [args[0], args[1], ...]
<<<<<<< HEAD

        NOTE(20230614): this command makes otaclient exit immediately.
        NOTE(20240421): rpi_boot's reboot takes args.

=======

        NOTE(20230614): this command makes otaclient exit immediately.
        NOTE(20240421): rpi_boot's reboot takes args.

>>>>>>> 727ebddc
        Args:
            args (Optional[list[str]], optional): args passed to reboot command.
                Defaults to None, not passing any args.
        """
        cmd = ["reboot"]
        if args:
            cmd.extend(args)

        try:
            subprocess_call(cmd, raise_exception=True)
            sys.exit(0)
        except CalledProcessError:
            logger.exception("failed to reboot")
            raise


FinalizeSwitchBootFunc = Callable[[], bool]


class OTAStatusFilesControl:
    """Logics for controlling otaclient's OTA status with corresponding files.

    OTAStatus files:
        status: current slot's OTA status
        slot_in_use: expected active slot
        version: image version in current slot

    If status or slot_in_use file is missing, initialization is required.
    status will be set to INITIALIZED, and slot_in_use will be set to current slot.
    """

    def __init__(
        self,
        *,
        active_slot: str,
        standby_slot: str,
        current_ota_status_dir: Union[str, Path],
        standby_ota_status_dir: Union[str, Path],
        finalize_switching_boot: FinalizeSwitchBootFunc,
        force_initialize: bool = False,
    ) -> None:
        self.active_slot = active_slot
        self.standby_slot = standby_slot
        self.current_ota_status_dir = Path(current_ota_status_dir)
        self.standby_ota_status_dir = Path(standby_ota_status_dir)
        self.finalize_switching_boot = finalize_switching_boot

        self._force_initialize = force_initialize
        self.current_ota_status_dir.mkdir(exist_ok=True, parents=True)
        self._load_slot_in_use_file()
        self._load_status_file()
        logger.info(
            f"ota_status files parsing completed, ota_status is {self._ota_status.name}"
        )

    def _load_status_file(self):
        """Check and/or init ota_status files for current slot."""
        _loaded_ota_status = self._load_current_status()
        if self._force_initialize:
            _loaded_ota_status = None

        # initialize ota_status files if not presented/incompleted/invalid
        if not _loaded_ota_status:
            logger.info(
                "ota_status files incompleted/not presented, "
                f"initializing and set/store status to {wrapper.StatusOta.INITIALIZED.name}..."
            )
            self._store_current_status(wrapper.StatusOta.INITIALIZED)
            self._ota_status = wrapper.StatusOta.INITIALIZED
            return
        logger.info(f"status loaded from file: {_loaded_ota_status.name}")

        # status except UPDATING and ROLLBACKING(like SUCCESS/FAILURE/ROLLBACK_FAILURE)
        # are remained as it
        if _loaded_ota_status not in [
            wrapper.StatusOta.UPDATING,
            wrapper.StatusOta.ROLLBACKING,
        ]:
            self._ota_status = _loaded_ota_status
            return

        # updating or rollbacking,
        # NOTE: pre-assign live ota_status with the loaded ota_status before entering finalizing_switch_boot,
        #       as some of the platform might have slow finalizing process(like raspberry).
        self._ota_status = _loaded_ota_status
        # if is_switching_boot, execute the injected finalize_switching_boot function from
        # boot controller, transit the ota_status according to the execution result.
        # NOTE(20230614): for boot controller during multi-stage reboot(like rpi_boot),
        #                 calling finalize_switching_boot might result in direct reboot,
        #                 in such case, otaclient will terminate and ota_status will not be updated.
        if self._is_switching_boot(self.active_slot):
            if self.finalize_switching_boot():
                self._ota_status = wrapper.StatusOta.SUCCESS
                self._store_current_status(wrapper.StatusOta.SUCCESS)
            else:
                self._ota_status = (
                    wrapper.StatusOta.ROLLBACK_FAILURE
                    if _loaded_ota_status == wrapper.StatusOta.ROLLBACKING
                    else wrapper.StatusOta.FAILURE
                )
                self._store_current_status(self._ota_status)
                logger.error(
                    "finalization failed on first reboot during switching boot"
                )

        else:
            logger.error(
                f"we are in {_loaded_ota_status.name} ota_status, "
                "but ota_status files indicate that we are not in switching boot mode, "
                "this indicates a failed first reboot"
            )
            self._ota_status = (
                wrapper.StatusOta.ROLLBACK_FAILURE
                if _loaded_ota_status == wrapper.StatusOta.ROLLBACKING
                else wrapper.StatusOta.FAILURE
            )
            self._store_current_status(self._ota_status)

    def _load_slot_in_use_file(self):
        _loaded_slot_in_use = self._load_current_slot_in_use()
        if self._force_initialize:
            _loaded_slot_in_use = None

        if not _loaded_slot_in_use:
            # NOTE(20230831): this can also resolve the backward compatibility issue
            #                 in is_switching_boot method when old otaclient doesn't create
            #                 slot_in_use file.
            self._store_current_slot_in_use(self.active_slot)
            return
        logger.info(f"slot_in_use loaded from file: {_loaded_slot_in_use}")

        # check potential failed switching boot
        if _loaded_slot_in_use and _loaded_slot_in_use != self.active_slot:
            logger.warning(
                f"boot into old slot {self.active_slot}, "
                f"but slot_in_use indicates it should boot into {_loaded_slot_in_use}, "
                "this might indicate a failed finalization at first reboot after update/rollback"
            )

    # slot_in_use control

    def _store_current_slot_in_use(self, _slot: str):
        write_str_to_file_sync(
            self.current_ota_status_dir / cfg.SLOT_IN_USE_FNAME, _slot
        )

    def _store_standby_slot_in_use(self, _slot: str):
        write_str_to_file_sync(
            self.standby_ota_status_dir / cfg.SLOT_IN_USE_FNAME, _slot
        )

    def _load_current_slot_in_use(self) -> Optional[str]:
        if res := read_str_from_file(
            self.current_ota_status_dir / cfg.SLOT_IN_USE_FNAME, default=""
        ):
            return res

    # status control

    def _store_current_status(self, _status: wrapper.StatusOta):
        write_str_to_file_sync(
            self.current_ota_status_dir / cfg.OTA_STATUS_FNAME, _status.name
        )

    def _store_standby_status(self, _status: wrapper.StatusOta):
        write_str_to_file_sync(
            self.standby_ota_status_dir / cfg.OTA_STATUS_FNAME, _status.name
        )

    def _load_current_status(self) -> Optional[wrapper.StatusOta]:
        if _status_str := read_str_from_file(
            self.current_ota_status_dir / cfg.OTA_STATUS_FNAME
        ).upper():
            try:
                return wrapper.StatusOta[_status_str]
            except KeyError:
                pass  # invalid status string

    # version control

    def _store_standby_version(self, _version: str):
        write_str_to_file_sync(
            self.standby_ota_status_dir / cfg.OTA_VERSION_FNAME,
            _version,
        )

    # helper methods

    def _is_switching_boot(self, active_slot: str) -> bool:
        """Detect whether we should switch boot or not with ota_status files."""
        # evidence: ota_status
        _is_updating_or_rollbacking = self._load_current_status() in [
            wrapper.StatusOta.UPDATING,
            wrapper.StatusOta.ROLLBACKING,
        ]

        # evidence: slot_in_use
        _is_switching_slot = self._load_current_slot_in_use() == active_slot

        logger.info(
            f"switch_boot detecting result:"
            f"{_is_updating_or_rollbacking=}, "
            f"{_is_switching_slot=}"
        )
        return _is_updating_or_rollbacking and _is_switching_slot

    # public methods

    # boot control used methods

    def pre_update_current(self):
        """On pre_update stage, set current slot's status to FAILURE
        and set slot_in_use to standby slot."""
        self._store_current_status(wrapper.StatusOta.FAILURE)
        self._store_current_slot_in_use(self.standby_slot)

    def pre_update_standby(self, *, version: str):
        """On pre_update stage, set standby slot's status to UPDATING,
        set slot_in_use to standby slot, and set version.

        NOTE: expecting standby slot to be mounted and ready for use!
        """
        # create the ota-status folder unconditionally
        self.standby_ota_status_dir.mkdir(exist_ok=True, parents=True)
        # store status to standby slot
        self._store_standby_status(wrapper.StatusOta.UPDATING)
        self._store_standby_version(version)
        self._store_standby_slot_in_use(self.standby_slot)

    def pre_rollback_current(self):
        self._store_current_status(wrapper.StatusOta.FAILURE)

    def pre_rollback_standby(self):
        # store ROLLBACKING status to standby
        self.standby_ota_status_dir.mkdir(exist_ok=True, parents=True)
        self._store_standby_status(wrapper.StatusOta.ROLLBACKING)

    def load_active_slot_version(self) -> str:
        return read_str_from_file(
            self.current_ota_status_dir / cfg.OTA_VERSION_FNAME,
            missing_ok=True,
            default=cfg.DEFAULT_VERSION_STR,
        )

    def on_failure(self):
        """Store FAILURE to status file on failure."""
        self._store_current_status(wrapper.StatusOta.FAILURE)
        # when standby slot is not created, otastatus is not needed to be set
        if self.standby_ota_status_dir.is_dir():
            self._store_standby_status(wrapper.StatusOta.FAILURE)

    @property
    def booted_ota_status(self) -> wrapper.StatusOta:
        """Loaded current slot's ota_status during boot control starts.

        NOTE: distinguish between the live ota_status maintained by otaclient.

        This property is only meant to be used once when otaclient starts up,
        switch to use live_ota_status by otaclient after otaclient is running.
        """
        return self._ota_status


class SlotMountHelper:
    """Helper class that provides methods for mounting slots."""

    def __init__(
        self,
        *,
        standby_slot_dev: Union[str, Path],
        standby_slot_mount_point: Union[str, Path],
        active_slot_dev: Union[str, Path],
        active_slot_mount_point: Union[str, Path],
    ) -> None:
        # dev
        self.standby_slot_dev = str(standby_slot_dev)
        self.active_slot_dev = str(active_slot_dev)
        # mount points
        self.standby_slot_mount_point = Path(standby_slot_mount_point)
        self.active_slot_mount_point = Path(active_slot_mount_point)
        self.standby_slot_mount_point.mkdir(exist_ok=True, parents=True)
        self.active_slot_mount_point.mkdir(exist_ok=True, parents=True)
        # standby slot /boot dir
        # NOTE(20230907): this will always be <standby_slot_mp>/boot,
        #                 in the future this attribute will not be used by
        #                 standby slot creater.
        self.standby_boot_dir = self.standby_slot_mount_point / Path(
            cfg.BOOT_DIR
        ).relative_to("/")

    def mount_standby(self) -> None:
        """Mount standby slot dev to <standby_slot_mount_point>."""
        logger.debug("mount standby slot rootfs dev...")
        if CMDHelperFuncs.is_target_mounted(
            self.standby_slot_dev, raise_exception=False
        ):
            logger.debug(f"{self.standby_slot_dev=} is mounted, try to umount it ...")
            CMDHelperFuncs.umount(self.standby_slot_dev, raise_exception=False)

        CMDHelperFuncs.mount_rw(
            target=self.standby_slot_dev,
            mount_point=self.standby_slot_mount_point,
        )

    def mount_active(self) -> None:
        """Mount active rootfs ready-only."""
        logger.debug("mount active slot rootfs dev...")
        CMDHelperFuncs.mount_ro(
            target=self.active_slot_dev,
            mount_point=self.active_slot_mount_point,
        )

    def preserve_ota_folder_to_standby(self):
        """Copy the /boot/ota folder to standby slot to preserve it.

        /boot/ota folder contains the ota setting for this device,
        so we should preserve it for each slot, accross each update.
        """
        logger.debug("copy /boot/ota from active to standby.")
        try:
            _src = self.active_slot_mount_point / Path(cfg.OTA_DIR).relative_to("/")
            _dst = self.standby_slot_mount_point / Path(cfg.OTA_DIR).relative_to("/")
            shutil.copytree(_src, _dst, dirs_exist_ok=True)
        except Exception as e:
            raise ValueError(f"failed to copy /boot/ota from active to standby: {e!r}")

    def prepare_standby_dev(
        self,
        *,
        erase_standby: bool = False,
        fslabel: Optional[str] = None,
    ) -> None:
        CMDHelperFuncs.umount(self.standby_slot_dev, raise_exception=False)
        if erase_standby:
            return CMDHelperFuncs.mkfs_ext4(self.standby_slot_dev, fslabel=fslabel)

        # TODO: in the future if in-place update mode is implemented, do a
        #   fschck over the standby slot file system.
        if fslabel:
            CMDHelperFuncs.set_ext4_fslabel(self.active_slot_dev, fslabel=fslabel)

    def umount_all(self, *, ignore_error: bool = False):
        logger.debug("unmount standby slot and active slot mount point...")
        CMDHelperFuncs.umount(
            self.standby_slot_mount_point, raise_exception=ignore_error
        )
        CMDHelperFuncs.umount(
            self.active_slot_mount_point, raise_exception=ignore_error
        )


def cat_proc_cmdline(target: str = "/proc/cmdline") -> str:
    return read_str_from_file(target, missing_ok=False)<|MERGE_RESOLUTION|>--- conflicted
+++ resolved
@@ -158,7 +158,6 @@
         cls, target: Path | str, *, raise_exception: bool = True
     ) -> bool:
         """Check if <target> is mounted or not. <target> can be a dev or a mount point.
-<<<<<<< HEAD
 
         This is implemented by calling:
             findmnt <target>
@@ -177,27 +176,7 @@
     @classmethod
     def get_parent_dev(cls, child_device: str, *, raise_exception: bool = True) -> str:
         """Get the parent devpath from <child_device>.
-=======
-
-        This is implemented by calling:
-            findmnt <target>
-
-        Args:
-            target (Path | str): the target to check against. Could be a device or a mount point.
-            raise_exception (bool, optional): raise exception on subprocess call failed.
-                Defaults to True.
-
-        Returns:
-            bool: return True if the target has at least one mount_point.
-        """
-        cmd = ["findmnt", target]
-        return bool(subprocess_check_output(cmd, raise_exception=raise_exception))
-
-    @classmethod
-    def get_parent_dev(cls, child_device: str, *, raise_exception: bool = True) -> str:
-        """Get the parent devpath from <child_device>.
-
->>>>>>> 727ebddc
+
         When `/dev/nvme0n1p1` is specified as child_device, /dev/nvme0n1 is returned.
 
         This function is implemented by calling:
@@ -217,17 +196,10 @@
     @classmethod
     def set_ext4_fslabel(cls, dev: str, fslabel: str, *, raise_exception: bool = True):
         """Set <fslabel> to ext4 formatted <dev>.
-<<<<<<< HEAD
 
         This is implemented by calling:
             e2label <dev> <fslabel>
 
-=======
-
-        This is implemented by calling:
-            e2label <dev> <fslabel>
-
->>>>>>> 727ebddc
         Args:
             dev (str): the ext4 partition device.
             fslabel (str): the fslabel to be set.
@@ -245,12 +217,9 @@
 
         This is implemented by calling:
             mount -o rw --make-private --make-unbindable <target> <mount_point>
-<<<<<<< HEAD
 
         This is implemented by calling:
             mount -o rw --make-private --make-unbindable <target> <mount_point>
-=======
->>>>>>> 727ebddc
 
         NOTE: pass args = ["--make-private", "--make-unbindable"] to prevent
               mount events propagation to/from this mount point.
@@ -301,17 +270,10 @@
     @classmethod
     def umount(cls, target: Path | str, *, raise_exception: bool = True):
         """Try to umount the <target>.
-<<<<<<< HEAD
 
         This is implemented by calling:
             umount <target>
 
-=======
-
-        This is implemented by calling:
-            umount <target>
-
->>>>>>> 727ebddc
         Before calling umount, the <target> will be check whether it is mounted,
             if it is not mounted, this function will return directly.
 
@@ -422,17 +384,10 @@
 
         This is implemented by calling:
             reboot [args[0], args[1], ...]
-<<<<<<< HEAD
 
         NOTE(20230614): this command makes otaclient exit immediately.
         NOTE(20240421): rpi_boot's reboot takes args.
 
-=======
-
-        NOTE(20230614): this command makes otaclient exit immediately.
-        NOTE(20240421): rpi_boot's reboot takes args.
-
->>>>>>> 727ebddc
         Args:
             args (Optional[list[str]], optional): args passed to reboot command.
                 Defaults to None, not passing any args.
