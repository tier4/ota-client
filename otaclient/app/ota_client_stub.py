# Copyright 2022 TIER IV, INC. All rights reserved.
#
# Licensed under the Apache License, Version 2.0 (the "License");
# you may not use this file except in compliance with the License.
# You may obtain a copy of the License at
#
#     http://www.apache.org/licenses/LICENSE-2.0
#
# Unless required by applicable law or agreed to in writing, software
# distributed under the License is distributed on an "AS IS" BASIS,
# WITHOUT WARRANTIES OR CONDITIONS OF ANY KIND, either express or implied.
# See the License for the specific language governing permissions and
# limitations under the License.


import asyncio
import logging
import shutil
import time
from concurrent.futures import ThreadPoolExecutor
from functools import partial
from itertools import chain
from pathlib import Path
from typing import Optional, Set, Dict

from . import log_setting
<<<<<<< HEAD
from .configs import config as cfg, server_cfg
from .common import ensure_otaproxy_start
from .ecu_info import ECUContact, ECUInfo
from .ota_client import OTAClientBusy, OTAClientControlFlags, OTAClientStub
from .ota_client_call import ECU_NO_RESPONSE, OtaClientCall
=======
from .boot_control import BootloaderType, get_boot_controller, detect_bootloader
from .configs import server_cfg, config as cfg
from .create_standby import get_standby_slot_creator
from .ecu_info import ECUInfo
from .ota_client import OTAClient, OTAUpdateFSM
from .ota_client_call import ECUNoResponse, OtaClientCall
>>>>>>> 2db7b728
from .proto import wrapper
from .proxy_info import proxy_cfg

from otaclient.ota_proxy.config import config as local_otaproxy_cfg
from otaclient.ota_proxy import subprocess_start_otaproxy


logger = log_setting.get_logger(
    __name__, cfg.LOG_LEVEL_TABLE.get(__name__, cfg.DEFAULT_LOG_LEVEL)
)


class OTAProxyLauncher:
    """Launcher of start/stop otaproxy in subprocess."""

    def __init__(
        self,
        *,
        executor: ThreadPoolExecutor,
        _proxy_info=proxy_cfg,
        _proxy_server_cfg=local_otaproxy_cfg,
    ) -> None:
        self._proxy_info = _proxy_info
        self._proxy_server_cfg = _proxy_server_cfg
        self.enabled = _proxy_info.enable_local_ota_proxy
        self.upper_otaproxy = _proxy_info.upper_ota_proxy

        self._lock = asyncio.Lock()
        # process start/shutdown will be dispatched to thread pool
        self._run_in_executor = partial(
            asyncio.get_event_loop().run_in_executor, executor
        )
        self._otaproxy_subprocess = None

    @property
    def is_running(self) -> bool:
        return (
            self.enabled
            and self._otaproxy_subprocess is not None
            and self._otaproxy_subprocess.is_alive()
        )

    @staticmethod
    def _subprocess_init(upper_proxy: Optional[str] = None):
        """Initializing the subprocess before launching it."""
        # configure logging for otaproxy subprocess
        # NOTE: on otaproxy subprocess, we first set log level of the root logger
        #       to CRITICAL to filter out third_party libs' logging(requests, urllib3, etc.),
        #       and then set the otaclient.ota_proxy logger to DEFAULT_LOG_LEVEL
        log_setting.configure_logging(
            loglevel=logging.CRITICAL, http_logging_url=log_setting.get_ecu_id()
        )
        otaproxy_logger = logging.getLogger("otaclient.ota_proxy")
        otaproxy_logger.setLevel(cfg.DEFAULT_LOG_LEVEL)

        # wait for upper otaproxy if any
        if upper_proxy:
            logger.info(f"wait for {upper_proxy=} online...")
            ensure_otaproxy_start(upper_proxy)

    # API

    def cleanup_cache_dir(self):
        """
        NOTE: this method should only be called when all ECUs in the cluster
              are in SUCCESS ota_status(overall_ecu_status.all_success==True).
        """
        if (cache_dir := Path(self._proxy_server_cfg.BASE_DIR)).is_dir():
            logger.info("cleanup ota_cache on success")
            shutil.rmtree(cache_dir, ignore_errors=True)

    async def start(self, *, init_cache: bool) -> Optional[int]:
        """Start the otaproxy in a subprocess."""
        if not self.enabled or self._lock.locked() or self.is_running:
            return
        async with self._lock:
            # launch otaproxy server process
            otaproxy_subprocess = await self._run_in_executor(
                partial(
                    subprocess_start_otaproxy,
                    host=self._proxy_info.local_ota_proxy_listen_addr,
                    port=self._proxy_info.local_ota_proxy_listen_port,
                    init_cache=init_cache,
                    cache_dir=self._proxy_server_cfg.BASE_DIR,
                    cache_db_f=self._proxy_server_cfg.DB_FILE,
                    upper_proxy=self.upper_otaproxy,
                    enable_cache=self._proxy_info.enable_local_ota_proxy_cache,
                    enable_https=self._proxy_info.gateway,
                    subprocess_init=partial(self._subprocess_init, self.upper_otaproxy),
                )
            )
            self._otaproxy_subprocess = otaproxy_subprocess
            logger.info(
                f"otaproxy({otaproxy_subprocess.pid=}) started at "
                f"{self._proxy_info.local_ota_proxy_listen_addr}:{self._proxy_info.local_ota_proxy_listen_port}"
            )
            return otaproxy_subprocess.pid

    async def stop(self):
        """Stop the otaproxy subprocess.

        NOTE: This method only shutdown the otaproxy process, it will not cleanup the
              cache dir. cache dir cleanup is handled by other mechanism.
              Check cleanup_cache_dir API for more details.
        """
        if not self.enabled or self._lock.locked() or not self.is_running:
            return

        def _shutdown():
            if self._otaproxy_subprocess and self._otaproxy_subprocess.is_alive():
                self._otaproxy_subprocess.terminate()
                self._otaproxy_subprocess.join()
            self._otaproxy_subprocess = None

        async with self._lock:
            await self._run_in_executor(_shutdown)
            logger.info("otaproxy closed")


_OrderedSet = Dict[str, None]


class ECUStatusStorage:
    """Storage for holding ECU status reports from all ECUs in the cluster.

    This storage holds all ECUs' status gathered and reported by status polling tasks.
    The storage can be used to:
    1. generate response for the status API,
    2. tracking all child ECUs' status, generate overall ECU status report.

    The overall ECU status report will be generated with stored ECUs' status on
    every <PROPERTY_REFRESH_INTERVAL> seconds, if there is any update to the storage.

    Currently it will generate the following overall ECU status report:
    1. any_requires_network:        at least one ECU requires network(for downloading) during update,
    2. all_success:                 all ECUs are in SUCCESS ota_status or not,
    3. lost_ecus_id:                a list of ecu_ids of all disconnected ECUs,
    4. in_update_ecus_id:           a list of ecu_ids of all updating ECUs,
    5. failed_ecus_id:              a list of ecu_ids of all failed ECUs,
    6. success_ecus_id:             a list of ecu_ids of all succeeded ECUs,
    7. in_update_childecus_id:      a list of ecu_ids of all updating child ECUs.

    NOTE:
        If ECU has been disconnected(doesn't respond to status probing) longer than <UNREACHABLE_TIMEOUT>,
        it will be treated as UNREACHABLE, listed in <lost_ecus_id>, and excluded when generating
        overall ECU status report (except lost_ecus_id).

    """

    DELAY_OVERALL_STATUS_REPORT_UPDATE = (
        cfg.KEEP_OVERALL_ECUS_STATUS_ON_ANY_UPDATE_REQ_ACKED
    )
    UNREACHABLE_ECU_TIMEOUT = cfg.ECU_UNREACHABLE_TIMEOUT
    PROPERTY_REFRESH_INTERVAL = cfg.OVERALL_ECUS_STATUS_UPDATE_INTERVAL
    IDLE_POLLING_INTERVAL = cfg.IDLE_INTERVAL
    ACTIVE_POLLING_INTERVAL = cfg.ACTIVE_INTERVAL

    def __init__(self, ecu_info: ECUInfo) -> None:
        self.my_ecu_id = ecu_info.ecu_id
        self._writer_lock = asyncio.Lock()
        # ECU status storage
        self.storage_last_updated_timestamp = 0
        self._all_available_ecus_id: _OrderedSet = {
            ecu_id: None for ecu_id in ecu_info.get_available_ecu_ids()
        }
        self._all_ecus_status_v2: Dict[str, wrapper.StatusResponseEcuV2] = {}
        self._all_ecus_status_v1: Dict[str, wrapper.StatusResponseEcu] = {}
        self._all_ecus_last_contact_timestamp: Dict[str, int] = {}

        # overall ECU status report
        self._properties_update_lock = asyncio.Lock()
        self.properties_last_update_timestamp = 0

        self.lost_ecus_id = set()
        self.failed_ecus_id = set()

        self.in_update_ecus_id = set()
        self.in_update_childecus_id = set()
        self.any_requires_network = False

        self.success_ecus_id = set()
        self.all_success = False

        # property update task
        self.properties_update_shutdown_event = asyncio.Event()
        asyncio.create_task(self._loop_updating_properties())

        # on receive update request
        self.last_update_request_received_timestamp = 0

    def _is_ecu_lost(self, ecu_id: str, cur_timestamp: int) -> bool:
        if ecu_id not in self._all_ecus_last_contact_timestamp:
            return True  # we have not yet connected to this ECU
        return (
            cur_timestamp
            > self._all_ecus_last_contact_timestamp[ecu_id]
            + self.UNREACHABLE_ECU_TIMEOUT
        )

    async def _generate_overall_status_report(self):
        self.properties_last_update_timestamp = cur_timestamp = int(time.time())

        # check unreachable ECUs
        _old_lost_ecus_id = self.lost_ecus_id
        self.lost_ecus_id = lost_ecus = set(
            (
                ecu_id
                for ecu_id in self._all_available_ecus_id
                if self._is_ecu_lost(ecu_id, cur_timestamp)
            )
        )
        if _new_lost_ecus_id := lost_ecus.difference(_old_lost_ecus_id):
            logger.warning(f"new lost ecu(s) detected: {_new_lost_ecus_id}")
        if lost_ecus:
            logger.warning(
                f"lost ecu(s)(disconnected longer than{self.UNREACHABLE_ECU_TIMEOUT}s): {lost_ecus=}"
            )

        # check ECUs that are updating
        _old_in_update_ecus_id = self.in_update_ecus_id
        self.in_update_ecus_id = in_update_ecus_id = set(
            (
                status.ecu_id
                for status in chain(
                    self._all_ecus_status_v2.values(), self._all_ecus_status_v1.values()
                )
                if status.is_in_update and status.ecu_id not in lost_ecus
            )
        )
        self.in_update_childecus_id = in_update_ecus_id - {self.my_ecu_id}
        if _new_in_update_ecu := in_update_ecus_id.difference(_old_in_update_ecus_id):
            logger.info(
                "new ECU(s) that acks update request and enters OTA update detected"
                f"{_new_in_update_ecu}, current updating ECUs: {in_update_ecus_id}"
            )

        # check if there is any failed child/self ECU
        _old_failed_ecus_id = self.failed_ecus_id
        self.failed_ecus_id = set(
            (
                status.ecu_id
                for status in chain(
                    self._all_ecus_status_v2.values(), self._all_ecus_status_v1.values()
                )
                if status.is_failed and status.ecu_id not in lost_ecus
            )
        )
        if _new_failed_ecu := self.failed_ecus_id.difference(_old_failed_ecus_id):
            logger.warning(
                f"new failed ECU(s) detected: {_new_failed_ecu}, current {self.failed_ecus_id=}"
            )

<<<<<<< HEAD
        # check if any ECUs require network
        self.any_requires_network = any(
            (
                status.if_requires_network
                for status in chain(
                    self._all_ecus_status_v2.values(), self._all_ecus_status_v1.values()
                )
                if status.ecu_id not in lost_ecus
            )
        )

        # check if all child ECUs and self ECU are in SUCCESS ota_status
        _old_all_success, _old_success_ecus_id = self.all_success, self.success_ecus_id
        self.success_ecus_id = set(
            (
                status.ecu_id
                for status in chain(
                    self._all_ecus_status_v2.values(), self._all_ecus_status_v1.values()
=======
    async def _query_ecu(self, ecu_id: str, ecu_addr: str, ecu_port: int) -> ECUStatus:
        """Query ecu status API once."""
        try:
            resp = await OtaClientCall.status_call(
                ecu_id,
                ecu_addr,
                ecu_port,
                request=wrapper.StatusRequest(),
                timeout=self.subecu_query_timeout,
            )
        except ECUNoResponse as e:
            logger.debug(f"failed to query ECU's status: {e!r}")
            return self.ECUStatus.UNREACHABLE

        # if ANY OF the subecu and its child ecu are
        # not in SUCCESS/FAILURE otastatus, or unreacable, return False
        all_ready, all_success = True, True
        for ecu_id, ecu_result, ecu_status in resp.iter_ecu_status():
            if ecu_result != wrapper.FailureType.NO_FAILURE:
                all_ready = False
                break

            _status = ecu_status.status
            if _status in (wrapper.StatusOta.SUCCESS, wrapper.StatusOta.FAILURE):
                all_success &= _status == wrapper.StatusOta.SUCCESS
            else:
                all_ready = False
                break

        if all_ready:
            if all_success:
                # this ecu and its subecus are all in SUCCESS
                return self.ECUStatus.SUCCESS
            # one of this ecu and its subecu in FAILURE
            return self.ECUStatus.FAILURE
        # one of this ecu and its subecu are still in UPDATING/ROLLBACKING
        return self.ECUStatus.NOT_READY

    async def ensure_tracked_ecu_ready(self) -> bool:
        """Loop pulling tracked ecus' status until are ready.

        Return:
            A bool to indicate if all subecus and its child are in SUCCESS status.

        NOTE: 1. ready means otastatus in SUCCESS or FAILURE,
              2. this method will block until all tracked ecus are ready,
              2. if subecu is unreachable, this tracker will still keep pulling.
        """
        # NOTE(20220914): It might be an edge condition that this tracker starts
        #                 faster than the subecus start their own update progress,
        #                 but the tracker is not able to tell the differences between
        #                 SUCCESS status before update starts, or SUCCESS status after
        #                 ota update applied.
        #
        #                 If the tracker receives unintended SUCCESS status from subecu,
        #                 it will finish tracking and returns immediately.
        #
        #                 To avoid this unintended behavior, we wait for subecus for
        #                 _WAIT_FOR_SUBECUS_SWITCH_OTASTATUS seconds to ensure subecus are in
        #                 UPDATING status before we start loop pulling the subecus' status.
        await asyncio.sleep(self._WAIT_FOR_SUBECUS_SWITCH_OTASTATUS)
        logger.info(f"start loop pulling subecus({self.tracked_ecus_dict=}) status...")
        while True:
            coros: List[Coroutine] = []
            for subecu_id, subecu_addr in self.tracked_ecus_dict.items():
                coros.append(
                    self._query_ecu(
                        subecu_id,
                        subecu_addr,
                        server_cfg.SERVER_PORT,
                    )
>>>>>>> 2db7b728
                )
                if status.is_success and status.ecu_id not in lost_ecus
            )
        )
        # NOTE: all_success doesn't count the lost ECUs
        self.all_success = len(self.success_ecus_id) == len(self._all_available_ecus_id)
        if _new_success_ecu := self.success_ecus_id.difference(_old_success_ecus_id):
            logger.info(f"new succeeded ECU(s) detected: {_new_success_ecu}")
            if not _old_all_success and self.all_success:
                logger.info("all ECUs in the cluster are in SUCCESS ota_status")

        logger.debug(
            "overall ECU status reporrt updated:"
            f"{self.lost_ecus_id=}, {self.in_update_ecus_id=},{self.any_requires_network=}"
            f"{self.failed_ecus_id=}, {self.success_ecus_id=}, {self.all_success=}"
        )

    async def _loop_updating_properties(self):
        """ECU status storage's self generating overall ECU status report task.

        NOTE:
        1. only update properties when storage is updated,
        2. if just receive update request, skip generating new overall status report
            for <DELAY> seconds to prevent pre-mature status change.
            check on_receive_update_request method below for more details.
        """
        last_storage_update = self.storage_last_updated_timestamp
        while not self.properties_update_shutdown_event.is_set():
            async with self._properties_update_lock:
                current_timestamp = int(time.time())
                if last_storage_update != self.storage_last_updated_timestamp and (
                    current_timestamp
                    > self.last_update_request_received_timestamp
                    + self.DELAY_OVERALL_STATUS_REPORT_UPDATE
                ):
                    last_storage_update = self.storage_last_updated_timestamp
                    await self._generate_overall_status_report()
            # if properties are not initialized, use active_interval for update
            if self.properties_last_update_timestamp == 0:
                await asyncio.sleep(self.ACTIVE_POLLING_INTERVAL)
            else:
                await asyncio.sleep(self.PROPERTY_REFRESH_INTERVAL)

    # API

    async def update_from_child_ECU(self, status_resp: wrapper.StatusResponse):
        """Update the ECU status storage with child ECU's status report(StatusResponse)."""
        async with self._writer_lock:
            self.storage_last_updated_timestamp = cur_timestamp = int(time.time())
            # discover further child ECUs from directly connected sub ECUs.
            self._all_available_ecus_id.update(
                {ecu_id: None for ecu_id in status_resp.available_ecu_ids}
            )

            # NOTE: explicitly support v1 format for backward-compatible with old otaclient
            for ecu_status_v2 in status_resp.ecu_v2:
                ecu_id = ecu_status_v2.ecu_id
                self._all_ecus_status_v2[ecu_id] = ecu_status_v2
                self._all_ecus_last_contact_timestamp[ecu_id] = cur_timestamp
            for ecu_status_v1 in status_resp.ecu:
                ecu_id = ecu_status_v1.ecu_id
                self._all_ecus_status_v1[ecu_id] = ecu_status_v1
                self._all_ecus_last_contact_timestamp[ecu_id] = cur_timestamp

    async def update_from_local_ECU(self, ecu_status: wrapper.StatusResponseEcuV2):
        """Update ECU status storage with local ECU's status report(StatusResponseEcuV2)."""
        async with self._writer_lock:
            self.storage_last_updated_timestamp = cur_timestamp = int(time.time())
            self._all_available_ecus_id[ecu_status.ecu_id] = None

            ecu_id = ecu_status.ecu_id
            self._all_ecus_status_v2[ecu_id] = ecu_status
            self._all_ecus_last_contact_timestamp[ecu_id] = cur_timestamp

    async def on_ecus_accept_update_request(self, ecus_accept_update: Set[str]):
        """Update overall ECU status report directly on ECU(s) accept OTA update request.

        for the ECUs that accepts OTA update request, we:
        1. add these ECUs' id into in_update_ecus_id set
        2. remove these ECUs' id from failed_ecus_id and success_ecus_id set
        3. remove these ECUs' id from lost_ecus_id set
        3. re-calculate overall ECUs status

        To prevent pre-mature overall status change(for example, the child ECU doesn't change
        their ota_status to UPDATING on-time due to status polling interval mismatch),
        the above set value will be kept for <DELAY_OVERALL_STATUS_REPORT_UPDATE> seconds.
        """
        async with self._properties_update_lock:
            self.last_update_request_received_timestamp = int(time.time())
            self.lost_ecus_id -= ecus_accept_update
            self.failed_ecus_id -= ecus_accept_update

            self.in_update_ecus_id.update(ecus_accept_update)
            self.in_update_childecus_id = self.in_update_ecus_id - {self.my_ecu_id}

            self.any_requires_network = True
            self.all_success = False
            self.success_ecus_id -= ecus_accept_update

    def get_polling_interval(self) -> int:
        """
        All polling task should poll actively when any_in_update(with small interval),
        otherwise poll idlely(with normal interval).
        """
        return (
            self.ACTIVE_POLLING_INTERVAL
            if self.in_update_ecus_id
            else self.IDLE_POLLING_INTERVAL
        )

    def export(self) -> wrapper.StatusResponse:
        """Export the contents of this storage to an instance of StatusResponse.

        NOTE: wrapper.StatusResponse's add_ecu method already takes care of
              v1 format backward-compatibility(input v2 format will result in
              v1 format and v2 format in the StatusResponse).
        """
        res = wrapper.StatusResponse()
        res.available_ecu_ids.extend(self._all_available_ecus_id)

        ecu_using_v2 = set()
        for ecu_id, ecu_status_v2 in self._all_ecus_status_v2.items():
            res.add_ecu(ecu_status_v2)
            ecu_using_v2.add(ecu_id)

        for ecu_id, ecu_status_v1 in self._all_ecus_status_v1.items():
            if ecu_id in ecu_using_v2:
                continue  # if already populated by v2, skip
            res.add_ecu(ecu_status_v1)
        return res


class _ECUTracker:
    """Tracker that tracks and stores ECU status from all child ECUs and self ECU."""

    def __init__(
        self,
        ecu_status_storage: ECUStatusStorage,
        *,
        ecu_info: ECUInfo,
        otaclient_stub: OTAClientStub,
    ) -> None:
        self._otaclient_stub = otaclient_stub  # for local ECU status polling
        self._ecu_status_storage = ecu_status_storage
        self._ecu_status_polling_shutdown_event = asyncio.Event()

        # launch tracker for polling local ECU status
        asyncio.create_task(self._polling_local_ecu_status())
        # launch tracker for polling subECUs status
        for ecu_contact in ecu_info.iter_direct_subecu_contact():
            asyncio.create_task(self._polling_direct_subecu_status(ecu_contact))

    async def _polling_direct_subecu_status(self, ecu_contact: ECUContact):
        """Task entry for loop polling one subECU's status."""
        while not self._ecu_status_polling_shutdown_event.is_set():
            try:
                _ecu_resp = await OtaClientCall.status_call(
                    ecu_contact.ecu_id,
                    ecu_contact.host,
                    ecu_contact.port,
                    timeout=server_cfg.QUERYING_SUBECU_STATUS_TIMEOUT,
                )
<<<<<<< HEAD
                await self._ecu_status_storage.update_from_child_ECU(_ecu_resp)
            except ECU_NO_RESPONSE as e:
                logger.warning(
                    f"ecu@{ecu_contact} doesn't respond to status request: {e!r}"
                )
            await asyncio.sleep(self._ecu_status_storage.get_polling_interval())

    async def _polling_local_ecu_status(self):
        """Task entry for loop polling local ECU status."""
        while not self._ecu_status_polling_shutdown_event.is_set():
            status_report = await self._otaclient_stub.get_status()
            await self._ecu_status_storage.update_from_local_ECU(status_report)
            await asyncio.sleep(self._ecu_status_storage.get_polling_interval())


class OTAClientServiceStub:
    """Handlers for otaclient service API.

    This class also handles otaproxy lifecyle and dependence managing.
    """

    OTAPROXY_SHUTDOWN_DELAY = cfg.OTAPROXY_MINIMUM_SHUTDOWN_INTERVAL

    def __init__(self, *, ecu_info: ECUInfo, _proxy_cfg=proxy_cfg):
        self._executor = ThreadPoolExecutor(thread_name_prefix="otaclient_service_stub")
        self._run_in_executor = partial(
            asyncio.get_running_loop().run_in_executor, self._executor
        )

        self.ecu_info = ecu_info
        self.listen_addr = ecu_info.ip_addr
        self.listen_port = server_cfg.SERVER_PORT
        self.my_ecu_id = ecu_info.ecu_id

        self._otaclient_control_flags = OTAClientControlFlags()
        self._otaclient_stub = OTAClientStub(
            ecu_info=ecu_info,
            executor=self._executor,
            control_flags=self._otaclient_control_flags,
            proxy=_proxy_cfg.get_proxy_for_local_ota(),
        )

        # ecu status tracking
        self._ecu_status_storage = ECUStatusStorage(ecu_info)
        self._ecu_status_tracker = _ECUTracker(
            self._ecu_status_storage,
            ecu_info=ecu_info,
            otaclient_stub=self._otaclient_stub,
        )

        # otaproxy lifecycle and dependency managing
        if _proxy_cfg.enable_local_ota_proxy:
            self._otaproxy_launcher = OTAProxyLauncher(executor=self._executor)
            self._status_checking_shutdown_event = asyncio.Event()
            asyncio.create_task(self._otaproxy_lifecycle_managing())
            asyncio.create_task(self._otaclient_control_flags_managing())
        else:
            # if otaproxy is not enabled, no dependency relationship will be formed,
            # always allow local otaclient to reboot
            self._otaclient_control_flags.set_can_reboot_flag()

    # internal
=======
            )
            logger.debug("ignore duplicated update request")
            return response
        else:
            # start this update session
            _init_cache = (
                self._ota_client.live_ota_status.get_ota_status()
                == wrapper.StatusOta.SUCCESS
            )
            await self._update_session.start(request, init_cache=_init_cache)

        # a list of directly connected ecus in the update request
        tracked_ecus_dict: Dict[str, str] = {}

        # simultaneously dispatching update requests to all subecus without blocking
        tasks: Dict[asyncio.Task, str] = {}
        for _ecu_id, _ecu_ip in self.subecus_dict.items():
            if not request.if_contains_ecu(_ecu_id):
                continue

            # add to tracked ecu list
            tracked_ecus_dict[_ecu_id] = _ecu_ip
            _task = asyncio.create_task(
                OtaClientCall.update_call(
                    _ecu_id,
                    _ecu_ip,
                    server_cfg.SERVER_PORT,
                    request=request,
                    timeout=server_cfg.WAITING_SUBECU_ACK_UPDATE_REQ_TIMEOUT,
                )
            )
            tasks[_task] = _ecu_id

        if tasks:  # NOTE: input for asyncio.wait must not be empty!
            done, _ = await asyncio.wait(tasks)
            for _task in done:
                try:
                    _ecu_resp: wrapper.UpdateResponse = _task.result()
                    response.merge_from(_ecu_resp)
                except ECUNoResponse as e:
                    ecu_id = tasks[_task]
                    logger.warning(
                        f"{tasks[_task]} doesn't respond to update request on-time"
                        f"(within {server_cfg.WAITING_SUBECU_ACK_UPDATE_REQ_TIMEOUT}s): {e!r}"
                    )
                    response.add_ecu(
                        wrapper.UpdateResponseEcu(
                            ecu_id=ecu_id,
                            result=wrapper.FailureType.RECOVERABLE,
                        )
                    )
            tasks.clear()
>>>>>>> 2db7b728

    async def _otaproxy_lifecycle_managing(self):
        """Task entry for managing otaproxy's launching/shutdown.

        NOTE: cache_dir cleanup is handled here, when all ECUs are in SUCCESS ota_status,
              cache_dir will be removed.
        """
        otaproxy_last_launched_timestamp = 0
        while not self._status_checking_shutdown_event.is_set():
            cur_timestamp = int(time.time())
            any_requires_network = self._ecu_status_storage.any_requires_network
            if self._otaproxy_launcher.is_running:
                # NOTE: do not shutdown otaproxy too quick after it just starts!
                #       If otaproxy just starts less than <OTAPROXY_SHUTDOWN_DELAY> seconds,
                #       skip the shutdown this time.
                if (
                    not any_requires_network
                    and cur_timestamp
                    > otaproxy_last_launched_timestamp + self.OTAPROXY_SHUTDOWN_DELAY
                ):
                    logger.info("stop otaproxy as not required")
                    await self._otaproxy_launcher.stop()
                    otaproxy_last_launched_timestamp = 0
            else:  # otaproxy is not running
                if any_requires_network:
                    logger.info("start otaproxy as required now")
                    await self._otaproxy_launcher.start(init_cache=False)
                    otaproxy_last_launched_timestamp = cur_timestamp
                # when otaproxy is not running and any_requires_network is False,
                # cleanup the cache dir when all ECUs are in SUCCESS ota_status
                elif self._ecu_status_storage.all_success:
                    self._otaproxy_launcher.cleanup_cache_dir()

            await asyncio.sleep(self._ecu_status_storage.get_polling_interval())

    async def _otaclient_control_flags_managing(self):
        """Task entry for set/clear otaclient control flags.

        Prevent self ECU from rebooting when their is at least one ECU
        under UPDATING ota_status.
        """
        while not self._status_checking_shutdown_event.is_set():
            if not self._ecu_status_storage.in_update_childecus_id:
                logger.debug(
                    "local otaclient can reboot as no child ECU is in UPDATING ota_status"
                )
                self._otaclient_control_flags.set_can_reboot_flag()
            else:
                logger.debug(
                    f"local otaclient cannot reboot as {self._ecu_status_storage.in_update_ecus_id}"
                    " are in UPDATING ota_status"
                )
                self._otaclient_control_flags.clear_can_reboot_flag()
            await asyncio.sleep(self._ecu_status_storage.get_polling_interval())

    # API stub

    async def update(self, request: wrapper.UpdateRequest) -> wrapper.UpdateResponse:
        logger.info(f"receive update request: {request}")
        update_acked_ecus = set()
        response = wrapper.UpdateResponse()

        # first: dispatch update request to all directly connected subECUs
        tasks: Dict[asyncio.Task, ECUContact] = {}
        for ecu_contact in self.ecu_info.iter_direct_subecu_contact():
            if not request.if_contains_ecu(ecu_contact.ecu_id):
                continue
            _task = asyncio.create_task(
                OtaClientCall.update_call(
                    ecu_contact.ecu_id,
                    ecu_contact.host,
                    ecu_contact.port,
                    request=request,
                    timeout=server_cfg.WAITING_SUBECU_ACK_REQ_TIMEOUT,
                )
            )
            tasks[_task] = ecu_contact
        if tasks:  # NOTE: input for asyncio.wait must not be empty!
            done, _ = await asyncio.wait(tasks)
            for _task in done:
                try:
                    _ecu_resp: wrapper.UpdateResponse = _task.result()
                except ECU_NO_RESPONSE as e:
                    logger.warning(
                        f"{tasks[_task]} doesn't respond to update request on-time"
                        f"(within {server_cfg.WAITING_SUBECU_ACK_REQ_TIMEOUT}s): {e!r}"
                    )
                    continue
                update_acked_ecus.update(_ecu_resp.ecus_acked_update)
                response.merge_from(_ecu_resp)
            tasks.clear()

        # second: dispatch update request to local if required by incoming request
        if update_req_ecu := request.find_ecu(self.my_ecu_id):
            _resp_ecu = wrapper.UpdateResponseEcu(ecu_id=self.my_ecu_id)
            try:
                await self._otaclient_stub.dispatch_update(update_req_ecu)
                update_acked_ecus.add(self.my_ecu_id)
            except OTAClientBusy as e:
                logger.warning(f"self ECU is busy, ignore local update request: {e!r}")
                _resp_ecu.result = wrapper.FailureType.RECOVERABLE
            response.add_ecu(_resp_ecu)

        # finally, trigger ecu_status_storage entering active mode if needed
        if update_acked_ecus:
            logger.info("at least one ECU accept update request")
            asyncio.create_task(
                self._ecu_status_storage.on_ecus_accept_update_request(
                    update_acked_ecus
                )
            )
        return response

    async def rollback(
        self, request: wrapper.RollbackRequest
    ) -> wrapper.RollbackResponse:
        logger.info(f"receive rollback request: {request}")
        response = wrapper.RollbackResponse()

<<<<<<< HEAD
        # first: dispatch rollback request to all directly connected subECUs
        tasks: Dict[asyncio.Task, ECUContact] = {}
        for ecu_contact in self.ecu_info.iter_direct_subecu_contact():
            if not request.if_contains_ecu(ecu_contact.ecu_id):
                continue
            _task = asyncio.create_task(
                OtaClientCall.rollback_call(
                    ecu_contact.ecu_id,
                    ecu_contact.host,
                    ecu_contact.port,
                    request=request,
                    timeout=server_cfg.WAITING_SUBECU_ACK_REQ_TIMEOUT,
=======
        tracked_ecus_dict: Dict[str, str] = {}
        tasks: Dict[asyncio.Task, str] = {}
        for _ecu_id, _ecu_ip in self.subecus_dict.items():
            if not request.if_contains_ecu(_ecu_id):
                continue

            # add to tracked ecu list
            tracked_ecus_dict[_ecu_id] = _ecu_ip
            _task = asyncio.create_task(
                OtaClientCall.rollback_call(
                    _ecu_id,
                    _ecu_ip,
                    server_cfg.SERVER_PORT,
                    request=request,
                    timeout=server_cfg.WAITING_SUBECU_ACK_UPDATE_REQ_TIMEOUT,
                )
            )
            tasks[_task] = _ecu_id

        if tasks:  # NOTE: input for asyncio.wait must not be empty!
            done, _ = await asyncio.wait(tasks)
            for _task in done:
                try:
                    _ecu_resp: wrapper.RollbackResponse = _task.result()
                    response.merge_from(_ecu_resp)
                except ECUNoResponse as e:
                    ecu_id = tasks[_task]
                    logger.warning(
                        f"{tasks[_task]} doesn't respond to rollback request on-time"
                        f"(within {server_cfg.WAITING_SUBECU_ACK_UPDATE_REQ_TIMEOUT}s): {e!r}"
                    )
                    response.add_ecu(
                        wrapper.RollbackResponseEcu(
                            ecu_id=ecu_id,
                            result=wrapper.FailureType.RECOVERABLE,
                        )
                    )
            tasks.clear()
        # NOTE: we don't track ECU rollbacking currently
        logger.info(f"rollback: {tracked_ecus_dict=}")

        # after all subecus response the request, rollback my ecu
        if entry := request.if_contains_ecu(self.my_ecu_id):
            if self._ota_client.live_ota_status.request_rollback():
                logger.info(f"rollback my_ecu: {self.my_ecu_id=}, {entry=}")
                # dispatch the rollback request to threadpool
                self._executor.submit(self._ota_client.rollback)

                # rollback request is permitted, prepare the response
                response.add_ecu(
                    wrapper.RollbackResponseEcu(
                        ecu_id=self.my_ecu_id,
                        result=wrapper.FailureType.NO_FAILURE,
                    )
                )
            else:
                # current ota_client's status indicates that
                # the ota_client should not start an ota rollback
                logger.warning(
                    "ota_client should not take ota rollback under "
                    f"ota_status={self._ota_client.live_ota_status.get_ota_status()}"
>>>>>>> 2db7b728
                )
            )
            tasks[_task] = ecu_contact
        if tasks:  # NOTE: input for asyncio.wait must not be empty!
            done, _ = await asyncio.wait(tasks)
            for _task in done:
                try:
                    _ecu_resp: wrapper.RollbackResponse = _task.result()
                except ECU_NO_RESPONSE as e:
                    logger.warning(
                        f"{tasks[_task]} doesn't respond to rollback request on-time"
                        f"(within {server_cfg.WAITING_SUBECU_ACK_REQ_TIMEOUT}s): {e!r}"
                    )
                    continue
                response.merge_from(_ecu_resp)
            tasks.clear()

        # second: dispatch rollback request to local if required
        if rollback_req := request.find_ecu(self.my_ecu_id):
            _resp_ecu = wrapper.RollbackResponseEcu(ecu_id=self.my_ecu_id)
            try:
                await self._otaclient_stub.dispatch_rollback(rollback_req)
            except OTAClientBusy as e:
                logger.warning(f"self ECU is busy, ignore local rollback: {e!r}")
                _resp_ecu.result = wrapper.FailureType.RECOVERABLE
            response.add_ecu(_resp_ecu)
        return response

<<<<<<< HEAD
    async def status(self, _=None) -> wrapper.StatusResponse:
        return self._ecu_status_storage.export()
=======
    async def status(self, _: Optional[StatusRequest] = None) -> StatusResponse:
        """
        NOTE: if the cached status is older than <server_cfg.QUERY_SUBECU_STATUS_INTERVAL>,
        the caller should take the responsibility to update the cached status.
        """
        cur_time = time.time()
        if cur_time - self._last_status_query > server_cfg.STATUS_UPDATE_INTERVAL:
            async with self._status_pulling_lock:
                self._last_status_query = cur_time
                resp = StatusResponse()

                # get subecus' status
                coros: List[Coroutine] = []
                for subecu_id, subecu_addr in self.subecus_dict.items():
                    coros.append(
                        OtaClientCall.status_call(
                            subecu_id,
                            subecu_addr,
                            server_cfg.SERVER_PORT,
                            request=wrapper.StatusRequest(),
                            timeout=server_cfg.QUERYING_SUBECU_STATUS_TIMEOUT,
                        )
                    )
                # merge the subecu and its child ecus status
                for subecu_resp in await asyncio.gather(*coros, return_exceptions=True):
                    if isinstance(subecu_resp, ECUNoResponse):
                        logger.debug(f"failed to query ECU's status: {subecu_resp!r}")
                        continue
                    resp.merge_from(subecu_resp)
                # prepare my_ecu status
                resp.add_ecu(self._ota_client.status())

                # register the status to cache
                resp.available_ecu_ids.extend(self._ecu_info.get_available_ecu_ids())
                self._cached_status = resp
        # response with cached status
        return self._cached_status
>>>>>>> 2db7b728
<|MERGE_RESOLUTION|>--- conflicted
+++ resolved
@@ -24,20 +24,11 @@
 from typing import Optional, Set, Dict
 
 from . import log_setting
-<<<<<<< HEAD
 from .configs import config as cfg, server_cfg
 from .common import ensure_otaproxy_start
 from .ecu_info import ECUContact, ECUInfo
 from .ota_client import OTAClientBusy, OTAClientControlFlags, OTAClientStub
-from .ota_client_call import ECU_NO_RESPONSE, OtaClientCall
-=======
-from .boot_control import BootloaderType, get_boot_controller, detect_bootloader
-from .configs import server_cfg, config as cfg
-from .create_standby import get_standby_slot_creator
-from .ecu_info import ECUInfo
-from .ota_client import OTAClient, OTAUpdateFSM
 from .ota_client_call import ECUNoResponse, OtaClientCall
->>>>>>> 2db7b728
 from .proto import wrapper
 from .proxy_info import proxy_cfg
 
@@ -290,7 +281,6 @@
                 f"new failed ECU(s) detected: {_new_failed_ecu}, current {self.failed_ecus_id=}"
             )
 
-<<<<<<< HEAD
         # check if any ECUs require network
         self.any_requires_network = any(
             (
@@ -309,79 +299,6 @@
                 status.ecu_id
                 for status in chain(
                     self._all_ecus_status_v2.values(), self._all_ecus_status_v1.values()
-=======
-    async def _query_ecu(self, ecu_id: str, ecu_addr: str, ecu_port: int) -> ECUStatus:
-        """Query ecu status API once."""
-        try:
-            resp = await OtaClientCall.status_call(
-                ecu_id,
-                ecu_addr,
-                ecu_port,
-                request=wrapper.StatusRequest(),
-                timeout=self.subecu_query_timeout,
-            )
-        except ECUNoResponse as e:
-            logger.debug(f"failed to query ECU's status: {e!r}")
-            return self.ECUStatus.UNREACHABLE
-
-        # if ANY OF the subecu and its child ecu are
-        # not in SUCCESS/FAILURE otastatus, or unreacable, return False
-        all_ready, all_success = True, True
-        for ecu_id, ecu_result, ecu_status in resp.iter_ecu_status():
-            if ecu_result != wrapper.FailureType.NO_FAILURE:
-                all_ready = False
-                break
-
-            _status = ecu_status.status
-            if _status in (wrapper.StatusOta.SUCCESS, wrapper.StatusOta.FAILURE):
-                all_success &= _status == wrapper.StatusOta.SUCCESS
-            else:
-                all_ready = False
-                break
-
-        if all_ready:
-            if all_success:
-                # this ecu and its subecus are all in SUCCESS
-                return self.ECUStatus.SUCCESS
-            # one of this ecu and its subecu in FAILURE
-            return self.ECUStatus.FAILURE
-        # one of this ecu and its subecu are still in UPDATING/ROLLBACKING
-        return self.ECUStatus.NOT_READY
-
-    async def ensure_tracked_ecu_ready(self) -> bool:
-        """Loop pulling tracked ecus' status until are ready.
-
-        Return:
-            A bool to indicate if all subecus and its child are in SUCCESS status.
-
-        NOTE: 1. ready means otastatus in SUCCESS or FAILURE,
-              2. this method will block until all tracked ecus are ready,
-              2. if subecu is unreachable, this tracker will still keep pulling.
-        """
-        # NOTE(20220914): It might be an edge condition that this tracker starts
-        #                 faster than the subecus start their own update progress,
-        #                 but the tracker is not able to tell the differences between
-        #                 SUCCESS status before update starts, or SUCCESS status after
-        #                 ota update applied.
-        #
-        #                 If the tracker receives unintended SUCCESS status from subecu,
-        #                 it will finish tracking and returns immediately.
-        #
-        #                 To avoid this unintended behavior, we wait for subecus for
-        #                 _WAIT_FOR_SUBECUS_SWITCH_OTASTATUS seconds to ensure subecus are in
-        #                 UPDATING status before we start loop pulling the subecus' status.
-        await asyncio.sleep(self._WAIT_FOR_SUBECUS_SWITCH_OTASTATUS)
-        logger.info(f"start loop pulling subecus({self.tracked_ecus_dict=}) status...")
-        while True:
-            coros: List[Coroutine] = []
-            for subecu_id, subecu_addr in self.tracked_ecus_dict.items():
-                coros.append(
-                    self._query_ecu(
-                        subecu_id,
-                        subecu_addr,
-                        server_cfg.SERVER_PORT,
-                    )
->>>>>>> 2db7b728
                 )
                 if status.is_success and status.ecu_id not in lost_ecus
             )
@@ -543,10 +460,10 @@
                     ecu_contact.host,
                     ecu_contact.port,
                     timeout=server_cfg.QUERYING_SUBECU_STATUS_TIMEOUT,
-                )
-<<<<<<< HEAD
+                    request=wrapper.StatusRequest(),
+                )
                 await self._ecu_status_storage.update_from_child_ECU(_ecu_resp)
-            except ECU_NO_RESPONSE as e:
+            except ECUNoResponse as e:
                 logger.warning(
                     f"ecu@{ecu_contact} doesn't respond to status request: {e!r}"
                 )
@@ -607,60 +524,6 @@
             self._otaclient_control_flags.set_can_reboot_flag()
 
     # internal
-=======
-            )
-            logger.debug("ignore duplicated update request")
-            return response
-        else:
-            # start this update session
-            _init_cache = (
-                self._ota_client.live_ota_status.get_ota_status()
-                == wrapper.StatusOta.SUCCESS
-            )
-            await self._update_session.start(request, init_cache=_init_cache)
-
-        # a list of directly connected ecus in the update request
-        tracked_ecus_dict: Dict[str, str] = {}
-
-        # simultaneously dispatching update requests to all subecus without blocking
-        tasks: Dict[asyncio.Task, str] = {}
-        for _ecu_id, _ecu_ip in self.subecus_dict.items():
-            if not request.if_contains_ecu(_ecu_id):
-                continue
-
-            # add to tracked ecu list
-            tracked_ecus_dict[_ecu_id] = _ecu_ip
-            _task = asyncio.create_task(
-                OtaClientCall.update_call(
-                    _ecu_id,
-                    _ecu_ip,
-                    server_cfg.SERVER_PORT,
-                    request=request,
-                    timeout=server_cfg.WAITING_SUBECU_ACK_UPDATE_REQ_TIMEOUT,
-                )
-            )
-            tasks[_task] = _ecu_id
-
-        if tasks:  # NOTE: input for asyncio.wait must not be empty!
-            done, _ = await asyncio.wait(tasks)
-            for _task in done:
-                try:
-                    _ecu_resp: wrapper.UpdateResponse = _task.result()
-                    response.merge_from(_ecu_resp)
-                except ECUNoResponse as e:
-                    ecu_id = tasks[_task]
-                    logger.warning(
-                        f"{tasks[_task]} doesn't respond to update request on-time"
-                        f"(within {server_cfg.WAITING_SUBECU_ACK_UPDATE_REQ_TIMEOUT}s): {e!r}"
-                    )
-                    response.add_ecu(
-                        wrapper.UpdateResponseEcu(
-                            ecu_id=ecu_id,
-                            result=wrapper.FailureType.RECOVERABLE,
-                        )
-                    )
-            tasks.clear()
->>>>>>> 2db7b728
 
     async def _otaproxy_lifecycle_managing(self):
         """Task entry for managing otaproxy's launching/shutdown.
@@ -743,7 +606,7 @@
             for _task in done:
                 try:
                     _ecu_resp: wrapper.UpdateResponse = _task.result()
-                except ECU_NO_RESPONSE as e:
+                except ECUNoResponse as e:
                     logger.warning(
                         f"{tasks[_task]} doesn't respond to update request on-time"
                         f"(within {server_cfg.WAITING_SUBECU_ACK_REQ_TIMEOUT}s): {e!r}"
@@ -780,7 +643,6 @@
         logger.info(f"receive rollback request: {request}")
         response = wrapper.RollbackResponse()
 
-<<<<<<< HEAD
         # first: dispatch rollback request to all directly connected subECUs
         tasks: Dict[asyncio.Task, ECUContact] = {}
         for ecu_contact in self.ecu_info.iter_direct_subecu_contact():
@@ -793,69 +655,6 @@
                     ecu_contact.port,
                     request=request,
                     timeout=server_cfg.WAITING_SUBECU_ACK_REQ_TIMEOUT,
-=======
-        tracked_ecus_dict: Dict[str, str] = {}
-        tasks: Dict[asyncio.Task, str] = {}
-        for _ecu_id, _ecu_ip in self.subecus_dict.items():
-            if not request.if_contains_ecu(_ecu_id):
-                continue
-
-            # add to tracked ecu list
-            tracked_ecus_dict[_ecu_id] = _ecu_ip
-            _task = asyncio.create_task(
-                OtaClientCall.rollback_call(
-                    _ecu_id,
-                    _ecu_ip,
-                    server_cfg.SERVER_PORT,
-                    request=request,
-                    timeout=server_cfg.WAITING_SUBECU_ACK_UPDATE_REQ_TIMEOUT,
-                )
-            )
-            tasks[_task] = _ecu_id
-
-        if tasks:  # NOTE: input for asyncio.wait must not be empty!
-            done, _ = await asyncio.wait(tasks)
-            for _task in done:
-                try:
-                    _ecu_resp: wrapper.RollbackResponse = _task.result()
-                    response.merge_from(_ecu_resp)
-                except ECUNoResponse as e:
-                    ecu_id = tasks[_task]
-                    logger.warning(
-                        f"{tasks[_task]} doesn't respond to rollback request on-time"
-                        f"(within {server_cfg.WAITING_SUBECU_ACK_UPDATE_REQ_TIMEOUT}s): {e!r}"
-                    )
-                    response.add_ecu(
-                        wrapper.RollbackResponseEcu(
-                            ecu_id=ecu_id,
-                            result=wrapper.FailureType.RECOVERABLE,
-                        )
-                    )
-            tasks.clear()
-        # NOTE: we don't track ECU rollbacking currently
-        logger.info(f"rollback: {tracked_ecus_dict=}")
-
-        # after all subecus response the request, rollback my ecu
-        if entry := request.if_contains_ecu(self.my_ecu_id):
-            if self._ota_client.live_ota_status.request_rollback():
-                logger.info(f"rollback my_ecu: {self.my_ecu_id=}, {entry=}")
-                # dispatch the rollback request to threadpool
-                self._executor.submit(self._ota_client.rollback)
-
-                # rollback request is permitted, prepare the response
-                response.add_ecu(
-                    wrapper.RollbackResponseEcu(
-                        ecu_id=self.my_ecu_id,
-                        result=wrapper.FailureType.NO_FAILURE,
-                    )
-                )
-            else:
-                # current ota_client's status indicates that
-                # the ota_client should not start an ota rollback
-                logger.warning(
-                    "ota_client should not take ota rollback under "
-                    f"ota_status={self._ota_client.live_ota_status.get_ota_status()}"
->>>>>>> 2db7b728
                 )
             )
             tasks[_task] = ecu_contact
@@ -864,7 +663,7 @@
             for _task in done:
                 try:
                     _ecu_resp: wrapper.RollbackResponse = _task.result()
-                except ECU_NO_RESPONSE as e:
+                except ECUNoResponse as e:
                     logger.warning(
                         f"{tasks[_task]} doesn't respond to rollback request on-time"
                         f"(within {server_cfg.WAITING_SUBECU_ACK_REQ_TIMEOUT}s): {e!r}"
@@ -884,45 +683,5 @@
             response.add_ecu(_resp_ecu)
         return response
 
-<<<<<<< HEAD
     async def status(self, _=None) -> wrapper.StatusResponse:
-        return self._ecu_status_storage.export()
-=======
-    async def status(self, _: Optional[StatusRequest] = None) -> StatusResponse:
-        """
-        NOTE: if the cached status is older than <server_cfg.QUERY_SUBECU_STATUS_INTERVAL>,
-        the caller should take the responsibility to update the cached status.
-        """
-        cur_time = time.time()
-        if cur_time - self._last_status_query > server_cfg.STATUS_UPDATE_INTERVAL:
-            async with self._status_pulling_lock:
-                self._last_status_query = cur_time
-                resp = StatusResponse()
-
-                # get subecus' status
-                coros: List[Coroutine] = []
-                for subecu_id, subecu_addr in self.subecus_dict.items():
-                    coros.append(
-                        OtaClientCall.status_call(
-                            subecu_id,
-                            subecu_addr,
-                            server_cfg.SERVER_PORT,
-                            request=wrapper.StatusRequest(),
-                            timeout=server_cfg.QUERYING_SUBECU_STATUS_TIMEOUT,
-                        )
-                    )
-                # merge the subecu and its child ecus status
-                for subecu_resp in await asyncio.gather(*coros, return_exceptions=True):
-                    if isinstance(subecu_resp, ECUNoResponse):
-                        logger.debug(f"failed to query ECU's status: {subecu_resp!r}")
-                        continue
-                    resp.merge_from(subecu_resp)
-                # prepare my_ecu status
-                resp.add_ecu(self._ota_client.status())
-
-                # register the status to cache
-                resp.available_ecu_ids.extend(self._ecu_info.get_available_ecu_ids())
-                self._cached_status = resp
-        # response with cached status
-        return self._cached_status
->>>>>>> 2db7b728
+        return self._ecu_status_storage.export()