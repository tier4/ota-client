# Copyright 2022 TIER IV, INC. All rights reserved.
#
# Licensed under the Apache License, Version 2.0 (the "License");
# you may not use this file except in compliance with the License.
# You may obtain a copy of the License at
#
#     http://www.apache.org/licenses/LICENSE-2.0
#
# Unless required by applicable law or agreed to in writing, software
# distributed under the License is distributed on an "AS IS" BASIS,
# WITHOUT WARRANTIES OR CONDITIONS OF ANY KIND, either express or implied.
# See the License for the specific language governing permissions and
# limitations under the License.


import asyncio
import logging
import shutil
import time
from concurrent.futures import ThreadPoolExecutor
from functools import partial
from itertools import chain
from pathlib import Path
from typing import Optional, Set, Dict

from . import log_setting
<<<<<<< HEAD
from .configs import config as cfg, server_cfg
from .common import ensure_otaproxy_start
from .ecu_info import ECUContact, ECUInfo
from .ota_client import OTAClientBusy, OTAClientControlFlags, OTAClientStub
=======
from .boot_control import BootloaderType, get_boot_controller, detect_bootloader
from .configs import server_cfg, config as cfg
from .create_standby import get_standby_slot_creator
from .ecu_info import ECUInfo
from .ota_client import OTAClient, OTAUpdateFSM
>>>>>>> f8462b2d
from .ota_client_call import ECUNoResponse, OtaClientCall
from .proto import wrapper
from .proxy_info import proxy_cfg

from otaclient.ota_proxy.config import config as local_otaproxy_cfg
from otaclient.ota_proxy import subprocess_start_otaproxy


logger = log_setting.get_logger(
    __name__, cfg.LOG_LEVEL_TABLE.get(__name__, cfg.DEFAULT_LOG_LEVEL)
)


class OTAProxyLauncher:
    """Launcher of start/stop otaproxy in subprocess."""

    def __init__(
        self,
        *,
        executor: ThreadPoolExecutor,
        _proxy_info=proxy_cfg,
        _proxy_server_cfg=local_otaproxy_cfg,
    ) -> None:
        self._proxy_info = _proxy_info
        self._proxy_server_cfg = _proxy_server_cfg
        self.enabled = _proxy_info.enable_local_ota_proxy
        self.upper_otaproxy = _proxy_info.upper_ota_proxy

        self._lock = asyncio.Lock()
        # process start/shutdown will be dispatched to thread pool
        self._run_in_executor = partial(
            asyncio.get_event_loop().run_in_executor, executor
        )
        self._otaproxy_subprocess = None

    @property
    def is_running(self) -> bool:
        return (
            self.enabled
            and self._otaproxy_subprocess is not None
            and self._otaproxy_subprocess.is_alive()
        )

    @staticmethod
    def _subprocess_init(upper_proxy: Optional[str] = None):
        """Initializing the subprocess before launching it."""
        # configure logging for otaproxy subprocess
        # NOTE: on otaproxy subprocess, we first set log level of the root logger
        #       to CRITICAL to filter out third_party libs' logging(requests, urllib3, etc.),
        #       and then set the otaclient.ota_proxy logger to DEFAULT_LOG_LEVEL
        log_setting.configure_logging(
            loglevel=logging.CRITICAL, http_logging_url=log_setting.get_ecu_id()
        )
        otaproxy_logger = logging.getLogger("otaclient.ota_proxy")
        otaproxy_logger.setLevel(cfg.DEFAULT_LOG_LEVEL)

        # wait for upper otaproxy if any
        if upper_proxy:
            logger.info(f"wait for {upper_proxy=} online...")
            ensure_otaproxy_start(upper_proxy)

    # API

    def cleanup_cache_dir(self):
        """
        NOTE: this method should only be called when all ECUs in the cluster
              are in SUCCESS ota_status(overall_ecu_status.all_success==True).
        """
        if (cache_dir := Path(self._proxy_server_cfg.BASE_DIR)).is_dir():
            logger.info("cleanup ota_cache on success")
            shutil.rmtree(cache_dir, ignore_errors=True)

    async def start(self, *, init_cache: bool) -> Optional[int]:
        """Start the otaproxy in a subprocess."""
        if not self.enabled or self._lock.locked() or self.is_running:
            return
        async with self._lock:
            # launch otaproxy server process
            otaproxy_subprocess = await self._run_in_executor(
                partial(
                    subprocess_start_otaproxy,
                    host=self._proxy_info.local_ota_proxy_listen_addr,
                    port=self._proxy_info.local_ota_proxy_listen_port,
                    init_cache=init_cache,
                    cache_dir=self._proxy_server_cfg.BASE_DIR,
                    cache_db_f=self._proxy_server_cfg.DB_FILE,
                    upper_proxy=self.upper_otaproxy,
                    enable_cache=self._proxy_info.enable_local_ota_proxy_cache,
                    enable_https=self._proxy_info.gateway,
                    subprocess_init=partial(self._subprocess_init, self.upper_otaproxy),
                )
            )
            self._otaproxy_subprocess = otaproxy_subprocess
            logger.info(
                f"otaproxy({otaproxy_subprocess.pid=}) started at "
                f"{self._proxy_info.local_ota_proxy_listen_addr}:{self._proxy_info.local_ota_proxy_listen_port}"
            )
            return otaproxy_subprocess.pid

    async def stop(self):
        """Stop the otaproxy subprocess.

        NOTE: This method only shutdown the otaproxy process, it will not cleanup the
              cache dir. cache dir cleanup is handled by other mechanism.
              Check cleanup_cache_dir API for more details.
        """
        if not self.enabled or self._lock.locked() or not self.is_running:
            return

        def _shutdown():
            if self._otaproxy_subprocess and self._otaproxy_subprocess.is_alive():
                self._otaproxy_subprocess.terminate()
                self._otaproxy_subprocess.join()
            self._otaproxy_subprocess = None

        async with self._lock:
            await self._run_in_executor(_shutdown)
            logger.info("otaproxy closed")


_OrderedSet = Dict[str, None]


class ECUStatusStorage:
    """Storage for holding ECU status reports from all ECUs in the cluster.

    This storage holds all ECUs' status gathered and reported by status polling tasks.
    The storage can be used to:
    1. generate response for the status API,
    2. tracking all child ECUs' status, generate overall ECU status report.

    The overall ECU status report will be generated with stored ECUs' status on
    every <PROPERTY_REFRESH_INTERVAL> seconds, if there is any update to the storage.

    Currently it will generate the following overall ECU status report:
    1. any_requires_network:        at least one ECU requires network(for downloading) during update,
    2. all_success:                 all ECUs are in SUCCESS ota_status or not,
    3. lost_ecus_id:                a list of ecu_ids of all disconnected ECUs,
    4. in_update_ecus_id:           a list of ecu_ids of all updating ECUs,
    5. failed_ecus_id:              a list of ecu_ids of all failed ECUs,
    6. success_ecus_id:             a list of ecu_ids of all succeeded ECUs,
    7. in_update_childecus_id:      a list of ecu_ids of all updating child ECUs.

    NOTE:
        If ECU has been disconnected(doesn't respond to status probing) longer than <UNREACHABLE_TIMEOUT>,
        it will be treated as UNREACHABLE, listed in <lost_ecus_id>, and excluded when generating
        overall ECU status report (except lost_ecus_id).

    """

    DELAY_OVERALL_STATUS_REPORT_UPDATE = (
        cfg.KEEP_OVERALL_ECUS_STATUS_ON_ANY_UPDATE_REQ_ACKED
    )
    UNREACHABLE_ECU_TIMEOUT = cfg.ECU_UNREACHABLE_TIMEOUT
    PROPERTY_REFRESH_INTERVAL = cfg.OVERALL_ECUS_STATUS_UPDATE_INTERVAL
    IDLE_POLLING_INTERVAL = cfg.IDLE_INTERVAL
    ACTIVE_POLLING_INTERVAL = cfg.ACTIVE_INTERVAL

    def __init__(self, ecu_info: ECUInfo) -> None:
        self.my_ecu_id = ecu_info.ecu_id
        self._writer_lock = asyncio.Lock()
        # ECU status storage
        self.storage_last_updated_timestamp = 0
        self._all_available_ecus_id: _OrderedSet = {
            ecu_id: None for ecu_id in ecu_info.get_available_ecu_ids()
        }
        self._all_ecus_status_v2: Dict[str, wrapper.StatusResponseEcuV2] = {}
        self._all_ecus_status_v1: Dict[str, wrapper.StatusResponseEcu] = {}
        self._all_ecus_last_contact_timestamp: Dict[str, int] = {}

        # overall ECU status report
        self._properties_update_lock = asyncio.Lock()
        self.properties_last_update_timestamp = 0

        self.lost_ecus_id = set()
        self.failed_ecus_id = set()

        self.in_update_ecus_id = set()
        self.in_update_childecus_id = set()
        self.any_requires_network = False

        self.success_ecus_id = set()
        self.all_success = False

        # property update task
        self.properties_update_shutdown_event = asyncio.Event()
        asyncio.create_task(self._loop_updating_properties())

        # on receive update request
        self.last_update_request_received_timestamp = 0

    def _is_ecu_lost(self, ecu_id: str, cur_timestamp: int) -> bool:
        if ecu_id not in self._all_ecus_last_contact_timestamp:
            return True  # we have not yet connected to this ECU
        return (
            cur_timestamp
            > self._all_ecus_last_contact_timestamp[ecu_id]
            + self.UNREACHABLE_ECU_TIMEOUT
        )

    async def _generate_overall_status_report(self):
        self.properties_last_update_timestamp = cur_timestamp = int(time.time())

        # check unreachable ECUs
        _old_lost_ecus_id = self.lost_ecus_id
        self.lost_ecus_id = lost_ecus = set(
            (
                ecu_id
                for ecu_id in self._all_available_ecus_id
                if self._is_ecu_lost(ecu_id, cur_timestamp)
            )
        )
        if _new_lost_ecus_id := lost_ecus.difference(_old_lost_ecus_id):
            logger.warning(f"new lost ecu(s) detected: {_new_lost_ecus_id}")
        if lost_ecus:
            logger.warning(
                f"lost ecu(s)(disconnected longer than{self.UNREACHABLE_ECU_TIMEOUT}s): {lost_ecus=}"
            )

        # check ECUs that are updating
        _old_in_update_ecus_id = self.in_update_ecus_id
        self.in_update_ecus_id = in_update_ecus_id = set(
            (
                status.ecu_id
                for status in chain(
                    self._all_ecus_status_v2.values(), self._all_ecus_status_v1.values()
                )
                if status.is_in_update and status.ecu_id not in lost_ecus
            )
        )
        self.in_update_childecus_id = in_update_ecus_id - {self.my_ecu_id}
        if _new_in_update_ecu := in_update_ecus_id.difference(_old_in_update_ecus_id):
            logger.info(
                "new ECU(s) that acks update request and enters OTA update detected"
                f"{_new_in_update_ecu}, current updating ECUs: {in_update_ecus_id}"
            )

        # check if there is any failed child/self ECU
        _old_failed_ecus_id = self.failed_ecus_id
        self.failed_ecus_id = set(
            (
                status.ecu_id
                for status in chain(
                    self._all_ecus_status_v2.values(), self._all_ecus_status_v1.values()
                )
                if status.is_failed and status.ecu_id not in lost_ecus
            )
        )
        if _new_failed_ecu := self.failed_ecus_id.difference(_old_failed_ecus_id):
            logger.warning(
                f"new failed ECU(s) detected: {_new_failed_ecu}, current {self.failed_ecus_id=}"
            )

        # check if any ECUs require network
        self.any_requires_network = any(
            (
                status.if_requires_network
                for status in chain(
                    self._all_ecus_status_v2.values(), self._all_ecus_status_v1.values()
                )
                if status.ecu_id not in lost_ecus
            )
        )

<<<<<<< HEAD
        # check if all child ECUs and self ECU are in SUCCESS ota_status
        _old_all_success, _old_success_ecus_id = self.all_success, self.success_ecus_id
        self.success_ecus_id = set(
            (
                status.ecu_id
                for status in chain(
                    self._all_ecus_status_v2.values(), self._all_ecus_status_v1.values()
                )
                if status.is_success and status.ecu_id not in lost_ecus
            )
        )
        # NOTE: all_success doesn't count the lost ECUs
        self.all_success = len(self.success_ecus_id) == len(self._all_available_ecus_id)
        if _new_success_ecu := self.success_ecus_id.difference(_old_success_ecus_id):
            logger.info(f"new succeeded ECU(s) detected: {_new_success_ecu}")
            if not _old_all_success and self.all_success:
                logger.info("all ECUs in the cluster are in SUCCESS ota_status")

        logger.debug(
            "overall ECU status reporrt updated:"
            f"{self.lost_ecus_id=}, {self.in_update_ecus_id=},{self.any_requires_network=},"
            f"{self.failed_ecus_id=}, {self.success_ecus_id=}, {self.all_success=}"
        )

    async def _loop_updating_properties(self):
        """ECU status storage's self generating overall ECU status report task.

        NOTE:
        1. only update properties when storage is updated,
        2. if just receive update request, skip generating new overall status report
            for <DELAY> seconds to prevent pre-mature status change.
            check on_receive_update_request method below for more details.
        """
        last_storage_update = self.storage_last_updated_timestamp
        while not self.properties_update_shutdown_event.is_set():
            async with self._properties_update_lock:
                current_timestamp = int(time.time())
                if last_storage_update != self.storage_last_updated_timestamp and (
                    current_timestamp
                    > self.last_update_request_received_timestamp
                    + self.DELAY_OVERALL_STATUS_REPORT_UPDATE
                ):
                    last_storage_update = self.storage_last_updated_timestamp
                    await self._generate_overall_status_report()
            # if properties are not initialized, use active_interval for update
            if self.properties_last_update_timestamp == 0:
                await asyncio.sleep(self.ACTIVE_POLLING_INTERVAL)
=======
    async def _query_ecu(self, ecu_id: str, ecu_addr: str, ecu_port: int) -> ECUStatus:
        """Query ecu status API once."""
        try:
            resp = await OtaClientCall.status_call(
                ecu_id,
                ecu_addr,
                ecu_port,
                request=wrapper.StatusRequest(),
                timeout=self.subecu_query_timeout,
            )
        except ECUNoResponse as e:
            logger.debug(f"failed to query ECU's status: {e!r}")
            return self.ECUStatus.UNREACHABLE

        # if ANY OF the subecu and its child ecu are
        # not in SUCCESS/FAILURE otastatus, or unreacable, return False
        all_ready, all_success = True, True
        for ecu_id, ecu_result, ecu_status in resp.iter_ecu_status():
            if ecu_result != wrapper.FailureType.NO_FAILURE:
                all_ready = False
                break

            _status = ecu_status.status
            if _status in (wrapper.StatusOta.SUCCESS, wrapper.StatusOta.FAILURE):
                all_success &= _status == wrapper.StatusOta.SUCCESS
>>>>>>> f8462b2d
            else:
                await asyncio.sleep(self.PROPERTY_REFRESH_INTERVAL)

    # API

    async def update_from_child_ECU(self, status_resp: wrapper.StatusResponse):
        """Update the ECU status storage with child ECU's status report(StatusResponse)."""
        async with self._writer_lock:
            self.storage_last_updated_timestamp = cur_timestamp = int(time.time())
            # discover further child ECUs from directly connected sub ECUs.
            self._all_available_ecus_id.update(
                {ecu_id: None for ecu_id in status_resp.available_ecu_ids}
            )

            # NOTE: explicitly support v1 format for backward-compatible with old otaclient
            for ecu_status_v2 in status_resp.ecu_v2:
                ecu_id = ecu_status_v2.ecu_id
                self._all_ecus_status_v2[ecu_id] = ecu_status_v2
                self._all_ecus_last_contact_timestamp[ecu_id] = cur_timestamp
            for ecu_status_v1 in status_resp.ecu:
                ecu_id = ecu_status_v1.ecu_id
                self._all_ecus_status_v1[ecu_id] = ecu_status_v1
                self._all_ecus_last_contact_timestamp[ecu_id] = cur_timestamp

    async def update_from_local_ECU(self, ecu_status: wrapper.StatusResponseEcuV2):
        """Update ECU status storage with local ECU's status report(StatusResponseEcuV2)."""
        async with self._writer_lock:
            self.storage_last_updated_timestamp = cur_timestamp = int(time.time())
            self._all_available_ecus_id[ecu_status.ecu_id] = None

            ecu_id = ecu_status.ecu_id
            self._all_ecus_status_v2[ecu_id] = ecu_status
            self._all_ecus_last_contact_timestamp[ecu_id] = cur_timestamp

    async def on_ecus_accept_update_request(self, ecus_accept_update: Set[str]):
        """Update overall ECU status report directly on ECU(s) accept OTA update request.

        for the ECUs that accepts OTA update request, we:
        1. add these ECUs' id into in_update_ecus_id set
        2. remove these ECUs' id from failed_ecus_id and success_ecus_id set
        3. remove these ECUs' id from lost_ecus_id set
        3. re-calculate overall ECUs status

        To prevent pre-mature overall status change(for example, the child ECU doesn't change
        their ota_status to UPDATING on-time due to status polling interval mismatch),
        the above set value will be kept for <DELAY_OVERALL_STATUS_REPORT_UPDATE> seconds.
        """
        async with self._properties_update_lock:
            self.last_update_request_received_timestamp = int(time.time())
            self.lost_ecus_id -= ecus_accept_update
            self.failed_ecus_id -= ecus_accept_update

            self.in_update_ecus_id.update(ecus_accept_update)
            self.in_update_childecus_id = self.in_update_ecus_id - {self.my_ecu_id}

            self.any_requires_network = True
            self.all_success = False
            self.success_ecus_id -= ecus_accept_update

    def get_polling_interval(self) -> int:
        """
        All polling task should poll actively when any_in_update(with small interval),
        otherwise poll idlely(with normal interval).
        """
        return (
            self.ACTIVE_POLLING_INTERVAL
            if self.in_update_ecus_id
            else self.IDLE_POLLING_INTERVAL
        )

    def export(self) -> wrapper.StatusResponse:
        """Export the contents of this storage to an instance of StatusResponse.

        NOTE: wrapper.StatusResponse's add_ecu method already takes care of
              v1 format backward-compatibility(input v2 format will result in
              v1 format and v2 format in the StatusResponse).
        """
        res = wrapper.StatusResponse()
        res.available_ecu_ids.extend(self._all_available_ecus_id)

        ecu_using_v2 = set()
        for ecu_id, ecu_status_v2 in self._all_ecus_status_v2.items():
            res.add_ecu(ecu_status_v2)
            ecu_using_v2.add(ecu_id)

        for ecu_id, ecu_status_v1 in self._all_ecus_status_v1.items():
            if ecu_id in ecu_using_v2:
                continue  # if already populated by v2, skip
            res.add_ecu(ecu_status_v1)
        return res


class _ECUTracker:
    """Tracker that tracks and stores ECU status from all child ECUs and self ECU."""

    def __init__(
        self,
        ecu_status_storage: ECUStatusStorage,
        *,
        ecu_info: ECUInfo,
        otaclient_stub: OTAClientStub,
    ) -> None:
        self._otaclient_stub = otaclient_stub  # for local ECU status polling
        self._ecu_status_storage = ecu_status_storage
        self._ecu_status_polling_shutdown_event = asyncio.Event()

        # launch tracker for polling local ECU status
        asyncio.create_task(self._polling_local_ecu_status())
        # launch tracker for polling subECUs status
        for ecu_contact in ecu_info.iter_direct_subecu_contact():
            asyncio.create_task(self._polling_direct_subecu_status(ecu_contact))

    async def _polling_direct_subecu_status(self, ecu_contact: ECUContact):
        """Task entry for loop polling one subECU's status."""
        while not self._ecu_status_polling_shutdown_event.is_set():
            try:
                _ecu_resp = await OtaClientCall.status_call(
                    ecu_contact.ecu_id,
                    ecu_contact.host,
                    ecu_contact.port,
                    timeout=server_cfg.QUERYING_SUBECU_STATUS_TIMEOUT,
                    request=wrapper.StatusRequest(),
                )
                await self._ecu_status_storage.update_from_child_ECU(_ecu_resp)
            except ECUNoResponse as e:
                logger.debug(
                    f"ecu@{ecu_contact} doesn't respond to status request: {e!r}"
                )
            await asyncio.sleep(self._ecu_status_storage.get_polling_interval())

    async def _polling_local_ecu_status(self):
        """Task entry for loop polling local ECU status."""
        while not self._ecu_status_polling_shutdown_event.is_set():
            status_report = await self._otaclient_stub.get_status()
            await self._ecu_status_storage.update_from_local_ECU(status_report)
            await asyncio.sleep(self._ecu_status_storage.get_polling_interval())


class OTAClientServiceStub:
    """Handlers for otaclient service API.

    This class also handles otaproxy lifecyle and dependence managing.
    """

    OTAPROXY_SHUTDOWN_DELAY = cfg.OTAPROXY_MINIMUM_SHUTDOWN_INTERVAL

    def __init__(self, *, ecu_info: ECUInfo, _proxy_cfg=proxy_cfg):
        self._executor = ThreadPoolExecutor(thread_name_prefix="otaclient_service_stub")
        self._run_in_executor = partial(
            asyncio.get_running_loop().run_in_executor, self._executor
        )

        self.ecu_info = ecu_info
        self.listen_addr = ecu_info.ip_addr
        self.listen_port = server_cfg.SERVER_PORT
        self.my_ecu_id = ecu_info.ecu_id

        self._otaclient_control_flags = OTAClientControlFlags()
        self._otaclient_stub = OTAClientStub(
            ecu_info=ecu_info,
            executor=self._executor,
            control_flags=self._otaclient_control_flags,
            proxy=_proxy_cfg.get_proxy_for_local_ota(),
        )

        # ecu status tracking
        self._ecu_status_storage = ECUStatusStorage(ecu_info)
        self._ecu_status_tracker = _ECUTracker(
            self._ecu_status_storage,
            ecu_info=ecu_info,
            otaclient_stub=self._otaclient_stub,
        )

        # otaproxy lifecycle and dependency managing
        if _proxy_cfg.enable_local_ota_proxy:
            self._otaproxy_launcher = OTAProxyLauncher(executor=self._executor)
            self._status_checking_shutdown_event = asyncio.Event()
            asyncio.create_task(self._otaproxy_lifecycle_managing())
            asyncio.create_task(self._otaclient_control_flags_managing())
        else:
            # if otaproxy is not enabled, no dependency relationship will be formed,
            # always allow local otaclient to reboot
            self._otaclient_control_flags.set_can_reboot_flag()

<<<<<<< HEAD
    # internal

    async def _otaproxy_lifecycle_managing(self):
        """Task entry for managing otaproxy's launching/shutdown.

        NOTE: cache_dir cleanup is handled here, when all ECUs are in SUCCESS ota_status,
              cache_dir will be removed.
        """
        otaproxy_last_launched_timestamp = 0
        while not self._status_checking_shutdown_event.is_set():
            cur_timestamp = int(time.time())
            any_requires_network = self._ecu_status_storage.any_requires_network
            if self._otaproxy_launcher.is_running:
                # NOTE: do not shutdown otaproxy too quick after it just starts!
                #       If otaproxy just starts less than <OTAPROXY_SHUTDOWN_DELAY> seconds,
                #       skip the shutdown this time.
                if (
                    not any_requires_network
                    and cur_timestamp
                    > otaproxy_last_launched_timestamp + self.OTAPROXY_SHUTDOWN_DELAY
                ):
                    await self._otaproxy_launcher.stop()
                    otaproxy_last_launched_timestamp = 0
            else:  # otaproxy is not running
                if any_requires_network:
                    await self._otaproxy_launcher.start(init_cache=False)
                    otaproxy_last_launched_timestamp = cur_timestamp
                # when otaproxy is not running and any_requires_network is False,
                # cleanup the cache dir when all ECUs are in SUCCESS ota_status
                elif self._ecu_status_storage.all_success:
                    self._otaproxy_launcher.cleanup_cache_dir()

            await asyncio.sleep(self._ecu_status_storage.get_polling_interval())

    async def _otaclient_control_flags_managing(self):
        """Task entry for set/clear otaclient control flags.

        Prevent self ECU from rebooting when their is at least one ECU
        under UPDATING ota_status.
        """
        while not self._status_checking_shutdown_event.is_set():
            if not self._ecu_status_storage.in_update_childecus_id:
                logger.debug(
                    "local otaclient can reboot as no child ECU is in UPDATING ota_status"
=======
        if self._update_session.is_running:
            response.add_ecu(
                wrapper.UpdateResponseEcu(
                    ecu_id=self.my_ecu_id,
                    result=wrapper.FailureType.RECOVERABLE,
                )
            )
            logger.debug("ignore duplicated update request")
            return response
        else:
            # start this update session
            _init_cache = (
                self._ota_client.live_ota_status.get_ota_status()
                == wrapper.StatusOta.SUCCESS
            )
            await self._update_session.start(request, init_cache=_init_cache)

        # a list of directly connected ecus in the update request
        tracked_ecus_dict: Dict[str, str] = {}

        # simultaneously dispatching update requests to all subecus without blocking
        tasks: Dict[asyncio.Task, str] = {}
        for _ecu_id, _ecu_ip in self.subecus_dict.items():
            if not request.if_contains_ecu(_ecu_id):
                continue

            # add to tracked ecu list
            tracked_ecus_dict[_ecu_id] = _ecu_ip
            _task = asyncio.create_task(
                OtaClientCall.update_call(
                    _ecu_id,
                    _ecu_ip,
                    server_cfg.SERVER_PORT,
                    request=request,
                    timeout=server_cfg.WAITING_SUBECU_ACK_UPDATE_REQ_TIMEOUT,
                )
            )
            tasks[_task] = _ecu_id

        if tasks:  # NOTE: input for asyncio.wait must not be empty!
            done, _ = await asyncio.wait(tasks)
            for _task in done:
                try:
                    _ecu_resp: wrapper.UpdateResponse = _task.result()
                    response.merge_from(_ecu_resp)
                except ECUNoResponse as e:
                    ecu_id = tasks[_task]
                    logger.warning(
                        f"{tasks[_task]} doesn't respond to update request on-time"
                        f"(within {server_cfg.WAITING_SUBECU_ACK_UPDATE_REQ_TIMEOUT}s): {e!r}"
                    )
                    response.add_ecu(
                        wrapper.UpdateResponseEcu(
                            ecu_id=ecu_id,
                            result=wrapper.FailureType.RECOVERABLE,
                        )
                    )
            tasks.clear()

        # after all subecus ack the update request, update my ecu
        my_ecu_tracking_task: Optional[Coroutine] = None
        if entry := request.find_update_meta(self.my_ecu_id):
            if not self._ota_client.live_ota_status.request_update():
                logger.warning(
                    f"ota_client should not take ota update under ota_status={self._ota_client.live_ota_status.get_ota_status()}"
                )
                response.add_ecu(
                    wrapper.UpdateResponseEcu(
                        ecu_id=self.my_ecu_id,
                        result=wrapper.FailureType.RECOVERABLE,
                    )
>>>>>>> f8462b2d
                )
                self._otaclient_control_flags.set_can_reboot_flag()
            else:
                logger.debug(
                    f"local otaclient cannot reboot as child ECUs {self._ecu_status_storage.in_update_childecus_id}"
                    " are in UPDATING ota_status"
                )
                self._otaclient_control_flags.clear_can_reboot_flag()
            await asyncio.sleep(self._ecu_status_storage.get_polling_interval())

    # API stub

    async def update(self, request: wrapper.UpdateRequest) -> wrapper.UpdateResponse:
        logger.info(f"receive update request: {request}")
        update_acked_ecus = set()
        response = wrapper.UpdateResponse()

        # first: dispatch update request to all directly connected subECUs
        tasks: Dict[asyncio.Task, ECUContact] = {}
        for ecu_contact in self.ecu_info.iter_direct_subecu_contact():
            if not request.if_contains_ecu(ecu_contact.ecu_id):
                continue
            _task = asyncio.create_task(
                OtaClientCall.update_call(
                    ecu_contact.ecu_id,
                    ecu_contact.host,
                    ecu_contact.port,
                    request=request,
                    timeout=server_cfg.WAITING_SUBECU_ACK_REQ_TIMEOUT,
                )
            )
            tasks[_task] = ecu_contact
        if tasks:  # NOTE: input for asyncio.wait must not be empty!
            done, _ = await asyncio.wait(tasks)
            for _task in done:
                try:
                    _ecu_resp: wrapper.UpdateResponse = _task.result()
                    update_acked_ecus.update(_ecu_resp.ecus_acked_update)
                    response.merge_from(_ecu_resp)
                except ECUNoResponse as e:
                    _ecu_contact = tasks[_task]
                    logger.warning(
                        f"{_ecu_contact} doesn't respond to update request on-time"
                        f"(within {server_cfg.WAITING_SUBECU_ACK_REQ_TIMEOUT}s): {e!r}"
                    )
                    # NOTE(20230517): aligns with the previous behavior
                    response.add_ecu(
                        wrapper.UpdateResponseEcu(
                            ecu_id=_ecu_contact.ecu_id,
                            result=wrapper.FailureType.RECOVERABLE,
                        )
                    )
            tasks.clear()

        # second: dispatch update request to local if required by incoming request
        if update_req_ecu := request.find_ecu(self.my_ecu_id):
            _resp_ecu = wrapper.UpdateResponseEcu(ecu_id=self.my_ecu_id)
            try:
                await self._otaclient_stub.dispatch_update(update_req_ecu)
                update_acked_ecus.add(self.my_ecu_id)
            except OTAClientBusy as e:
                logger.warning(f"self ECU is busy, ignore local update request: {e!r}")
                _resp_ecu.result = wrapper.FailureType.RECOVERABLE
            response.add_ecu(_resp_ecu)

        # finally, trigger ecu_status_storage entering active mode if needed
        if update_acked_ecus:
            logger.info(f"ECUs accept OTA request: {update_acked_ecus}")
            asyncio.create_task(
                self._ecu_status_storage.on_ecus_accept_update_request(
                    update_acked_ecus
                )
            )
        return response

    async def rollback(
        self, request: wrapper.RollbackRequest
    ) -> wrapper.RollbackResponse:
        logger.info(f"receive rollback request: {request}")
        response = wrapper.RollbackResponse()

<<<<<<< HEAD
        # first: dispatch rollback request to all directly connected subECUs
        tasks: Dict[asyncio.Task, ECUContact] = {}
        for ecu_contact in self.ecu_info.iter_direct_subecu_contact():
            if not request.if_contains_ecu(ecu_contact.ecu_id):
                continue
            _task = asyncio.create_task(
                OtaClientCall.rollback_call(
                    ecu_contact.ecu_id,
                    ecu_contact.host,
                    ecu_contact.port,
                    request=request,
                    timeout=server_cfg.WAITING_SUBECU_ACK_REQ_TIMEOUT,
                )
            )
            tasks[_task] = ecu_contact
=======
        tracked_ecus_dict: Dict[str, str] = {}
        tasks: Dict[asyncio.Task, str] = {}
        for _ecu_id, _ecu_ip in self.subecus_dict.items():
            if not request.if_contains_ecu(_ecu_id):
                continue

            # add to tracked ecu list
            tracked_ecus_dict[_ecu_id] = _ecu_ip
            _task = asyncio.create_task(
                OtaClientCall.rollback_call(
                    _ecu_id,
                    _ecu_ip,
                    server_cfg.SERVER_PORT,
                    request=request,
                    timeout=server_cfg.WAITING_SUBECU_ACK_UPDATE_REQ_TIMEOUT,
                )
            )
            tasks[_task] = _ecu_id

>>>>>>> f8462b2d
        if tasks:  # NOTE: input for asyncio.wait must not be empty!
            done, _ = await asyncio.wait(tasks)
            for _task in done:
                try:
                    _ecu_resp: wrapper.RollbackResponse = _task.result()
                    response.merge_from(_ecu_resp)
                except ECUNoResponse as e:
<<<<<<< HEAD
                    _ecu_contact = tasks[_task]
                    logger.warning(
                        f"{_ecu_contact} doesn't respond to rollback request on-time"
                        f"(within {server_cfg.WAITING_SUBECU_ACK_REQ_TIMEOUT}s): {e!r}"
=======
                    ecu_id = tasks[_task]
                    logger.warning(
                        f"{tasks[_task]} doesn't respond to rollback request on-time"
                        f"(within {server_cfg.WAITING_SUBECU_ACK_UPDATE_REQ_TIMEOUT}s): {e!r}"
                    )
                    response.add_ecu(
                        wrapper.RollbackResponseEcu(
                            ecu_id=ecu_id,
                            result=wrapper.FailureType.RECOVERABLE,
                        )
                    )
            tasks.clear()
        # NOTE: we don't track ECU rollbacking currently
        logger.info(f"rollback: {tracked_ecus_dict=}")

        # after all subecus response the request, rollback my ecu
        if entry := request.if_contains_ecu(self.my_ecu_id):
            if self._ota_client.live_ota_status.request_rollback():
                logger.info(f"rollback my_ecu: {self.my_ecu_id=}, {entry=}")
                # dispatch the rollback request to threadpool
                self._executor.submit(self._ota_client.rollback)

                # rollback request is permitted, prepare the response
                response.add_ecu(
                    wrapper.RollbackResponseEcu(
                        ecu_id=self.my_ecu_id,
                        result=wrapper.FailureType.NO_FAILURE,
>>>>>>> f8462b2d
                    )
                    # NOTE(20230517): aligns with the previous behavior
                    response.add_ecu(
                        wrapper.RollbackResponseEcu(
                            ecu_id=_ecu_contact.ecu_id,
                            result=wrapper.FailureType.RECOVERABLE,
                        )
                    )
            tasks.clear()

        # second: dispatch rollback request to local if required
        if rollback_req := request.find_ecu(self.my_ecu_id):
            _resp_ecu = wrapper.RollbackResponseEcu(ecu_id=self.my_ecu_id)
            try:
                await self._otaclient_stub.dispatch_rollback(rollback_req)
            except OTAClientBusy as e:
                logger.warning(f"self ECU is busy, ignore local rollback: {e!r}")
                _resp_ecu.result = wrapper.FailureType.RECOVERABLE
            response.add_ecu(_resp_ecu)
        return response

<<<<<<< HEAD
    async def status(self, _=None) -> wrapper.StatusResponse:
        return self._ecu_status_storage.export()
=======
    async def status(self, _: Optional[StatusRequest] = None) -> StatusResponse:
        """
        NOTE: if the cached status is older than <server_cfg.QUERY_SUBECU_STATUS_INTERVAL>,
        the caller should take the responsibility to update the cached status.
        """
        cur_time = time.time()
        if cur_time - self._last_status_query > server_cfg.STATUS_UPDATE_INTERVAL:
            async with self._status_pulling_lock:
                self._last_status_query = cur_time
                resp = StatusResponse()

                # get subecus' status
                coros: List[Coroutine] = []
                for subecu_id, subecu_addr in self.subecus_dict.items():
                    coros.append(
                        OtaClientCall.status_call(
                            subecu_id,
                            subecu_addr,
                            server_cfg.SERVER_PORT,
                            request=wrapper.StatusRequest(),
                            timeout=server_cfg.QUERYING_SUBECU_STATUS_TIMEOUT,
                        )
                    )
                # merge the subecu and its child ecus status
                for subecu_resp in await asyncio.gather(*coros, return_exceptions=True):
                    if isinstance(subecu_resp, ECUNoResponse):
                        logger.debug(f"failed to query ECU's status: {subecu_resp!r}")
                        continue
                    resp.merge_from(subecu_resp)
                # prepare my_ecu status
                resp.add_ecu(self._ota_client.status())

                # register the status to cache
                resp.available_ecu_ids.extend(self._ecu_info.get_available_ecu_ids())
                self._cached_status = resp
        # response with cached status
        return self._cached_status
>>>>>>> f8462b2d
<|MERGE_RESOLUTION|>--- conflicted
+++ resolved
@@ -24,18 +24,10 @@
 from typing import Optional, Set, Dict
 
 from . import log_setting
-<<<<<<< HEAD
 from .configs import config as cfg, server_cfg
 from .common import ensure_otaproxy_start
 from .ecu_info import ECUContact, ECUInfo
 from .ota_client import OTAClientBusy, OTAClientControlFlags, OTAClientStub
-=======
-from .boot_control import BootloaderType, get_boot_controller, detect_bootloader
-from .configs import server_cfg, config as cfg
-from .create_standby import get_standby_slot_creator
-from .ecu_info import ECUInfo
-from .ota_client import OTAClient, OTAUpdateFSM
->>>>>>> f8462b2d
 from .ota_client_call import ECUNoResponse, OtaClientCall
 from .proto import wrapper
 from .proxy_info import proxy_cfg
@@ -300,7 +292,6 @@
             )
         )
 
-<<<<<<< HEAD
         # check if all child ECUs and self ECU are in SUCCESS ota_status
         _old_all_success, _old_success_ecus_id = self.all_success, self.success_ecus_id
         self.success_ecus_id = set(
@@ -348,33 +339,6 @@
             # if properties are not initialized, use active_interval for update
             if self.properties_last_update_timestamp == 0:
                 await asyncio.sleep(self.ACTIVE_POLLING_INTERVAL)
-=======
-    async def _query_ecu(self, ecu_id: str, ecu_addr: str, ecu_port: int) -> ECUStatus:
-        """Query ecu status API once."""
-        try:
-            resp = await OtaClientCall.status_call(
-                ecu_id,
-                ecu_addr,
-                ecu_port,
-                request=wrapper.StatusRequest(),
-                timeout=self.subecu_query_timeout,
-            )
-        except ECUNoResponse as e:
-            logger.debug(f"failed to query ECU's status: {e!r}")
-            return self.ECUStatus.UNREACHABLE
-
-        # if ANY OF the subecu and its child ecu are
-        # not in SUCCESS/FAILURE otastatus, or unreacable, return False
-        all_ready, all_success = True, True
-        for ecu_id, ecu_result, ecu_status in resp.iter_ecu_status():
-            if ecu_result != wrapper.FailureType.NO_FAILURE:
-                all_ready = False
-                break
-
-            _status = ecu_status.status
-            if _status in (wrapper.StatusOta.SUCCESS, wrapper.StatusOta.FAILURE):
-                all_success &= _status == wrapper.StatusOta.SUCCESS
->>>>>>> f8462b2d
             else:
                 await asyncio.sleep(self.PROPERTY_REFRESH_INTERVAL)
 
@@ -559,7 +523,6 @@
             # always allow local otaclient to reboot
             self._otaclient_control_flags.set_can_reboot_flag()
 
-<<<<<<< HEAD
     # internal
 
     async def _otaproxy_lifecycle_managing(self):
@@ -604,79 +567,6 @@
             if not self._ecu_status_storage.in_update_childecus_id:
                 logger.debug(
                     "local otaclient can reboot as no child ECU is in UPDATING ota_status"
-=======
-        if self._update_session.is_running:
-            response.add_ecu(
-                wrapper.UpdateResponseEcu(
-                    ecu_id=self.my_ecu_id,
-                    result=wrapper.FailureType.RECOVERABLE,
-                )
-            )
-            logger.debug("ignore duplicated update request")
-            return response
-        else:
-            # start this update session
-            _init_cache = (
-                self._ota_client.live_ota_status.get_ota_status()
-                == wrapper.StatusOta.SUCCESS
-            )
-            await self._update_session.start(request, init_cache=_init_cache)
-
-        # a list of directly connected ecus in the update request
-        tracked_ecus_dict: Dict[str, str] = {}
-
-        # simultaneously dispatching update requests to all subecus without blocking
-        tasks: Dict[asyncio.Task, str] = {}
-        for _ecu_id, _ecu_ip in self.subecus_dict.items():
-            if not request.if_contains_ecu(_ecu_id):
-                continue
-
-            # add to tracked ecu list
-            tracked_ecus_dict[_ecu_id] = _ecu_ip
-            _task = asyncio.create_task(
-                OtaClientCall.update_call(
-                    _ecu_id,
-                    _ecu_ip,
-                    server_cfg.SERVER_PORT,
-                    request=request,
-                    timeout=server_cfg.WAITING_SUBECU_ACK_UPDATE_REQ_TIMEOUT,
-                )
-            )
-            tasks[_task] = _ecu_id
-
-        if tasks:  # NOTE: input for asyncio.wait must not be empty!
-            done, _ = await asyncio.wait(tasks)
-            for _task in done:
-                try:
-                    _ecu_resp: wrapper.UpdateResponse = _task.result()
-                    response.merge_from(_ecu_resp)
-                except ECUNoResponse as e:
-                    ecu_id = tasks[_task]
-                    logger.warning(
-                        f"{tasks[_task]} doesn't respond to update request on-time"
-                        f"(within {server_cfg.WAITING_SUBECU_ACK_UPDATE_REQ_TIMEOUT}s): {e!r}"
-                    )
-                    response.add_ecu(
-                        wrapper.UpdateResponseEcu(
-                            ecu_id=ecu_id,
-                            result=wrapper.FailureType.RECOVERABLE,
-                        )
-                    )
-            tasks.clear()
-
-        # after all subecus ack the update request, update my ecu
-        my_ecu_tracking_task: Optional[Coroutine] = None
-        if entry := request.find_update_meta(self.my_ecu_id):
-            if not self._ota_client.live_ota_status.request_update():
-                logger.warning(
-                    f"ota_client should not take ota update under ota_status={self._ota_client.live_ota_status.get_ota_status()}"
-                )
-                response.add_ecu(
-                    wrapper.UpdateResponseEcu(
-                        ecu_id=self.my_ecu_id,
-                        result=wrapper.FailureType.RECOVERABLE,
-                    )
->>>>>>> f8462b2d
                 )
                 self._otaclient_control_flags.set_can_reboot_flag()
             else:
@@ -722,7 +612,9 @@
                         f"{_ecu_contact} doesn't respond to update request on-time"
                         f"(within {server_cfg.WAITING_SUBECU_ACK_REQ_TIMEOUT}s): {e!r}"
                     )
-                    # NOTE(20230517): aligns with the previous behavior
+                    # NOTE(20230517): aligns with the previous behavior that create
+                    #                 response with RECOVERABLE OTA error for unresponsive
+                    #                 ECU.
                     response.add_ecu(
                         wrapper.UpdateResponseEcu(
                             ecu_id=_ecu_contact.ecu_id,
@@ -758,7 +650,6 @@
         logger.info(f"receive rollback request: {request}")
         response = wrapper.RollbackResponse()
 
-<<<<<<< HEAD
         # first: dispatch rollback request to all directly connected subECUs
         tasks: Dict[asyncio.Task, ECUContact] = {}
         for ecu_contact in self.ecu_info.iter_direct_subecu_contact():
@@ -774,27 +665,6 @@
                 )
             )
             tasks[_task] = ecu_contact
-=======
-        tracked_ecus_dict: Dict[str, str] = {}
-        tasks: Dict[asyncio.Task, str] = {}
-        for _ecu_id, _ecu_ip in self.subecus_dict.items():
-            if not request.if_contains_ecu(_ecu_id):
-                continue
-
-            # add to tracked ecu list
-            tracked_ecus_dict[_ecu_id] = _ecu_ip
-            _task = asyncio.create_task(
-                OtaClientCall.rollback_call(
-                    _ecu_id,
-                    _ecu_ip,
-                    server_cfg.SERVER_PORT,
-                    request=request,
-                    timeout=server_cfg.WAITING_SUBECU_ACK_UPDATE_REQ_TIMEOUT,
-                )
-            )
-            tasks[_task] = _ecu_id
-
->>>>>>> f8462b2d
         if tasks:  # NOTE: input for asyncio.wait must not be empty!
             done, _ = await asyncio.wait(tasks)
             for _task in done:
@@ -802,42 +672,14 @@
                     _ecu_resp: wrapper.RollbackResponse = _task.result()
                     response.merge_from(_ecu_resp)
                 except ECUNoResponse as e:
-<<<<<<< HEAD
                     _ecu_contact = tasks[_task]
                     logger.warning(
                         f"{_ecu_contact} doesn't respond to rollback request on-time"
                         f"(within {server_cfg.WAITING_SUBECU_ACK_REQ_TIMEOUT}s): {e!r}"
-=======
-                    ecu_id = tasks[_task]
-                    logger.warning(
-                        f"{tasks[_task]} doesn't respond to rollback request on-time"
-                        f"(within {server_cfg.WAITING_SUBECU_ACK_UPDATE_REQ_TIMEOUT}s): {e!r}"
                     )
-                    response.add_ecu(
-                        wrapper.RollbackResponseEcu(
-                            ecu_id=ecu_id,
-                            result=wrapper.FailureType.RECOVERABLE,
-                        )
-                    )
-            tasks.clear()
-        # NOTE: we don't track ECU rollbacking currently
-        logger.info(f"rollback: {tracked_ecus_dict=}")
-
-        # after all subecus response the request, rollback my ecu
-        if entry := request.if_contains_ecu(self.my_ecu_id):
-            if self._ota_client.live_ota_status.request_rollback():
-                logger.info(f"rollback my_ecu: {self.my_ecu_id=}, {entry=}")
-                # dispatch the rollback request to threadpool
-                self._executor.submit(self._ota_client.rollback)
-
-                # rollback request is permitted, prepare the response
-                response.add_ecu(
-                    wrapper.RollbackResponseEcu(
-                        ecu_id=self.my_ecu_id,
-                        result=wrapper.FailureType.NO_FAILURE,
->>>>>>> f8462b2d
-                    )
-                    # NOTE(20230517): aligns with the previous behavior
+                    # NOTE(20230517): aligns with the previous behavior that create
+                    #                 response with RECOVERABLE OTA error for unresponsive
+                    #                 ECU.
                     response.add_ecu(
                         wrapper.RollbackResponseEcu(
                             ecu_id=_ecu_contact.ecu_id,
@@ -857,45 +699,5 @@
             response.add_ecu(_resp_ecu)
         return response
 
-<<<<<<< HEAD
     async def status(self, _=None) -> wrapper.StatusResponse:
-        return self._ecu_status_storage.export()
-=======
-    async def status(self, _: Optional[StatusRequest] = None) -> StatusResponse:
-        """
-        NOTE: if the cached status is older than <server_cfg.QUERY_SUBECU_STATUS_INTERVAL>,
-        the caller should take the responsibility to update the cached status.
-        """
-        cur_time = time.time()
-        if cur_time - self._last_status_query > server_cfg.STATUS_UPDATE_INTERVAL:
-            async with self._status_pulling_lock:
-                self._last_status_query = cur_time
-                resp = StatusResponse()
-
-                # get subecus' status
-                coros: List[Coroutine] = []
-                for subecu_id, subecu_addr in self.subecus_dict.items():
-                    coros.append(
-                        OtaClientCall.status_call(
-                            subecu_id,
-                            subecu_addr,
-                            server_cfg.SERVER_PORT,
-                            request=wrapper.StatusRequest(),
-                            timeout=server_cfg.QUERYING_SUBECU_STATUS_TIMEOUT,
-                        )
-                    )
-                # merge the subecu and its child ecus status
-                for subecu_resp in await asyncio.gather(*coros, return_exceptions=True):
-                    if isinstance(subecu_resp, ECUNoResponse):
-                        logger.debug(f"failed to query ECU's status: {subecu_resp!r}")
-                        continue
-                    resp.merge_from(subecu_resp)
-                # prepare my_ecu status
-                resp.add_ecu(self._ota_client.status())
-
-                # register the status to cache
-                resp.available_ecu_ids.extend(self._ecu_info.get_available_ecu_ids())
-                self._cached_status = resp
-        # response with cached status
-        return self._cached_status
->>>>>>> f8462b2d
+        return self._ecu_status_storage.export()