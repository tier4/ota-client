--- conflicted
+++ resolved
@@ -23,12 +23,9 @@
 from multiprocessing import Process
 from typing import Coroutine, Dict, List, Optional
 
-<<<<<<< HEAD
+from . import log_setting
 from .boot_control import BootloaderType, get_boot_controller, detect_bootloader
-=======
-from . import log_setting
-from .boot_control import get_boot_controller
->>>>>>> 7a95a998
+from .configs import server_cfg, config as cfg
 from .create_standby import get_standby_slot_creator
 from .ecu_info import ECUInfo
 from .ota_client import OTAClient, OTAUpdateFSM
@@ -36,12 +33,6 @@
 from .proto import wrapper
 from .proxy_info import proxy_cfg
 
-<<<<<<< HEAD
-from .configs import server_cfg, config as cfg
-from . import log_util
-=======
-from .configs import BOOT_LOADER, server_cfg, config as cfg
->>>>>>> 7a95a998
 
 logger = log_setting.get_logger(
     __name__, cfg.LOG_LEVEL_TABLE.get(__name__, cfg.DEFAULT_LOG_LEVEL)
