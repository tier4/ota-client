# Copyright 2022 TIER IV, INC. All rights reserved.
#
# Licensed under the Apache License, Version 2.0 (the "License");
# you may not use this file except in compliance with the License.
# You may obtain a copy of the License at
#
#     http://www.apache.org/licenses/LICENSE-2.0
#
# Unless required by applicable law or agreed to in writing, software
# distributed under the License is distributed on an "AS IS" BASIS,
# WITHOUT WARRANTIES OR CONDITIONS OF ANY KIND, either express or implied.
# See the License for the specific language governing permissions and
# limitations under the License.


r"""Common used helpers, classes and functions for different bank creating methods."""
import os
import shutil
import time
from concurrent.futures import (
    Future,
    ThreadPoolExecutor,
    wait,
)
from dataclasses import dataclass
from pathlib import Path
from threading import Event, Lock
from typing import (
    Any,
    Iterator,
    List,
    Dict,
    Optional,
    OrderedDict,
    Set,
    Tuple,
    Union,
)
from weakref import WeakKeyDictionary, WeakValueDictionary

from ..common import file_sha256
from ..configs import config as cfg
from ..ota_metadata import OTAMetadata, MetafilesV1
from ..proto.wrapper import RegularInf, DirectoryInf
from .. import log_setting
from ..update_stats import (
    OTAUpdateStatsCollector,
    RegProcessOperation,
    RegInfProcessedStats,
)

logger = log_setting.get_logger(
    __name__, cfg.LOG_LEVEL_TABLE.get(__name__, cfg.DEFAULT_LOG_LEVEL)
)


class _WeakRef:
    pass


class _HardlinkTracker:
    POLLINTERVAL = 0.1

    def __init__(self, first_copy_path: str, ref: _WeakRef, count: int):
        self._first_copy_ready = Event()
        self._failed = Event()
        # hold <count> refs to ref
        self._ref_holder: List[_WeakRef] = [ref for _ in range(count)]

        self.first_copy_path = first_copy_path

    def writer_done(self):
        self._first_copy_ready.set()

    def writer_on_failed(self):
        self._failed.set()
        self._ref_holder.clear()

    def subscribe(self) -> str:
        # wait for writer
        while not self._first_copy_ready.is_set():
            if self._failed.is_set():
                raise ValueError(f"writer failed on path={self.first_copy_path}")

            time.sleep(self.POLLINTERVAL)

        try:
            self._ref_holder.pop()
        except IndexError:
            # it won't happen generally as this tracker will be gc
            # after the ref holder holds no more ref.
            pass

        return self.first_copy_path

    def subscribe_no_wait(self) -> str:
        return self.first_copy_path


class HardlinkRegister:
    def __init__(self):
        self._lock = Lock()
        self._hash_ref_dict: Dict[str, _WeakRef] = WeakValueDictionary()  # type: ignore
        self._ref_tracker_dict: Dict[_WeakRef, _HardlinkTracker] = WeakKeyDictionary()  # type: ignore

    def get_tracker(
        self, _identifier: Any, path: str, nlink: int
    ) -> "Tuple[_HardlinkTracker, bool]":
        """Get a hardlink tracker from the register.

        Args:
            _identifier: a string that can identify a group of hardlink file.
            path: path that the caller wants to save file to.
            nlink: number of hard links in this hardlink group.

        Returns:
            A hardlink tracker and a bool to indicates whether the caller is the writer or not.
        """
        with self._lock:
            _ref = self._hash_ref_dict.get(_identifier)
            if _ref:
                _tracker = self._ref_tracker_dict[_ref]
                return _tracker, False
            else:
                _ref = _WeakRef()
                _tracker = _HardlinkTracker(path, _ref, nlink - 1)

                self._hash_ref_dict[_identifier] = _ref
                self._ref_tracker_dict[_ref] = _tracker
                return _tracker, True


class RegularDelta(Dict[bytes, Set[RegularInf]]):
    """Dict[bytes, Set[RegularInf]]"""

    def __init__(self):
        self._path_set: Set[str] = set()

    def __len__(self) -> int:
        return sum([len(_set) for _, _set in self.items()])

    def add_entry(self, entry: RegularInf):
        self._path_set.add(entry.path)
        if (_hash := entry.sha256hash) in self:
            self[_hash].add(entry)
        else:
            (_new_set := set()).add(entry)
            self[_hash] = _new_set

    def contains_path(self, path: Union[Path, str]):
        return str(path) in self._path_set


@dataclass
class DeltaBundle:
    """NOTE: all paths are canonical!"""

    # ------ generated delta ------ #
    # rm_delta: a list of files that presented at
    #           delta_src rootfs but don't presented
    #           at new OTA image
    rm_delta: List[str]
    # download_list: a list of files that presented in
    #                the new OTA image but are not available
    #                locally
    download_list: List[RegularInf]
    # new_delta: the generated delta, used by create_standby
    #            implementation to update the standby slot
    new_delta: RegularDelta
    # new_dirs: all the dirs presented in the new OTA image
    new_dirs: OrderedDict[DirectoryInf, None]

    # ------ misc ------ #
    # delta_src: the src when calculating delta against
    #            target new OTA image
    delta_src: Path
    # delta_files_dir: the folder that holds the files
    #                  that will be applied to the standby slot
    delta_files_dir: Path
    total_regular_num: int
    total_download_files_size: int  # in bytes

    # getter API
    # NOTE: all the getter APIs will transfer the ref
    #       to the caller, and then release it.

    def get_rm_delta(self) -> Iterator[str]:
        if not (_rm_delta := self.rm_delta):
            return []  # type: ignore
        self.rm_delta = None  # type: ignore

        def _gen():
            while _rm_delta:
                yield _rm_delta.pop()

        return _gen()

    def get_new_delta(self) -> RegularDelta:
        if not (_new_delta := self.new_delta):
            return {}  # type: ignore
        self.new_delta = None  # type: ignore
        return _new_delta

    def get_download_list(self) -> Iterator[RegularInf]:
        if not (_download_list := self.download_list):
            return []  # type: ignore
        self.download_list = None  # type: ignore

        def _gen():
            while _download_list:
                yield _download_list.pop()

        return _gen()

    def get_new_dirs(self) -> Iterator[DirectoryInf]:
        if not (_dirs := self.new_dirs):
            return []  # type: ignore
        self.new_dirs = None  # type: ignore

        def _gen():
            while _dirs:
                yield _dirs.popitem()[0]

        return _gen()


class DeltaGenerator:
    # entry under the following folders will be scanned
    # no matter it is existed in new image or not
    FULL_SCAN_PATHS = set(
        [
            "/lib",
            "/var/lib",
            "/usr",
            "/opt/nvidia",
            "/home/autoware/autoware.proj",
        ]
    )

    # introduce limitations here to prevent unexpected
    # scanning in unknown large, deep folders in full
    # scan mode.
    # NOTE: the following settings are enough for most cases
    MAX_FOLDER_DEEPTH = 20
    MAX_FILENUM_PER_FOLDER = 8192

    def __init__(
        self,
        *,
        ota_metadata: OTAMetadata,
        delta_src: Path,
        local_copy_dir: Path,
        stats_collector: OTAUpdateStatsCollector,
    ) -> None:
        self._ota_metadata = ota_metadata

        # delta
        self._new = RegularDelta()
        self._rm: List[str] = []
        self._new_dirs: OrderedDict[DirectoryInf, None] = OrderedDict()
        self._new_hash_list: Set[bytes] = set()
        self._download_list: List[RegularInf] = []

        self._stats_collector = stats_collector
        self._delta_src_mount_point = delta_src
        self._local_copy_dir = local_copy_dir

        self.total_regulars_num = 0
        self.total_download_files_size = 0

    def _prepare_local_copy_from_active_slot(
        self, fpath: Path, *, _hash: Optional[str] = None
    ) -> None:
        """Hash(and verify the file) and prepare a copy for it in standby slot."""
        _fhash = file_sha256(fpath)
        if _hash and _hash != _fhash:
            return

        try:
            self._new_hash_list.remove(bytes.fromhex(_fhash))
        except KeyError:
            # this hash has already been prepared or
            # this hash is not included in new OTA image
            return

        # collect this entry as the hash existed in _new
        # and not yet being collected
        _start = time.thread_time_ns()
        shutil.copy(fpath, self._local_copy_dir / _fhash)

        # report to the ota update stats collector
        self._stats_collector.report(
            RegInfProcessedStats(
                op=RegProcessOperation.PREPARE_LOCAL_COPY,
                size=fpath.stat().st_size,
                elapsed_ns=time.thread_time_ns() - _start,
            )
        )

    def _process_delta_src(self):
        logger.debug("process delta src, generate delta and prepare local copy...")
        _canonical_root = Path("/")

        # scan old slot and generate delta based on path,
        # group files into many hash group,
        # each hash group is a set contains RegularInf(s) with path as key.
        #
        # if the scanned file's hash existed in _new,
        # collect this file to the recycle folder if not yet being collected.
        with ThreadPoolExecutor(thread_name_prefix="scan_slot") as pool:
            for curdir, dirnames, filenames in os.walk(
                self._delta_src_mount_point, topdown=True, followlinks=False
            ):
                delta_src_curdir_path = Path(curdir)
                canonical_curdir_path = (
                    _canonical_root
                    / delta_src_curdir_path.relative_to(self._delta_src_mount_point)
                )
                logger.debug(f"{delta_src_curdir_path=}, {canonical_curdir_path=}")

                # skip folder that exceeds max_folder_deepth,
                # also add these folders to remove list
                if len(delta_src_curdir_path.parents) > self.MAX_FOLDER_DEEPTH:
                    logger.warning(
                        f"reach max_folder_deepth on {delta_src_curdir_path!r}, skip"
                    )
                    self._rm.append(str(canonical_curdir_path))
                    dirnames.clear()
                    continue

                # skip this folder if it doesn't exist on new image,
                # or also not meant to be fully scanned.
                # NOTE: the root folder must be fully scanned
                # NOTE: DirectoryInf can only be compared with str, not Path
                dir_should_skip = True
                if (
                    canonical_curdir_path == _canonical_root
                    or str(canonical_curdir_path) in self._new_dirs
                ):
                    dir_should_skip = False
                # check if we neede to fully scan this folder
                dir_should_fully_scan = False
                for parent in reversed(canonical_curdir_path.parents):
                    if str(parent) in self.FULL_SCAN_PATHS:
                        dir_should_fully_scan = True
                        break
                logger.debug(
                    f"{dir_should_skip=}, {dir_should_fully_scan=}: {delta_src_curdir_path=}"
                )
                # should we totally skip folder and all its child folders?
                # if so, discard it and add it to the remove list.
                if dir_should_skip and not dir_should_fully_scan:
                    self._rm.append(str(canonical_curdir_path))
                    dirnames.clear()  # prune the search on all its subfolders
                    continue

                # skip files that over the max_filenum_per_folder,
                # and add these files to remove list
                if len(filenames) > self.MAX_FILENUM_PER_FOLDER:
                    logger.warning(
                        f"reach max_filenum_per_folder on {delta_src_curdir_path}, "
                        "exceeded files will be ignored silently"
                    )
                    self._rm.extend(
                        map(
                            lambda x: str(canonical_curdir_path / x),
                            filenames[self.MAX_FILENUM_PER_FOLDER :],
                        )
                    )

                # process the files under this dir
                futs: List[Future] = []
                for fname in filenames[: self.MAX_FILENUM_PER_FOLDER]:
                    delta_src_fpath = delta_src_curdir_path / fname
                    logger.debug(f"[process_delta_src] process {delta_src_fpath}")
                    # NOTE: should ALWAYS use canonical_fpath in RegularInf and in rm_list
                    canonical_fpath = canonical_curdir_path / fname

                    # ignore non-file file(include symlink)
                    # NOTE: for in-place update, we will recreate all the symlinks,
                    #       so we first remove all the symlinks
                    if delta_src_fpath.is_symlink() or not delta_src_fpath.is_file():
                        self._rm.append(str(canonical_fpath))
                        continue
                    # in default match_only mode, if the path doesn't exist in new, ignore
                    if not dir_should_fully_scan and not self._new.contains_path(
                        canonical_fpath
                    ):
                        self._rm.append(str(canonical_fpath))
                        continue

                    futs.append(
                        pool.submit(
                            self._prepare_local_copy_from_active_slot, delta_src_fpath
                        )
                    )
                # wait for all files under this dir to be finished
                logger.debug(f"{delta_src_curdir_path=} done")
                wait(futs)

        # calculate the files list that we should download from remote
        # the hash in the self._hash_set after local delta preparation representing
        # the file we need to download from remote
        for _hash, _reginf_set in self._new.items():
            if _hash in self._new_hash_list:
                # pick one entry from the reginf set for downloading
                _entry = next(iter(_reginf_set))
                self._download_list.append(_entry)
                self.total_download_files_size += _entry.size if _entry.size else 0
        self._new_hash_list.clear()

    # API

    def calculate_and_process_delta(self) -> DeltaBundle:
        # pre-load dirs info
        for _dir in self._ota_metadata.iter_metafile(MetafilesV1.DIRECTORY_FNAME):
            self._new_dirs[_dir] = None
        # pre-load from new regulars.txt
<<<<<<< HEAD
        _entry: RegularInf
=======
>>>>>>> 2ca85b47
        for _entry in self._ota_metadata.iter_metafile(MetafilesV1.REGULAR_FNAME):
            self.total_regulars_num += 1
            self._new.add_entry(_entry)
            self._new_hash_list.add(_entry.sha256hash)
<<<<<<< HEAD
=======
        self._stats_collector.store.total_regular_files = self.total_regulars_num
>>>>>>> 2ca85b47

        # generate delta and prepare files
        self._process_delta_src()
        logger.info(
            "delta calculation finished: \n"
            f"total_regulars_num: {self.total_regulars_num} \n"
            f"total_download_files_size: {self.total_download_files_size} \n"
            f"rm_list len: {len(self._rm)} \n"
            f"donwload_list len: {len(self._download_list)}"
        )

        return DeltaBundle(
            rm_delta=self._rm,
            new_delta=self._new,
            new_dirs=self._new_dirs,
            download_list=self._download_list,
            delta_src=self._delta_src_mount_point,
            delta_files_dir=self._local_copy_dir,
            total_regular_num=self.total_regulars_num,
            total_download_files_size=self.total_download_files_size,
        )<|MERGE_RESOLUTION|>--- conflicted
+++ resolved
@@ -416,18 +416,10 @@
         for _dir in self._ota_metadata.iter_metafile(MetafilesV1.DIRECTORY_FNAME):
             self._new_dirs[_dir] = None
         # pre-load from new regulars.txt
-<<<<<<< HEAD
-        _entry: RegularInf
-=======
->>>>>>> 2ca85b47
         for _entry in self._ota_metadata.iter_metafile(MetafilesV1.REGULAR_FNAME):
             self.total_regulars_num += 1
             self._new.add_entry(_entry)
             self._new_hash_list.add(_entry.sha256hash)
-<<<<<<< HEAD
-=======
-        self._stats_collector.store.total_regular_files = self.total_regulars_num
->>>>>>> 2ca85b47
 
         # generate delta and prepare files
         self._process_delta_src()
