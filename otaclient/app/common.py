# Copyright 2022 TIER IV, INC. All rights reserved.
#
# Licensed under the Apache License, Version 2.0 (the "License");
# you may not use this file except in compliance with the License.
# You may obtain a copy of the License at
#
#     http://www.apache.org/licenses/LICENSE-2.0
#
# Unless required by applicable law or agreed to in writing, software
# distributed under the License is distributed on an "AS IS" BASIS,
# WITHOUT WARRANTIES OR CONDITIONS OF ANY KIND, either express or implied.
# See the License for the specific language governing permissions and
# limitations under the License.


r"""Utils that shared between modules are listed here."""
import itertools
import os
import shlex
import shutil
import enum
import requests
import subprocess
import time
from concurrent.futures import Future, ThreadPoolExecutor, CancelledError, TimeoutError
from functools import partial
from hashlib import sha256
from threading import Lock, Event, Semaphore
from pathlib import Path
from queue import Queue
from typing import (
    Any,
    Callable,
    Generator,
    NamedTuple,
    Optional,
    Tuple,
    Union,
    Iterable,
    TypeVar,
    Generic,
)
from urllib.parse import urljoin


from .log_setting import get_logger
from .configs import config as cfg

logger = get_logger(__name__, cfg.LOG_LEVEL_TABLE.get(__name__, cfg.DEFAULT_LOG_LEVEL))


class OTAFileCacheControl(enum.Enum):
    """Custom header for ota file caching control policies.

    format:
        Ota-File-Cache-Control: <directive>
    directives:
        retry_cache: indicates that ota_proxy should clear cache entry for <URL>
            and retry caching
        no_cache: indicates that ota_proxy should not use cache for <URL>
        use_cache: implicitly applied default value, conflicts with no_cache directive
            no need(and no effect) to add this directive into the list

    NOTE: using retry_cache and no_cache together will not work as expected,
        only no_cache will be respected, already cached file will not be deleted as retry_cache indicates.
    """

    use_cache = "use_cache"
    no_cache = "no_cache"
    retry_caching = "retry_caching"

    header = "Ota-File-Cache-Control"
    header_lower = "ota-file-cache-control"


def get_backoff(n: int, factor: float, _max: float) -> float:
    return min(_max, factor * (2 ** (n - 1)))


def wait_with_backoff(_retry_cnt: int, *, _backoff_factor: float, _backoff_max: float):
    time.sleep(
        get_backoff(
            _retry_cnt,
            _backoff_factor,
            _backoff_max,
        )
    )


# file verification
def file_sha256(filename: Union[Path, str]) -> str:
    with open(filename, "rb") as f:
        m = sha256()
        while True:
            d = f.read(cfg.LOCAL_CHUNK_SIZE)
            if len(d) == 0:
                break
            m.update(d)
        return m.hexdigest()


def verify_file(fpath: Path, fhash: str, fsize: Optional[int]) -> bool:
    if (
        fpath.is_symlink()
        or (not fpath.is_file())
        or (fsize is not None and fpath.stat().st_size != fsize)
    ):
        return False
    return file_sha256(fpath) == fhash


# handled file read/write
def read_str_from_file(path: Union[Path, str], *, missing_ok=True, default="") -> str:
    """
    Params:
        missing_ok: if set to False, FileNotFoundError will be raised to upper
        default: the default value to return when missing_ok=True and file not found
    """
    try:
        return Path(path).read_text().strip()
    except FileNotFoundError:
        if missing_ok:
            return default

        raise


def write_str_to_file(path: Path, input: str):
    path.write_text(input)


def write_str_to_file_sync(path: Union[Path, str], input: str):
    with open(path, "w") as f:
        f.write(input)
        f.flush()
        os.fsync(f.fileno())


# wrapped subprocess call
def subprocess_call(cmd: str, *, raise_exception=False):
    """

    Raises:
        a ValueError containing information about the failure.
    """
    try:
        # NOTE: we need to check the stderr and stdout when error occurs,
        # so use subprocess.run here instead of subprocess.check_call
        subprocess.run(
            shlex.split(cmd),
            check=True,
            capture_output=True,
        )
    except subprocess.CalledProcessError as e:
        msg = f"command({cmd=}) failed({e.returncode=}, {e.stderr=}, {e.stdout=})"
        logger.debug(msg)
        if raise_exception:
            raise


def subprocess_check_output(cmd: str, *, raise_exception=False, default="") -> str:
    """
    Raises:
        a ValueError containing information about the failure.
    """
    try:
        return (
            subprocess.check_output(shlex.split(cmd), stderr=subprocess.PIPE)
            .decode()
            .strip()
        )
    except subprocess.CalledProcessError as e:
        msg = f"command({cmd=}) failed({e.returncode=}, {e.stderr=}, {e.stdout=})"
        logger.debug(msg)
        if raise_exception:
            raise
        return default


def copy_stat(src: Union[Path, str], dst: Union[Path, str]):
    """Copy file/dir permission bits and owner info from src to dst."""
    _stat = Path(src).stat()
    os.chown(dst, _stat.st_uid, _stat.st_gid)
    os.chmod(dst, _stat.st_mode)


def copytree_identical(src: Path, dst: Path):
    """Recursively copy from the src folder to dst folder.

    This function populate files/dirs from the src to the dst,
    and make sure the dst is identical to the src.

    By updating the dst folder in-place, we can prevent the case
    that the copy is interrupted and the dst is not yet fully populated.

    This function is different from shutil.copytree as follow:
    1. it covers the case that the same path points to different
        file type, in this case, the dst path will be clean and
        new file/dir will be populated as the src.
    2. it deals with the same symlinks by checking the link target,
        re-generate the symlink if the dst symlink is not the same
        as the src.
    3. it will remove files that not presented in the src, and
        unconditionally override files with same path, ensuring
        that the dst will be identical with the src.

    NOTE: is_file/is_dir also returns True if it is a symlink and
    the link target is_file/is_dir
    """
    if dst.is_symlink() or not dst.is_dir():
        raise FileNotFoundError(f"{dst} is not found or not a dir")

    # phase1: populate files to the dst
    for cur_dir, dirs, files in os.walk(src, topdown=True, followlinks=False):
        _cur_dir = Path(cur_dir)
        _cur_dir_on_dst = dst / _cur_dir.relative_to(src)

        # NOTE(20220803): os.walk now lists symlinks pointed to dir
        # in the <dirs> tuple, we have to handle this behavior
        for _dir in dirs:
            _src_dir = _cur_dir / _dir
            _dst_dir = _cur_dir_on_dst / _dir
            if _src_dir.is_symlink():  # this "dir" is a symlink to a dir
                if (not _dst_dir.is_symlink()) and _dst_dir.is_dir():
                    # if dst is a dir, remove it
                    shutil.rmtree(_dst_dir, ignore_errors=True)
                else:  # dst is symlink or file
                    _dst_dir.unlink()
                _dst_dir.symlink_to(os.readlink(_src_dir))

        # cover the edge case that dst is not a dir.
        if _cur_dir_on_dst.is_symlink() or not _cur_dir_on_dst.is_dir():
            _cur_dir_on_dst.unlink(missing_ok=True)
            _cur_dir_on_dst.mkdir(parents=True)
            copy_stat(_cur_dir, _cur_dir_on_dst)

        # populate files
        for fname in files:
            _src_f = _cur_dir / fname
            _dst_f = _cur_dir_on_dst / fname

            # prepare dst
            #   src is file but dst is a folder
            #   delete the dst in advance
            if (not _dst_f.is_symlink()) and _dst_f.is_dir():
                # if dst is a dir, remove it
                shutil.rmtree(_dst_f, ignore_errors=True)
            else:
                # dst is symlink or file
                _dst_f.unlink(missing_ok=True)

            # copy/symlink dst as src
            #   if src is symlink, check symlink, re-link if needed
            if _src_f.is_symlink():
                _dst_f.symlink_to(os.readlink(_src_f))
            else:
                # copy/override src to dst
                shutil.copy(_src_f, _dst_f, follow_symlinks=False)
                copy_stat(_src_f, _dst_f)

    # phase2: remove unused files in the dst
    for cur_dir, dirs, files in os.walk(dst, topdown=True, followlinks=False):
        _cur_dir_on_dst = Path(cur_dir)
        _cur_dir_on_src = src / _cur_dir_on_dst.relative_to(dst)

        # remove unused dir
        if not _cur_dir_on_src.is_dir():
            shutil.rmtree(_cur_dir_on_dst, ignore_errors=True)
            dirs.clear()  # stop iterate the subfolders of this dir
            continue

        # NOTE(20220803): os.walk now lists symlinks pointed to dir
        # in the <dirs> tuple, we have to handle this behavior
        for _dir in dirs:
            _src_dir = _cur_dir_on_src / _dir
            _dst_dir = _cur_dir_on_dst / _dir
            if (not _src_dir.is_symlink()) and _dst_dir.is_symlink():
                _dst_dir.unlink()

        for fname in files:
            _src_f = _cur_dir_on_src / fname
            if not (_src_f.is_symlink() or _src_f.is_file()):
                (_cur_dir_on_dst / fname).unlink(missing_ok=True)


def re_symlink_atomic(src: Path, target: Union[Path, str]):
    """Make the <src> a symlink to <target> atomically.

    If the src is already existed as a file/symlink,
    the src will be replaced by the newly created link unconditionally.

    NOTE: os.rename is atomic when src and dst are on
    the same filesystem under linux.
    NOTE 2: src should not exist or exist as file/symlink.
    """
    if not (src.is_symlink() and str(os.readlink(src)) == str(target)):
        tmp_link = Path(src).parent / f"tmp_link_{os.urandom(6).hex()}"
        try:
            tmp_link.symlink_to(target)
            os.rename(tmp_link, src)  # unconditionally override
        except Exception:
            tmp_link.unlink(missing_ok=True)
            raise


def replace_atomic(src: Union[str, Path], dst: Union[str, Path]):
    """Atomically replace dst file with src file.

    NOTE: atomic is ensured by os.rename/os.replace under the same filesystem.
    """
    src, dst = Path(src), Path(dst)
    if not src.is_file():
        raise ValueError(f"{src=} is not a regular file or not exist")

    _tmp_file = dst.parent / f".tmp_{os.urandom(6).hex()}"
    try:
        # prepare a copy of src file under dst's parent folder
        shutil.copy(src, _tmp_file, follow_symlinks=True)
        os.sync()
        # atomically rename/replace the dst file with the copy
        os.replace(_tmp_file, dst)
    except Exception:
        _tmp_file.unlink(missing_ok=True)
        raise


def urljoin_ensure_base(base: str, url: str):
    """
    NOTE: this method ensure the base_url will be preserved.
          for example:
            base="http://example.com/data", url="path/to/file"
          with urljoin, joined url will be "http://example.com/path/to/file",
          with this func, joined url will be "http://example.com/data/path/to/file"
    """
    return urljoin(f"{base.rstrip('/')}/", url)


# ------ RetryTaskMap ------ #

_T = TypeVar("_T")
_ROUND_DONE = object()


class FutureWrapper(NamedTuple):
    entry: Any
    fut: Future


class TaskResult(NamedTuple):
    is_successful: bool
    entry: Any
    fut: Future


class _DispatcherCollectorSync:
    def __init__(self) -> None:
        self.tasks_num = 0
        self._task_counter = itertools.count(start=1)
        self._dispatcher_done = Event()
        self._collector_done = Event()

    def dispatch_task(self):
        self.tasks_num = next(self._task_counter)

    def dispatcher_done(self):
        self._dispatcher_done.set()

    def collector_should_exit(self, processed_tasks_num: int) -> bool:
        if self._collector_done.is_set():
            return True
        if self._dispatcher_done.is_set():
            # if dispacher is done, but tasks_num is still 0,
            # it means that dispatcher doesn't dispatch any tasks,
            # collector should exit right now.
            if (
                collector_should_exit := not self.tasks_num
                or processed_tasks_num == self.tasks_num
            ):
                self._collector_done.set()
            return collector_should_exit
        return False

    def wait(self):
        self._dispatcher_done.wait()
        self._collector_done.wait()


class _ThreadSafeGenWrapper:
    def __init__(self, _gen: Generator, *, kick_start: bool) -> None:
        self._gen = _gen
        self._lock = Lock()
        if kick_start:
            self.send(None)

    def close(self):
        self._gen.close()

    def send(self, __value: Any) -> Any:
        try:
            with self._lock:
                return self._gen.send(__value)
        except StopIteration:
            pass  # ignore on closed gen

    def throw(self, __exp: Exception):
        try:
            with self._lock:
                self._gen.throw(__exp)
        except Exception as __exp:  # break ref cycle
            raise __exp


class RetryTaskMapInterrupted(Exception):
    pass


class RetryTaskMap(Generic[_T]):
    def __init__(
        self,
        *,
        max_concurrent: int,
        executor: ThreadPoolExecutor,
        retry_interval_f: Callable[[int], None],
        title: str = "",
        max_retry: Optional[int] = None,
    ) -> None:
        """Init the RetryTaskMap with configurations and executor instance.

        Params:
            max_concurrent: max number of loaded tasks in the thread pool.
            executor: an instance of ThreadPoolExecutor used to execute tasks,
                NOTE that the pool must has at least 2 workers.
            retry_interval_f: a callable that take retry rounds num as input,
                will be called between retry rounds.
            title: name of this RetryTaskMap instance, will be written in exception message.
            max_retry: max retry rounds before RetryTaskMap breaks out and raise
                RetryTaskMapInterrupted.
        """
        self._executor = executor
        self._shutdowned = Event()

        self._max_retry = range(max_retry) if max_retry else itertools.count()
        self._sync: Optional[_DispatcherCollectorSync] = None
        self._last_failed_exc: Optional[BaseException] = None

        self.title = title
        self.retry_interval_f = retry_interval_f
        self.max_concurrent = max_concurrent

    def _round_task_collector(
        self, que: "Queue[FutureWrapper]", sync: _DispatcherCollectorSync
    ) -> Generator[None, FutureWrapper, None]:
        finished_tasks_count = 0
        while not sync.collector_should_exit(finished_tasks_count):
            finished_tasks_count += 1
            wrapped_fut = yield
            if not self._shutdowned.is_set():
                que.put_nowait(wrapped_fut)
            del wrapped_fut  # release ref
        que.put_nowait(_ROUND_DONE)  # type: ignore

    def _round_task_dispatcher(
        self,
        _func: Callable[[_T], Any],
        _iter: Iterable[_T],
        *,
        que: "Queue[FutureWrapper]",
        sync: _DispatcherCollectorSync,
    ):
        # start the collector
        collector_gen = _ThreadSafeGenWrapper(
            self._round_task_collector(que, sync), kick_start=True
        )
        que = None  # type: ignore ,release ref
        max_concurrent_se = Semaphore(self.max_concurrent)

        def _task_cb(_fut, /, entry):
            collector_gen.send(FutureWrapper(entry, _fut))
            max_concurrent_se.release()  # NOTE: must release after send

        # NOTE: the already dispatched tasks will keep in queue
        #       and being executed even shutdown is set.
        for entry in _iter:
            if self._shutdowned.is_set():
                break
            max_concurrent_se.acquire(blocking=True)
            fut = self._executor.submit(_func, entry)
            sync.dispatch_task()  # NOTE: must count before add callback
            fut.add_done_callback(partial(_task_cb, entry=entry))
        sync.dispatcher_done()

    def _raise_exc(self, msg: str = ""):
        if self._last_failed_exc:
            try:
                raise RetryTaskMapInterrupted(
                    f"<RetryTaskMap: {self.title}> failed({self._last_failed_exc=}): {msg}",
                ) from self._last_failed_exc
            finally:  # be careful not to create ref cycle
                self._last_failed_exc = None
                self = None
        else:
            raise RetryTaskMapInterrupted(
                f"<RetryTaskMap: {self.title}> interrupted: {msg}"
            )

    def _execute(
        self, _func: Callable[[_T], Any], _iter: Iterable[_T], /
    ) -> Generator[Tuple[int, TaskResult], None, None]:
        failed_entries, last_failed_count = [], 0
        retry_round, keep_failing_retry = 0, 0
        for retry_round in self._max_retry:
            sync = _DispatcherCollectorSync()
            que: "Queue[FutureWrapper]" = Queue()
            self._executor.submit(
                self._round_task_dispatcher, _func, _iter, que=que, sync=sync
            )
            self._sync = sync

            while (fut_wrapper := que.get(block=True)) is not _ROUND_DONE:
                # logger.error(f"get collected {_get=}")
                entry, fut = fut_wrapper
                try:  # special treatment to cancelled/timeout future
                    _exc = fut.exception()
                    is_successful = _exc is None
                except (CancelledError, TimeoutError):
                    is_successful = False
                    _exc = None

                if not is_successful:
                    failed_entries.append(entry)
                    if _exc:
                        self._last_failed_exc = _exc

                yield retry_round, TaskResult(is_successful, entry, fut)
                # do not hold uneccessary refs while blocking
                del fut_wrapper, entry, fut, _exc
            # cleanup on this retry round finished
            self._sync = None

            if failed_entries:
                logger.error(
                    f"{self.title} failed to finished, {len(failed_entries)=}, {last_failed_count=}, {retry_round=}"
                )
                # no more succeeded tasks since last retry round
                if not len(failed_entries) < last_failed_count:
                    keep_failing_retry += 1
                else:  # reset failing counter if any task succeeded in this round
                    keep_failing_retry = 0

                last_failed_count = len(failed_entries)
                self.retry_interval_f(keep_failing_retry)
                _iter, failed_entries = failed_entries, []
            else:  # all tasks finished without exception
                return

        try:
            self._raise_exc(f"exceed max retry: {retry_round=}")
        finally:
            self = None  # break ref cycle

    def shutdown(self):
        """Shutdown the current running RetryTaskMap instance.

        Raises:
            RetryTaskMapInterrupted, if self._last_failed_exc is valid
                exception, raise from it, otherwise raise plain
                RetryTaskMapInterrupted.
        """
        logger.debug(f"shutdown <RetryTaskMap: {self.title=}>")
        self._shutdowned.set()
        self._task_executor.close()  # force close to release resources
        # wait for current running session finished
        if self._sync:
            self._sync.wait()

        try:
            self._raise_exc("shutdown by callers")
        finally:
            self = None  # break ref cycle

    def map(
        self, _func: Callable[[_T], Any], _iter: Iterable[_T], /
    ) -> Generator[Tuple[int, TaskResult], None, None]:
        """Returns an iterator that applies <_func> to every entry in <_iter>.

        Yields:
            A tuple of current retry round, and an instance of TaskResult.
            TaskResult is a namedtuple consists of the following:
            - a bool indicates whether this task finished without exception.
            - the entry being processed in this task.
            - the Future instance related to this task.

        Raises:
            RetryTaskMapInterrupted if exceeds <max_retry>.
        """
        self._task_executor = self._execute(_func, _iter)
        return self._task_executor


def create_tmp_fname(prefix="tmp", length=6, sep="_") -> str:
    return f"{prefix}{sep}{os.urandom(length).hex()}"


def ensure_otaproxy_start(
    otaproxy_url: str,
    *,
    interval: float = 1,
    connection_timeout: float = 5,
<<<<<<< HEAD
    timeout: Optional[float] = None,
    warning_interval: int = 3 * 60,  # seconds
):
    start_time = int(time.time())
    warning_count, next_warning = 0, start_time + warning_interval
    timeout = timeout if timeout and timeout >= 0 else float("inf")
    with requests.Session() as session:
        while start_time + timeout > (cur_time := int(time.time())):
=======
    probing_timeout: Optional[float] = None,
    warning_interval: int = 3 * 60,  # seconds
):
    """Loop probing <otaproxy_url> until online or exceed <probing_timeout>.

    This function will issue a logging.warning every <warning_interval> seconds.

    Raises:
        A ConnectionError if exceeds <probing_timeout>.
    """
    start_time = int(time.time())
    next_warning = start_time + warning_interval
    probing_timeout = (
        probing_timeout if probing_timeout and probing_timeout >= 0 else float("inf")
    )
    with requests.Session() as session:
        while start_time + probing_timeout > (cur_time := int(time.time())):
>>>>>>> 657b7a0a
            try:
                resp = session.get(otaproxy_url, timeout=connection_timeout)
                resp.close()
                return
            except Exception as e:  # server is not up yet
                if cur_time >= next_warning:
                    logger.warning(
<<<<<<< HEAD
                        f"otaproxy@{otaproxy_url} is not up after {warning_count * warning_interval} seconds"
                        f"it might be something wrong with this otaproxy: {e!r}"
                    )
                    warning_count, next_warning = (
                        warning_count + 1,
                        next_warning + warning_interval,
                    )
                time.sleep(interval)
    raise ConnectionError(
        f"failed to ensure connection to {otaproxy_url} in {timeout=}seconds"
=======
                        f"otaproxy@{otaproxy_url} is not up after {cur_time - start_time} seconds"
                        f"it might be something wrong with this otaproxy: {e!r}"
                    )
                    next_warning = next_warning + warning_interval
                time.sleep(interval)
    raise ConnectionError(
        f"failed to ensure connection to {otaproxy_url} in {probing_timeout=}seconds"
>>>>>>> 657b7a0a
    )<|MERGE_RESOLUTION|>--- conflicted
+++ resolved
@@ -606,16 +606,6 @@
     *,
     interval: float = 1,
     connection_timeout: float = 5,
-<<<<<<< HEAD
-    timeout: Optional[float] = None,
-    warning_interval: int = 3 * 60,  # seconds
-):
-    start_time = int(time.time())
-    warning_count, next_warning = 0, start_time + warning_interval
-    timeout = timeout if timeout and timeout >= 0 else float("inf")
-    with requests.Session() as session:
-        while start_time + timeout > (cur_time := int(time.time())):
-=======
     probing_timeout: Optional[float] = None,
     warning_interval: int = 3 * 60,  # seconds
 ):
@@ -633,7 +623,6 @@
     )
     with requests.Session() as session:
         while start_time + probing_timeout > (cur_time := int(time.time())):
->>>>>>> 657b7a0a
             try:
                 resp = session.get(otaproxy_url, timeout=connection_timeout)
                 resp.close()
@@ -641,18 +630,6 @@
             except Exception as e:  # server is not up yet
                 if cur_time >= next_warning:
                     logger.warning(
-<<<<<<< HEAD
-                        f"otaproxy@{otaproxy_url} is not up after {warning_count * warning_interval} seconds"
-                        f"it might be something wrong with this otaproxy: {e!r}"
-                    )
-                    warning_count, next_warning = (
-                        warning_count + 1,
-                        next_warning + warning_interval,
-                    )
-                time.sleep(interval)
-    raise ConnectionError(
-        f"failed to ensure connection to {otaproxy_url} in {timeout=}seconds"
-=======
                         f"otaproxy@{otaproxy_url} is not up after {cur_time - start_time} seconds"
                         f"it might be something wrong with this otaproxy: {e!r}"
                     )
@@ -660,5 +637,4 @@
                 time.sleep(interval)
     raise ConnectionError(
         f"failed to ensure connection to {otaproxy_url} in {probing_timeout=}seconds"
->>>>>>> 657b7a0a
     )