# Copyright 2022 TIER IV, INC. All rights reserved.
#
# Licensed under the Apache License, Version 2.0 (the "License");
# you may not use this file except in compliance with the License.
# You may obtain a copy of the License at
#
#     http://www.apache.org/licenses/LICENSE-2.0
#
# Unless required by applicable law or agreed to in writing, software
# distributed under the License is distributed on an "AS IS" BASIS,
# WITHOUT WARRANTIES OR CONDITIONS OF ANY KIND, either express or implied.
# See the License for the specific language governing permissions and
# limitations under the License.

import errno
import os
import requests
import threading
import time
import zstandard
import requests.exceptions
import urllib3.exceptions
from abc import abstractmethod
from concurrent.futures import ThreadPoolExecutor
from functools import partial
from hashlib import sha256
from pathlib import Path
from typing import (
    IO,
    Any,
    ByteString,
    Callable,
    Dict,
    Iterator,
    Optional,
    Protocol,
    Tuple,
    Union,
)
from requests.adapters import HTTPAdapter
from urllib.parse import urlsplit
from urllib3.util.retry import Retry
from urllib3.response import HTTPResponse

from .configs import config as cfg
from .common import OTAFileCacheControl
from . import log_setting

logger = log_setting.get_logger(
    __name__, cfg.LOG_LEVEL_TABLE.get(__name__, cfg.DEFAULT_LOG_LEVEL)
)


class DownloadError(Exception):
    def __init__(self, url: str, dst: Any, *args: object) -> None:
        self.url = url
        self.dst = str(dst)
        super().__init__(*args)

    def __str__(self) -> str:
        _inject = f"failed on download url={self.url} to dst={self.dst}: "
        return f"{_inject}{super().__str__()}"

    __repr__ = __str__


class UnhandledHTTPError(DownloadError):
    """HTTPErrors that cannot be handled by us.

    Currently include 403 and 404.
    """

    pass


class DestinationNotAvailableError(DownloadError):
    pass


class ExceedMaxRetryError(DownloadError):
    pass


class ChunkStreamingError(DownloadError):
    """Exceptions that happens during chunk transfering."""

    pass


class HashVerificaitonError(DownloadError):
    pass


class DownloadFailedSpaceNotEnough(DownloadError):
    pass


REQUEST_RECACHE_HEADER: Dict[str, str] = {
    OTAFileCacheControl.header_lower.value: OTAFileCacheControl.retry_caching.value
}


def _retry(retry: int, backoff_factor: float, backoff_max: int, func: Callable):
    """
    NOTE: this retry decorator expects the input func to have 'headers' kwarg.
    NOTE: only retry on errors that doesn't handled by the urllib3.Retry module,
          which are ChunkStreamingError and HashVerificationError.
    """
    from functools import wraps

    @wraps(func)
    def _wrapper(*args, **kwargs):
        _retry_count = 0
        while True:
            try:
                return func(*args, **kwargs)
            except (ExceedMaxRetryError, UnhandledHTTPError):
                # if urllib3.Retry has already handled the retry,
                # or we hit an UnhandledHTTPError, just re-raise
                raise
            except (HashVerificaitonError, ChunkStreamingError):
                _retry_count += 1
                _backoff = min(backoff_max, backoff_factor * (2 ** (_retry_count - 1)))

                # inject a OTA-File-Cache-Control header to indicate ota_proxy
                # to re-cache the possible corrupted file.
                # modify header if needed and inject it into kwargs
                if "headers" in kwargs and isinstance(kwargs["headers"], dict):
                    kwargs["headers"].update(REQUEST_RECACHE_HEADER.copy())
                else:
                    kwargs["headers"] = REQUEST_RECACHE_HEADER.copy()

                if _retry_count > retry:
                    raise
                time.sleep(_backoff)

    return _wrapper


class DecompressionAdapterProtocol(Protocol):
    """DecompressionAdapter protocol for Downloader."""

    @abstractmethod
    def iter_chunk(self, src_stream: Union[IO[bytes], ByteString]) -> Iterator[bytes]:
        """Decompresses the source stream.

        This Method take a src_stream of compressed file and
        return another stream that yields decompressed data chunks.
        """


class ZstdDecompressionAdapter(DecompressionAdapterProtocol):
    """Zstd decompression support for Downloader."""

    def __init__(self) -> None:
        self._dctx = zstandard.ZstdDecompressor()

    def iter_chunk(self, src_stream: Union[IO[bytes], ByteString]) -> Iterator[bytes]:
        yield from self._dctx.read_to_iter(src_stream)


class Downloader:
    EMPTY_STR_SHA256 = (
        r"e3b0c44298fc1c149afbf4c8996fb92427ae41e4649b934ca495991b7852b855"
    )
    MAX_DOWNLOAD_THREADS = cfg.MAX_DOWNLOAD_THREAD
    MAX_CONCURRENT_DOWNLOAD = cfg.DOWNLOADER_CONNPOOL_SIZE_PER_THREAD
    CHUNK_SIZE = cfg.CHUNK_SIZE
    RETRY_COUNT = cfg.DOWNLOAD_RETRY
    BACKOFF_FACTOR = cfg.DOWNLOAD_BACKOFF_FACTOR
    OUTER_BACKOFF_FACTOR = cfg.DOWNLOAD_BACKOFF_FACTOR
    BACKOFF_MAX = cfg.DOWNLOAD_BACKOFF_MAX
    # retry on common serverside errors and clientside errors
    RETRY_ON_STATUS_CODE = {413, 429, 500, 502, 503, 504}

    def _thread_initializer(self):
        ### setup the requests.Session ###
        session = requests.Session()
        # init retry mechanism
        # NOTE: for urllib3 version below 2.0, we have to change Retry class'
        # DEFAULT_BACKOFF_MAX, to configure the backoff max, set the value to
        # the instance will not work as increment() method will create a new
        # instance of Retry on every try without inherit the change to
        # instance's DEFAULT_BACKOFF_MAX
        Retry.DEFAULT_BACKOFF_MAX = self.BACKOFF_MAX
        retry_strategy = Retry(
            total=self.RETRY_COUNT,
            backoff_factor=self.BACKOFF_FACTOR,
            status_forcelist=self.RETRY_ON_STATUS_CODE,
            allowed_methods=["GET"],
        )
        # NOTE(20221019): download concurrent limitation is set here
        adapter = HTTPAdapter(
            pool_connections=self.MAX_CONCURRENT_DOWNLOAD,
            pool_maxsize=self.MAX_CONCURRENT_DOWNLOAD,
            max_retries=retry_strategy,
        )
        session.mount("https://", adapter)
        session.mount("http://", adapter)
        self._local.session = session

        ### compression support ###
        self._local._compression_support_matrix = {}
        # zstd decompression adapter
        self._local._zstd = ZstdDecompressionAdapter()
        self._local._compression_support_matrix["zst"] = self._local._zstd
        self._local._compression_support_matrix["zstd"] = self._local._zstd

    @property
    def _session(self) -> requests.Session:
        """A thread-local private session."""
        return self._local.session

    def _get_decompressor(
        self, compression_alg: Any
    ) -> Optional[DecompressionAdapterProtocol]:
        """Get thread-local private decompressor adapter accordingly."""
        return self._local._compression_support_matrix.get(compression_alg)

    def __init__(self) -> None:
        self._local = threading.local()
        self._executor = ThreadPoolExecutor(
            max_workers=min(self.MAX_DOWNLOAD_THREADS, (os.cpu_count() or 1) + 4),
            thread_name_prefix="downloader",
            initializer=self._thread_initializer,
        )
        self._hash_func = sha256
        self._proxies: Optional[Dict[str, str]] = None
        self._cookies: Optional[Dict[str, str]] = None

    def configure_proxies(self, _proxies: Dict[str, str], /):
        self._proxies = _proxies.copy()

    def configure_cookies(self, _cookies: Dict[str, str], /):
        self._cookies = _cookies.copy()

    def shutdown(self):
        self._executor.shutdown()

    @partial(_retry, RETRY_COUNT, OUTER_BACKOFF_FACTOR, BACKOFF_MAX)
    def _download_task(
        self,
        url: str,
        dst: Union[str, Path],
        *,
        size: Optional[int] = None,
        digest: Optional[str] = None,
        proxies: Optional[Dict[str, str]] = None,
        cookies: Optional[Dict[str, str]] = None,
        headers: Optional[Dict[str, str]] = None,
        compression_alg: Optional[str] = None,
        use_http_if_proxy_set: bool = True,
    ) -> Tuple[int, int, int]:
        _start_time = time.thread_time_ns()

        # special treatment for empty file
        if digest == self.EMPTY_STR_SHA256:
            if not (dst_p := Path(dst)).is_file():
                dst_p.write_bytes(b"")
            return 0, 0, 0

        # NOTE: if proxy is set and use_http_if_proxy_set is true,
        #       unconditionally change scheme to HTTP
        _proxies = proxies or self._proxies
        if _proxies and use_http_if_proxy_set and "http" in _proxies:
            url = urlsplit(url)._replace(scheme="http").geturl()
        # use input cookies or inst's cookie
        _cookies = cookies or self._cookies

        # NOTE: downloaded_bytes is the number of bytes we return to the caller(if compressed,
        #       the number will be of the decompressed file)
        _hash_inst, _downloaded_bytes = self._hash_func(), 0
        # NOTE: real_downloaded_bytes is the number of bytes we directly downloaded from remote
        _real_downloaded_bytes = 0
        _err_count = 0
        try:
            with self._session.get(
<<<<<<< HEAD
                url,
                stream=True,
                proxies=_proxies,
                cookies=_cookies,
                headers=headers,
            ) as resp, open(dst, "wb") as f:
=======
                url, stream=True, proxies=proxies, cookies=cookies, headers=headers
            ) as resp, open(dst, "wb") as _dst:
>>>>>>> ae126d77
                resp.raise_for_status()

                raw_resp: HTTPResponse = resp.raw
                if raw_resp.retries:
                    _err_count = len(raw_resp.retries.history)

                # support for compresed file
                if decompressor := self._get_decompressor(compression_alg):
                    for _chunk in decompressor.iter_chunk(resp.raw):
                        _hash_inst.update(_chunk)
                        _dst.write(_chunk)
                        _downloaded_bytes += len(_chunk)
                else:  # un-compressed file
                    for _chunk in resp.iter_content(chunk_size=self.CHUNK_SIZE):
                        _hash_inst.update(_chunk)
                        _dst.write(_chunk)
                        _downloaded_bytes += len(_chunk)
                # get real network traffic
                _real_downloaded_bytes = raw_resp.tell()
        except requests.exceptions.RetryError as e:
            raise ExceedMaxRetryError(url, dst, f"{e!r}")
        except (
            requests.exceptions.ChunkedEncodingError,
            requests.exceptions.ConnectionError,
            urllib3.exceptions.ProtocolError,
        ) as e:
            # streaming interrupted
            raise ChunkStreamingError(url, dst) from e
        except requests.exceptions.HTTPError as e:
            # HTTPErrors that cannot be handled by retry,
            # include 403 and 404
            raise UnhandledHTTPError(url, dst, e.strerror)
        except (
            requests.exceptions.RequestException,
            urllib3.exceptions.HTTPError,
        ) as e:
            # any errors that happens during handling request
            # and are not the above exceptions
            raise ExceedMaxRetryError(url, dst) from e
        except FileNotFoundError as e:
            # dst is not available
            raise DestinationNotAvailableError(url, dst) from e
        except OSError as e:
            # only handle disk out-of-space error
            if e.errno == errno.ENOSPC:
                raise DownloadFailedSpaceNotEnough(url, dst) from None

        # checking the download result
        if size is not None and size != _downloaded_bytes:
            msg = f"partial download detected: {size=},{_downloaded_bytes=}"
            logger.error(msg)
            raise ChunkStreamingError(url, dst, msg)
        if digest and ((calc_digest := _hash_inst.hexdigest()) != digest):
            msg = (
                "sha256hash check failed detected: "
                f"act={calc_digest}, exp={digest}, {url=}"
            )
            logger.error(msg)
            raise HashVerificaitonError(url, dst, msg)

        _end_time = time.thread_time_ns()
        return _err_count, _real_downloaded_bytes, _end_time - _start_time

    def download(
        self,
        url: str,
        dst: Union[str, Path],
        *,
        size: Optional[int] = None,
        digest: Optional[str] = None,
        proxies: Optional[Dict[str, str]] = None,
        cookies: Optional[Dict[str, str]] = None,
        headers: Optional[Dict[str, str]] = None,
        compression_alg: Optional[str] = None,
        use_http_if_proxy_set: bool = True,
    ) -> Tuple[int, int, int]:
        """Dispatcher for download tasks.

        Returns:
            A tuple of ints, which are error counts, real downloaded bytes and
                the download time cost.
        """
        return self._executor.submit(
            self._download_task,
            url,
            dst,
            size=size,
            digest=digest,
            proxies=proxies,
            cookies=cookies,
            headers=headers,
            compression_alg=compression_alg,
            use_http_if_proxy_set=use_http_if_proxy_set,
        ).result()<|MERGE_RESOLUTION|>--- conflicted
+++ resolved
@@ -275,17 +275,12 @@
         _err_count = 0
         try:
             with self._session.get(
-<<<<<<< HEAD
                 url,
                 stream=True,
                 proxies=_proxies,
                 cookies=_cookies,
                 headers=headers,
-            ) as resp, open(dst, "wb") as f:
-=======
-                url, stream=True, proxies=proxies, cookies=cookies, headers=headers
             ) as resp, open(dst, "wb") as _dst:
->>>>>>> ae126d77
                 resp.raise_for_status()
 
                 raw_resp: HTTPResponse = resp.raw
