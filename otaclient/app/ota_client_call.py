# Copyright 2022 TIER IV, INC. All rights reserved.
#
# Licensed under the Apache License, Version 2.0 (the "License");
# you may not use this file except in compliance with the License.
# You may obtain a copy of the License at
#
#     http://www.apache.org/licenses/LICENSE-2.0
#
# Unless required by applicable law or agreed to in writing, software
# distributed under the License is distributed on an "AS IS" BASIS,
# WITHOUT WARRANTIES OR CONDITIONS OF ANY KIND, either express or implied.
# See the License for the specific language governing permissions and
# limitations under the License.


import grpc.aio

from . import log_setting
from .proto import wrapper, v2_grpc
from .configs import config as cfg, server_cfg

logger = log_setting.get_logger(
    __name__, cfg.LOG_LEVEL_TABLE.get(__name__, cfg.DEFAULT_LOG_LEVEL)
)


<<<<<<< HEAD
class ECU_NO_RESPONSE(Exception):
=======
class ECUNoResponse(Exception):
>>>>>>> 2db7b728
    """Raised when ECU cannot response to request on-time."""


class OtaClientCall:
    @staticmethod
    async def status_call(
        ecu_id: str,
        ecu_ipaddr: str,
        ecu_port: int = server_cfg.SERVER_PORT,
        *,
        request: wrapper.StatusRequest,
        timeout=None,
    ) -> wrapper.StatusResponse:
        try:
            ecu_addr = f"{ecu_ipaddr}:{ecu_port}"
            async with grpc.aio.insecure_channel(ecu_addr) as channel:
                stub = v2_grpc.OtaClientServiceStub(channel)
                resp = await stub.Status(request.export_pb(), timeout=timeout)
                return wrapper.StatusResponse.convert(resp)
<<<<<<< HEAD
        except (grpc.aio.AioRpcError, asyncio.TimeoutError):
            logger.debug(f"{ecu_id=} failed to respond to status request on-time.")
            raise ECU_NO_RESPONSE(f"{ecu_id=} doesn't response on-time")
        except Exception as e:
            raise ECU_NO_RESPONSE(f"failed to connect to {ecu_id=}: {e!r}") from e
=======
        except Exception as e:
            _msg = f"{ecu_id=} failed to respond to status request on-time: {e!r}"
            logger.debug(_msg)
            raise ECUNoResponse(_msg)
>>>>>>> 2db7b728

    @staticmethod
    async def update_call(
        ecu_id: str,
        ecu_ipaddr: str,
        ecu_port: int = server_cfg.SERVER_PORT,
        *,
        request: wrapper.UpdateRequest,
        timeout=None,
    ) -> wrapper.UpdateResponse:
        try:
            ecu_addr = f"{ecu_ipaddr}:{ecu_port}"
            async with grpc.aio.insecure_channel(ecu_addr) as channel:
                stub = v2_grpc.OtaClientServiceStub(channel)
                resp = await stub.Update(request.export_pb(), timeout=timeout)
                return wrapper.UpdateResponse.convert(resp)
<<<<<<< HEAD
        except (grpc.aio.AioRpcError, asyncio.TimeoutError):
            logger.debug(f"{ecu_id=} failed to respond to update request on-time.")
            raise ECU_NO_RESPONSE(f"{ecu_id=} doesn't response on-time")
        except Exception as e:
            raise ECU_NO_RESPONSE(f"failed to connect to {ecu_id=}: {e!r}") from e
=======
        except Exception as e:
            _msg = f"{ecu_id=} failed to respond to update request on-time: {e!r}"
            logger.debug(_msg)
            raise ECUNoResponse(_msg)
>>>>>>> 2db7b728

    @staticmethod
    async def rollback_call(
        ecu_id: str,
        ecu_ipaddr: str,
        ecu_port: int = server_cfg.SERVER_PORT,
        *,
        request: wrapper.RollbackRequest,
        timeout=None,
    ) -> wrapper.RollbackResponse:
        try:
            ecu_addr = f"{ecu_ipaddr}:{ecu_port}"
            async with grpc.aio.insecure_channel(ecu_addr) as channel:
                stub = v2_grpc.OtaClientServiceStub(channel)
                resp = await stub.Rollback(request.export_pb(), timeout=timeout)
                return wrapper.RollbackResponse.convert(resp)
<<<<<<< HEAD
        except (grpc.aio.AioRpcError, asyncio.TimeoutError):
            logger.debug(f"{ecu_id=} failed to respond to rollback request on-time.")
            raise ECU_NO_RESPONSE(f"{ecu_id=} doesn't response on-time")
        except Exception as e:
            raise ECU_NO_RESPONSE(f"failed to connect to {ecu_id=}: {e!r}") from e
=======
        except Exception as e:
            _msg = f"{ecu_id=} failed to respond to rollback request on-time: {e!r}"
            logger.debug(_msg)
            raise ECUNoResponse(_msg)
>>>>>>> 2db7b728
<|MERGE_RESOLUTION|>--- conflicted
+++ resolved
@@ -24,11 +24,7 @@
 )
 
 
-<<<<<<< HEAD
-class ECU_NO_RESPONSE(Exception):
-=======
 class ECUNoResponse(Exception):
->>>>>>> 2db7b728
     """Raised when ECU cannot response to request on-time."""
 
 
@@ -48,18 +44,10 @@
                 stub = v2_grpc.OtaClientServiceStub(channel)
                 resp = await stub.Status(request.export_pb(), timeout=timeout)
                 return wrapper.StatusResponse.convert(resp)
-<<<<<<< HEAD
-        except (grpc.aio.AioRpcError, asyncio.TimeoutError):
-            logger.debug(f"{ecu_id=} failed to respond to status request on-time.")
-            raise ECU_NO_RESPONSE(f"{ecu_id=} doesn't response on-time")
-        except Exception as e:
-            raise ECU_NO_RESPONSE(f"failed to connect to {ecu_id=}: {e!r}") from e
-=======
         except Exception as e:
             _msg = f"{ecu_id=} failed to respond to status request on-time: {e!r}"
             logger.debug(_msg)
             raise ECUNoResponse(_msg)
->>>>>>> 2db7b728
 
     @staticmethod
     async def update_call(
@@ -76,18 +64,10 @@
                 stub = v2_grpc.OtaClientServiceStub(channel)
                 resp = await stub.Update(request.export_pb(), timeout=timeout)
                 return wrapper.UpdateResponse.convert(resp)
-<<<<<<< HEAD
-        except (grpc.aio.AioRpcError, asyncio.TimeoutError):
-            logger.debug(f"{ecu_id=} failed to respond to update request on-time.")
-            raise ECU_NO_RESPONSE(f"{ecu_id=} doesn't response on-time")
-        except Exception as e:
-            raise ECU_NO_RESPONSE(f"failed to connect to {ecu_id=}: {e!r}") from e
-=======
         except Exception as e:
             _msg = f"{ecu_id=} failed to respond to update request on-time: {e!r}"
             logger.debug(_msg)
             raise ECUNoResponse(_msg)
->>>>>>> 2db7b728
 
     @staticmethod
     async def rollback_call(
@@ -104,15 +84,7 @@
                 stub = v2_grpc.OtaClientServiceStub(channel)
                 resp = await stub.Rollback(request.export_pb(), timeout=timeout)
                 return wrapper.RollbackResponse.convert(resp)
-<<<<<<< HEAD
-        except (grpc.aio.AioRpcError, asyncio.TimeoutError):
-            logger.debug(f"{ecu_id=} failed to respond to rollback request on-time.")
-            raise ECU_NO_RESPONSE(f"{ecu_id=} doesn't response on-time")
-        except Exception as e:
-            raise ECU_NO_RESPONSE(f"failed to connect to {ecu_id=}: {e!r}") from e
-=======
         except Exception as e:
             _msg = f"{ecu_id=} failed to respond to rollback request on-time: {e!r}"
             logger.debug(_msg)
-            raise ECUNoResponse(_msg)
->>>>>>> 2db7b728
+            raise ECUNoResponse(_msg)