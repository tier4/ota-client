--- conflicted
+++ resolved
@@ -66,21 +66,12 @@
 # helper functions
 
 
-<<<<<<< HEAD
-def create_new_meta(
-    raw_url: str,
-    cache_identifier: str,
-    url_based_id: bool,
-=======
 def create_cachemeta_for_request(
     raw_url: str,
->>>>>>> 82acd335
     /,
     cache_policy_from_client: OTAFileCacheControl,
     resp_headers_from_upper: CIMultiDictProxy[str],
 ) -> CacheMeta:
-<<<<<<< HEAD
-=======
     """Create CacheMeta inst for new incoming request.
 
     Cache identifier pickup priority:
@@ -88,7 +79,6 @@
     2. if client request provides file_sha256, use it,
     3. fallback to use URL based hash.
     """
->>>>>>> 82acd335
     cache_meta = CacheMeta(
         url=raw_url,
         content_encoding=resp_headers_from_upper.get(HEADER_CONTENT_ENCODING, ""),
@@ -100,19 +90,11 @@
     if _upper_cache_policy.file_sha256:
         cache_meta.file_sha256 = _upper_cache_policy.file_sha256
         cache_meta.file_compression_alg = _upper_cache_policy.file_compression_alg
-<<<<<<< HEAD
-    elif not url_based_id:
-        cache_meta.file_sha256 = cache_policy_from_client.file_sha256
-        cache_meta.file_compression_alg = cache_policy_from_client.file_compression_alg
-    else:  # fallback to use URL based id unique identify a cache entry
-        cache_meta.file_sha256 = cache_identifier
-=======
     elif cache_meta.file_sha256:
         cache_meta.file_sha256 = cache_policy_from_client.file_sha256
         cache_meta.file_compression_alg = cache_policy_from_client.file_compression_alg
     else:  # fallback to use URL based id if no real file_sha256 available
         cache_meta.file_sha256 = url_based_hash(raw_url)
->>>>>>> 82acd335
         cache_meta.file_compression_alg = ""
     return cache_meta
 
@@ -517,11 +499,7 @@
             A list of hashes that needed to be cleaned, or empty list if rotation
                 is not required, or None if cache rotation cannot be executed.
         """
-<<<<<<< HEAD
-        # NOTE: currently item size smalle than 1st bucket and larger than latest bucket
-=======
         # NOTE: currently item size smaller than 1st bucket and larger than latest bucket
->>>>>>> 82acd335
         #       will be saved without cache rotating.
         if size >= self.BSIZE_LIST[-1] or size < self.BSIZE_LIST[1]:
             return []
@@ -530,11 +508,7 @@
         _cur_bucket_size = self.BSIZE_LIST[_cur_bucket_idx]
 
         # first check the upper bucket, remove 1 item from any of the
-<<<<<<< HEAD
-        # upper bucket is enoughe.
-=======
         # upper bucket is enough.
->>>>>>> 82acd335
         for _bucket_idx in range(_cur_bucket_idx + 1, len(self.BSIZE_LIST)):
             if res := await self._db.rotate_cache(_bucket_idx, 1):
                 return res
@@ -925,15 +899,16 @@
         return (
             read_file(cache_file, executor=self._executor),
             meta_db_entry.export_headers_to_client(),
-<<<<<<< HEAD
         )
 
     async def _retrieve_file_by_external_cache(
-        self, cache_identifier: str, url_based_id: bool
+        self, client_cache_policy: OTAFileCacheControl
     ) -> Optional[Tuple[AsyncIterator[bytes], Mapping[str, str]]]:
-        if not self._external_cache or url_based_id:
+        # skip if not external cache or otaclient doesn't sent valid file_sha256
+        if not self._external_cache or not client_cache_policy.file_sha256:
             return
 
+        cache_identifier = client_cache_policy.file_sha256
         cache_file = self._external_cache / cache_identifier
         cache_file_zst = cache_file.with_suffix(
             f".{cfg.EXTERNAL_CACHE_STORAGE_COMPRESS_ALG}"
@@ -953,25 +928,6 @@
                 )
             }
 
-    def _get_cache_identifier(
-        self, raw_url: str, cache_policy: OTAFileCacheControl
-    ) -> Tuple[str, bool]:
-        """Get a unique cache_identifier from input.
-
-        If file_sha256 is available, use it as cache identifier, otherwise fallback
-            to URL based sha256.
-
-        Returns:
-            A tuple of cache_identifier str and a bool indicate whether the cache_identifier
-                is file sha256 based.
-        """
-        if not cache_policy.file_sha256:
-            return url_based_hash(raw_url), False
-        return cache_policy.file_sha256, True
-=======
-        )
->>>>>>> 82acd335
-
     # exposed API
 
     async def retrieve_file(
@@ -1022,40 +978,25 @@
                 raw_url, headers=headers_from_client
             )
 
-<<<<<<< HEAD
-        cache_identifier, file_sha256_based_id = self._get_cache_identifier(
-            raw_url, cache_policy
-        )
-        url_based_id = not file_sha256_based_id
-
         # --- case 2: if externel cache source available, try to use it --- #
         # NOTE: if client requsts with retry_caching directive, it may indicate cache corrupted
         #       in external cache storage, in such case we should skip the use of external cache.
         if not cache_policy.retry_caching and (
-            _res := await self._retrieve_file_by_external_cache(
-                cache_identifier, url_based_id
-            )
+            _res := await self._retrieve_file_by_external_cache(cache_policy)
         ):
             return _res
 
-        # --- case 3: try to use local cache --- #
-=======
         cache_identifier = cache_policy.file_sha256
         if not cache_identifier:  # fallback to use URL based hash
             cache_identifier = url_based_hash(raw_url)
 
-        # --- case 2: try to use local cache --- #
->>>>>>> 82acd335
+        # --- case 3: try to use local cache --- #
         if _res := await self._retrieve_file_by_cache(
             cache_identifier, retry_cache=cache_policy.retry_caching
         ):
             return _res
 
-<<<<<<< HEAD
         # --- case 4: no cache available, streaming remote file and cache --- #
-=======
-        # --- case 3: no cache available, streaming remote file and cache --- #
->>>>>>> 82acd335
         tracker, is_writer = await self._on_going_caching.get_tracker(
             cache_identifier,
             executor=self._executor,
@@ -1071,15 +1012,8 @@
                 await tracker.provider_on_failed()
                 raise
 
-<<<<<<< HEAD
-            cache_meta = create_new_meta(
-                raw_url,
-                cache_identifier,
-                url_based_id,
-=======
             cache_meta = create_cachemeta_for_request(
                 raw_url,
->>>>>>> 82acd335
                 cache_policy_from_client=cache_policy,
                 resp_headers_from_upper=resp_headers,
             )
