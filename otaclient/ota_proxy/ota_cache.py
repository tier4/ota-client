--- conflicted
+++ resolved
@@ -24,11 +24,6 @@
 import threading
 import weakref
 from concurrent.futures import Executor, ThreadPoolExecutor
-<<<<<<< HEAD
-=======
-from datetime import datetime
-from os import urandom
->>>>>>> 66360e7c
 from pathlib import Path
 from os import urandom
 from typing import (
@@ -572,7 +567,6 @@
         return (self._cache_streamer(), self.meta)
 
 
-<<<<<<< HEAD
 async def open_remote(
     url: str,
     raw_url: str,
@@ -624,70 +618,6 @@
             async for data, _ in response.content.iter_chunks():
                 if data:  # only yield non-empty data chunk
                     yield data
-=======
-class _FileDescriptorHelper:
-    CHUNK_SIZE = cfg.CHUNK_SIZE
-
-    @classmethod
-    async def open_remote(
-        cls,
-        url: str,
-        raw_url: str,
-        *,
-        cookies: Dict[str, str],
-        headers: Dict[str, str],
-        session: aiohttp.ClientSession,
-        upper_proxy: str = "",
-    ) -> Tuple[AsyncIterator[bytes], CacheMeta]:
-        """Open a file descriptor to remote resource.
-
-        Args:
-            url: quoted url.
-            raw_url: unquoted url, used in CacheMeta.
-            cookies: cookies that client passes in the request.
-            extra_headers: other headers we need to pass to the remote
-                from the original request.
-            session: an inst of aiohttp.ClientSession used for opening
-                remote connection.
-            upper_proxy: if chained proxy is used.
-
-        Returns:
-            An AsyncIterator that can yield data chunks from, and an inst
-                of CacheMeta for the requested url.
-
-        Raises:
-            Any exceptions during aiohttp connecting to the remote.
-        """
-        cache_meta = CacheMeta(url=raw_url)
-
-        async def _inner() -> AsyncIterator[bytes]:
-            async with session.get(
-                url,
-                proxy=upper_proxy,
-                cookies=cookies,
-                headers=headers,
-            ) as response:
-                # assembling output cachemeta
-                # NOTE: output cachemeta doesn't have hash, size, bucket, last_access defined set yet
-                # NOTE.2: store the original unquoted url into the CacheMeta
-                # NOTE.3: hash, and size will be assigned at background_write_cache method
-                # NOTE.4: bucket and last_access will be assigned at commit_entry method
-                cache_meta.content_encoding = response.headers.get(
-                    "content-encoding", ""
-                )
-                cache_meta.content_type = response.headers.get(
-                    "content-type", "application/octet-stream"
-                )
-                # open the connection and update the CacheMeta
-                yield b""
-                async for data, _ in response.content.iter_chunks():
-                    if data:  # only yield non-empty data chunk
-                        yield data
-
-        # open remote connection
-        await (_remote_fd := _inner()).__anext__()
-        return _remote_fd, cache_meta
->>>>>>> 66360e7c
 
     # open remote connection
     await (_remote_fd := _inner()).__anext__()
@@ -708,6 +638,7 @@
         enable_https: whether the ota_cache should send out the requests with HTTPS,
             default is False. NOTE: scheme change is applied unconditionally.
         init_cache: whether to clear the existed cache, default is True.
+        scrub_cache_event: an multiprocessing.Event that sync status with the ota-client.
         base_dir: the location to store cached files.
         db_file: the location to store database file.
     """
@@ -785,11 +716,7 @@
                 OTACacheDB.init_db_file(self._db_file)
             # reuse the previously left ota_cache
             else:  # cleanup unfinished tmp files
-<<<<<<< HEAD
                 for tmp_f in self._base_dir.glob(f"{cfg.TMP_FILE_PREFIX}*"):
-=======
-                for tmp_f in self._base_dir.glob("tmp_*"):
->>>>>>> 66360e7c
                     tmp_f.unlink(missing_ok=True)
 
             # dispatch a background task to pulling the disk usage info
@@ -1114,4 +1041,5 @@
             "failed to handle request(might caused by "
             f"network interruption or space limitation): {raw_url=}"
         )
-        return None+        return None
+      