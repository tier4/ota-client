--- conflicted
+++ resolved
@@ -27,19 +27,12 @@
 
 logger = logging.getLogger(__name__)
 connection_err_logger = logging.getLogger(f"{__name__}.connection_err")
-<<<<<<< HEAD
-=======
 # NOTE: for connection_error, only allow max 6 lines of logging per 30 seconds
->>>>>>> 57a64e2a
 connection_err_logger.addFilter(
     BurstSuppressFilter(
         f"{__name__}.connection_err",
         upper_logger_name=__name__,
-<<<<<<< HEAD
-        burst_round_length=60,
-=======
         burst_round_length=30,
->>>>>>> 57a64e2a
         burst_max=6,
     )
 )
