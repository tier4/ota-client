import os
import pytest
from pathlib import Path

test_dir = Path(__file__).parent


def test_ota_client_status(mocker, tmp_path):
    import ota_client
    from ota_client import OtaClientFailureType
    from grub_ota_partition import OtaPartition

    """
    tmp_path/boot
            /boot/ota-partition
            /boot/ota-partition.sdx3
            /boot/ota-partition.sdx4
            /etc/fstab
            /mnt/standby/
    /dev/sdx
    /dev/sdx2 /boot
    /dev/sdx3 / (UUID: 01234567-0123-0123-0123-0123456789ab)
    /dev/sdx4 (unmounted) (UUID: 76543210-3210-3210-3210-ba9876543210)
    """
    # directory setup
    boot_dir = tmp_path / "boot"
    boot_dir.mkdir()
    ota_partition = boot_dir / "ota-partition"
    sdx3 = boot_dir / "ota-partition.sdx3"
    sdx4 = boot_dir / "ota-partition.sdx4"
    sdx3.mkdir()
    sdx4.mkdir()
    ota_partition.symlink_to("ota-partition.sdx3")
    (sdx4 / "status").write_text("SUCCESS")
    (sdx3 / "version").write_text("1.2.3")

    # file path patch
    mocker.patch.object(OtaPartition, "BOOT_DIR", boot_dir)

    # patch OtaPartition
    mocker.patch.object(OtaPartition, "_get_root_device_file", return_value="/dev/sdx3")
    mocker.patch.object(OtaPartition, "_get_boot_device_file", return_value="/dev/sdx2")
    mocker.patch.object(
        OtaPartition, "_get_parent_device_file", return_value="/dev/sdx"
    )
    mocker.patch.object(
        OtaPartition, "_get_standby_device_file", return_value="/dev/sdx4"
    )

    # test start
<<<<<<< HEAD
    ota_client_instance = ota_client.OtaClient()
    ota_client_instance._total_regular_files = 99
    ota_client_instance._regular_files_processed = 1
=======
    ota_client = OtaClient()
    ota_client._statistics.total_files = 99
    ota_client._statistics.files_processed = 1
    ota_client._statistics.files_processed_copy = 80
    ota_client._statistics.files_processed_link = 9
    ota_client._statistics.files_processed_download = 10
    ota_client._statistics.file_size_processed_copy = 1111
    ota_client._statistics.file_size_processed_link = 2222
    ota_client._statistics.file_size_processed_download = 3333
    ota_client._statistics.elapsed_time_copy = 1.01
    ota_client._statistics.elapsed_time_link = 2.02
    ota_client._statistics.elapsed_time_download = 3.03
    ota_client._statistics.errors_download = 10
>>>>>>> 24cf4aa4

    result, ota_status = ota_client_instance.status()
    assert result == OtaClientFailureType.NO_FAILURE
    assert ota_status == {
        "status": "SUCCESS",
        "failure_type": "NO_FAILURE",
        "failure_reason": "",
        "version": "1.2.3",
        "update_progress": {
            "phase": "INITIAL",
            "total_regular_files": 99,
            "regular_files_processed": 1,
            "files_processed_copy": 80,
            "files_processed_link": 9,
            "files_processed_download": 10,
            "file_size_processed_copy": 1111,
            "file_size_processed_link": 2222,
            "file_size_processed_download": 3333,
            "elapsed_time_copy": 1.01,
            "elapsed_time_link": 2.02,
            "elapsed_time_download": 3.03,
            "errors_download": 10,
        },
    }<|MERGE_RESOLUTION|>--- conflicted
+++ resolved
@@ -48,25 +48,19 @@
     )
 
     # test start
-<<<<<<< HEAD
     ota_client_instance = ota_client.OtaClient()
-    ota_client_instance._total_regular_files = 99
-    ota_client_instance._regular_files_processed = 1
-=======
-    ota_client = OtaClient()
-    ota_client._statistics.total_files = 99
-    ota_client._statistics.files_processed = 1
-    ota_client._statistics.files_processed_copy = 80
-    ota_client._statistics.files_processed_link = 9
-    ota_client._statistics.files_processed_download = 10
-    ota_client._statistics.file_size_processed_copy = 1111
-    ota_client._statistics.file_size_processed_link = 2222
-    ota_client._statistics.file_size_processed_download = 3333
-    ota_client._statistics.elapsed_time_copy = 1.01
-    ota_client._statistics.elapsed_time_link = 2.02
-    ota_client._statistics.elapsed_time_download = 3.03
-    ota_client._statistics.errors_download = 10
->>>>>>> 24cf4aa4
+    ota_client_instance._statistics.total_files = 99
+    ota_client_instance._statistics.files_processed = 1
+    ota_client_instance._statistics.files_processed_copy = 80
+    ota_client_instance._statistics.files_processed_link = 9
+    ota_client_instance._statistics.files_processed_download = 10
+    ota_client_instance._statistics.file_size_processed_copy = 1111
+    ota_client_instance._statistics.file_size_processed_link = 2222
+    ota_client_instance._statistics.file_size_processed_download = 3333
+    ota_client_instance._statistics.elapsed_time_copy = 1.01
+    ota_client_instance._statistics.elapsed_time_link = 2.02
+    ota_client_instance._statistics.elapsed_time_download = 3.03
+    ota_client_instance._statistics.errors_download = 10
 
     result, ota_status = ota_client_instance.status()
     assert result == OtaClientFailureType.NO_FAILURE
