--- conflicted
+++ resolved
@@ -16,7 +16,6 @@
 
 @dataclass
 class TestConfiguration:
-<<<<<<< HEAD
     # module paths
     BOOT_CONTROL_COMMON_MODULE_PATH = "app.boot_control.common"
     CONFIGS_MODULE_PATH = "app.configs"
@@ -35,19 +34,6 @@
     UPDATE_VERSION = "789.x"
 
     # slots settings for testing
-=======
-    # dummy ota-image setting
-    OTA_IMAGE_DIR = "/ota-image"
-    OTA_IMAGE_SERVER_ADDR = "127.0.0.1"
-    OTA_IMAGE_SERVER_PORT = 8080
-    KERNEL_VERSION = "5.8.0-53-generic"
-    CURRENT_VERSION = "123.x"
-    UPDATE_VERSION = "789.x"
-
-    # slots settings for testing
-    # NOTE: grub use UUID and cboot use PARTUUID, SLOT_<slot>_UUID/PARTUUID are different
-    #       things, just happens to have the same value for only for test convenience,
->>>>>>> fb463517
     SLOT_A_UUID = "aaaaaaaa-0000-0000-0000-aaaaaaaaaaaa"
     SLOT_A_PARTUUID = SLOT_A_UUID
     SLOT_B_UUID = "bbbbbbbb-1111-1111-1111-bbbbbbbbbbbb"
@@ -58,23 +44,12 @@
     SLOT_B_ID_CBOOT = "1"
 
     # common configuration
-<<<<<<< HEAD
     OTA_DIR = "/boot/ota"
     BOOT_DIR = "/boot"
-=======
-    CONFIGS_MODULE_PATH = "app.configs"
-    OTA_DIR = "/boot/ota"
-    BOOT_DIR = "/boot"
-    BOOT_CONTROL_COMMON_MODULE_PATH = "app.boot_control.common"
->>>>>>> fb463517
     OTA_KERNEL_LABEL = "ota"
     OTA_STANDBY_KERNEL_LABEL = "ota.standby"
 
     # cboot specific conf
-<<<<<<< HEAD
-=======
-    CBOOT_MODULE_PATH = "app.boot_control.cboot"
->>>>>>> fb463517
     OTA_STATUS_DIR = "/boot/ota-status"
     OTA_PARTITION_DIRNAME = "ota-partition"
 
@@ -100,12 +75,6 @@
         target=run_http_server,
         args=[cfg.OTA_IMAGE_SERVER_ADDR, cfg.OTA_IMAGE_SERVER_PORT],
         kwargs={"directory": cfg.OTA_IMAGE_DIR},
-<<<<<<< HEAD
-=======
-    )
-    logger.info(
-        f"start background ota-image server at http://{cfg.OTA_IMAGE_SERVER_ADDR}:{cfg.OTA_IMAGE_SERVER_PORT}"
->>>>>>> fb463517
     )
     try:
         _server_p.start()
@@ -157,7 +126,6 @@
     slot_a_boot_dir.mkdir()
     shutil.copytree(
         Path(cfg.OTA_IMAGE_DIR) / "data/boot", slot_a_boot_dir, dirs_exist_ok=True
-<<<<<<< HEAD
     )
     slot_b_boot_dev = tmp_path_factory.mktemp("slot_b_boot")
     slot_b_boot_dir = slot_b_boot_dev / "boot"
@@ -183,16 +151,4 @@
             )
             yield
         finally:
-            self._executor.shutdown()
-=======
-    )
-    slot_b_boot_dev = tmp_path_factory.mktemp("slot_b_boot")
-    slot_b_boot_dir = slot_b_boot_dev / "boot"
-    slot_b_boot_dir.mkdir()
-    return SlotMeta(
-        slot_a=str(slot_a),
-        slot_b=str(slot_b),
-        slot_a_boot_dev=str(slot_a_boot_dev),
-        slot_b_boot_dev=str(slot_b_boot_dev),
-    )
->>>>>>> fb463517
+            self._executor.shutdown()