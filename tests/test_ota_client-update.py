from logging import exception
import os
import pytest
import time
import json
import shutil
import requests
import requests_mock
from pathlib import Path

test_dir = Path(__file__).parent

grub_cfg_wo_submenu = open(test_dir / "grub.cfg.wo_submenu").read()
custom_cfg = open(test_dir / "custom.cfg").read()


FSTAB_DEV_DISK_BY_UUID = """\
# /etc/fstab: static file system information.
#
# Use 'blkid' to print the universally unique identifier for a
# device; this may be used with UUID= as a more robust way to name devices
# that works even if disks are added and removed. See fstab(5).
#
# <file system> <mount point>   <type>  <options>       <dump>  <pass>
# / was on /dev/sda3 during curtin installation
/dev/disk/by-uuid/01234567-0123-0123-0123-0123456789ab / ext4 defaults 0 0
# /boot was on /dev/sda2 during curtin installation
/dev/disk/by-uuid/cc59073d-9e5b-41e1-b724-576259341132 /boot ext4 defaults 0 0
/swap.img	none	swap	sw	0	0
"""

FSTAB_DEV_DISK_BY_UUID_STANDBY = """\
# /etc/fstab: static file system information.
#
# Use 'blkid' to print the universally unique identifier for a
# device; this may be used with UUID= as a more robust way to name devices
# that works even if disks are added and removed. See fstab(5).
#
# <file system> <mount point>   <type>  <options>       <dump>  <pass>
# / was on /dev/sda3 during curtin installation
/dev/disk/by-uuid/76543210-3210-3210-3210-ba9876543210 / ext4 defaults 0 0
# /boot was on /dev/sda2 during curtin installation
/dev/disk/by-uuid/cc59073d-9e5b-41e1-b724-576259341132 /boot ext4 defaults 0 0
/swap.img	none	swap	sw	0	0
"""

DEFAULT_GRUB = """\
# If you change this file, run 'update-grub' afterwards to update
# /boot/grub/grub.cfg.
# For full documentation of the options in this file, see:
#   info -f grub -n 'Simple configuration'

GRUB_DEFAULT=0
GRUB_TIMEOUT_STYLE=hidden
GRUB_TIMEOUT=10
GRUB_DISTRIBUTOR=`lsb_release -i -s 2> /dev/null || echo Debian`
GRUB_CMDLINE_LINUX_DEFAULT="quiet splash"
GRUB_CMDLINE_LINUX=""

# Uncomment to enable BadRAM filtering, modify to suit your needs
# This works with Linux (no patch required) and with any kernel that obtains
# the memory map information from GRUB (GNU Mach, kernel of FreeBSD ...)
#GRUB_BADRAM="0x01234567,0xfefefefe,0x89abcdef,0xefefefef"

# Uncomment to disable graphical terminal (grub-pc only)
#GRUB_TERMINAL=console

# The resolution used on graphical terminal
# note that you can use only modes which your graphic card supports via VBE
# you can see them in real GRUB with the command `vbeinfo'
#GRUB_GFXMODE=640x480

# Uncomment if you don't want GRUB to pass "root=UUID=xxx" parameter to Linux
#GRUB_DISABLE_LINUX_UUID=true

# Uncomment to disable generation of recovery mode menu entries
#GRUB_DISABLE_RECOVERY="true"

# Uncomment to get a beep at grub start
#GRUB_INIT_TUNE="480 440 1"\
"""


def test_ota_client_update(mocker, tmp_path):
    import ota_client
    from ota_client import OtaClientFailureType
    from grub_ota_partition import OtaPartition, OtaPartitionFile
    from ota_status import OtaStatus
    from grub_control import GrubControl
    from configs import grub_cfg as cfg

    """
    tmp_path/boot
            /boot/grub/
            /boot/grub/grub.cfg -> ../ota-partition/grub.cfg
            /boot/grub/custom.cfg
            /boot/ota-partition
            /boot/ota-partition.sdx3
            /boot/ota-partition.sdx4
            /etc/fstab
            /mnt/standby/
    /dev/sdx
    /dev/sdx2 /boot
    /dev/sdx3 / (UUID: 01234567-0123-0123-0123-0123456789ab)
    /dev/sdx4 (unmounted) (UUID: 76543210-3210-3210-3210-ba9876543210)
    """
    # directory setup
    boot_dir = tmp_path / "boot"
    boot_dir.mkdir()
    ota_partition = boot_dir / "ota-partition"
    sdx3 = boot_dir / "ota-partition.sdx3"
    sdx4 = boot_dir / "ota-partition.sdx4"
    sdx3.mkdir()
    sdx4.mkdir()
    ota_partition.symlink_to("ota-partition.sdx3")
    (sdx4 / "status").write_text("INITIALIZED")
    (sdx3 / "version").write_text("a.b.c")

    mount_dir = tmp_path / "mnt"
    mount_dir.mkdir()

    grub_dir = boot_dir / "grub"
    grub_dir.mkdir()
    grub_cfg = grub_dir / "grub.cfg"
    grub_cfg.symlink_to(Path("..") / "ota-partition" / "grub.cfg")
    grub_cfg.write_text(grub_cfg_wo_submenu)

    etc_dir = tmp_path / "etc"
    etc_dir.mkdir()
    fstab = etc_dir / "fstab"
    fstab.write_text(FSTAB_DEV_DISK_BY_UUID)
    default_dir = etc_dir / "default"
    default_dir.mkdir()

    # file path patch
    mocker.patch.object(OtaPartition, "BOOT_DIR", boot_dir)
    mocker.patch.object(cfg, "MOUNT_POINT", tmp_path / "mnt" / "standby")
    mocker.patch.object(ota_client, "cfg", cfg)

    mocker.patch.object(GrubControl, "GRUB_CFG_FILE", boot_dir / "grub" / "grub.cfg")
    mocker.patch.object(
        GrubControl, "CUSTOM_CFG_FILE", boot_dir / "grub" / "custom.cfg"
    )
    mocker.patch.object(GrubControl, "FSTAB_FILE", tmp_path / "etc" / "fstab")
    mocker.patch.object(GrubControl, "DEFAULT_GRUB_FILE", etc_dir / "default" / "grub")

    # patch OtaPartition
    mocker.patch.object(OtaPartition, "_get_root_device_file", return_value="/dev/sdx3")
    mocker.patch.object(OtaPartition, "_get_boot_device_file", return_value="/dev/sdx2")
    mocker.patch.object(
        OtaPartition, "_get_parent_device_file", return_value="/dev/sdx"
    )
    mocker.patch.object(
        OtaPartition, "_get_standby_device_file", return_value="/dev/sdx4"
    )

    # patch OtaPartitionFile
    mocker.patch.object(OtaPartitionFile, "_mount_cmd", return_value=0)

    # patch GrubControl
    def mock__get_uuid(dummy1, device):
        if device == "sdx3":
            return "01234567-0123-0123-0123-0123456789ab"
        if device == "sdx4":
            return "76543210-3210-3210-3210-ba9876543210"

    mocker.patch.object(GrubControl, "_get_uuid", mock__get_uuid)
    cmdline = "BOOT_IMAGE=/vmlinuz-5.4.0-73-generic root=UUID=01234567-0123-0123-0123-0123456789ab ro maybe-ubiquity"

    mocker.patch.object(GrubControl, "_get_cmdline", return_value=cmdline)
    reboot_mock = mocker.patch.object(GrubControl, "reboot", return_value=0)
    _grub_reboot_mock = mocker.patch.object(
        GrubControl, "_grub_reboot_cmd", return_value=0
    )
    # test start
    ota_client_instance = ota_client.OtaClient()
    ota_client_instance.update(
        "123.x", "http://ota-server:8080/ota-server", json.dumps({"test": "my-cookie"})
    )

<<<<<<< HEAD
    while True:
        result, status = ota_client_instance.status()
        assert result == OtaClientFailureType.NO_FAILURE
        assert status["status"] == "UPDATING"
        assert status["failure_type"] == "NO_FAILURE"
        assert status["failure_reason"] == ""
        assert status["version"] == "a.b.c"
        progress = status["update_progress"]
        time.sleep(2)  # sleep before phase check
        if progress["phase"] == "POST_PROCESSING":
            break
=======
    result, status = ota_client.status()
    assert result == OtaClientFailureType.NO_FAILURE
    assert status["status"] == "UPDATING"
    assert status["failure_type"] == "NO_FAILURE"
    assert status["failure_reason"] == ""
    assert status["version"] == "a.b.c"
    progress = status["update_progress"]
    assert progress["phase"] == "POST_PROCESSING"
    # NOTE: numbers are depends on ota-image
    # total file size processed is:
    # find data/ -type f | xargs ls -l | awk '{total += $5}; END {print total}'
    TOTAL_FILES = 2499
    # NOTE: There is difference between github actins and local environment, so
    # approximate value is used.
    TOTAL_FILE_SIZE_APPROX = 108700000
    assert progress["total_regular_files"] == TOTAL_FILES
    assert progress["regular_files_processed"] == progress["total_regular_files"]
    assert (
        progress["files_processed_copy"]
        + progress["files_processed_link"]
        + progress["files_processed_download"]
        == progress["total_regular_files"]
    )
    assert (
        progress["file_size_processed_copy"]
        + progress["file_size_processed_link"]
        + progress["file_size_processed_download"]
    ) // 100000 == TOTAL_FILE_SIZE_APPROX // 100000
    assert type(progress["elapsed_time_copy"]) == int  # in milliseconds
    assert type(progress["elapsed_time_link"]) == int  # in milliseconds
    assert type(progress["elapsed_time_download"]) == int  # in milliseconds
>>>>>>> 24cf4aa4

    # make sure boot ota-partition is NOT switched
    assert os.readlink(boot_dir / "ota-partition") == "ota-partition.sdx3"
    assert (
        os.readlink(boot_dir / "vmlinuz-ota.standby")
        == "ota-partition.sdx4/vmlinuz-ota"
    )
    assert (
        os.readlink(boot_dir / "initrd.img-ota.standby")
        == "ota-partition.sdx4/initrd.img-ota"
    )

    assert (
        os.readlink(boot_dir / "ota-partition.sdx4" / "vmlinuz-ota")
        == "vmlinuz-5.8.0-53-generic"  # FIXME
    )
    assert (
        os.readlink(boot_dir / "ota-partition.sdx4" / "initrd.img-ota")
        == "initrd.img-5.8.0-53-generic"  # FIXME
    )
    assert open(boot_dir / "ota-partition.sdx4" / "status").read() == "UPDATING"
    assert open(boot_dir / "ota-partition.sdx4" / "version").read() == "123.x"
    # make sure grub.cfg is not created yet in standby boot partition
    assert not (boot_dir / "ota-partition.sdx4" / "grub.cfg").is_file()

    # custom.cfg is created
    assert (boot_dir / "grub" / "custom.cfg").is_file()
    assert open(boot_dir / "grub" / "custom.cfg").read() == custom_cfg

    # number of menuentry in grub_cfg_wo_submenu is 9
    _grub_reboot_mock.assert_called_once_with(9)
    reboot_mock.assert_called_once()

    # fstab
    assert (
        open(tmp_path / "mnt" / "standby" / "etc" / "fstab").read()
        == FSTAB_DEV_DISK_BY_UUID_STANDBY
    )
    assert ota_client_instance.get_ota_status() == OtaStatus.UPDATING


@pytest.mark.parametrize(
    "error_injection, failure_reason_startswith",
    [
        ({"status_code": 403}, "requests error: status_code=403"),
        (
            {"exc": requests.exceptions.ConnectTimeout},
            "requests timeout:",
        ),
        (
            {"exc": requests.exceptions.ReadTimeout},
            "requests timeout:",
        ),
        (
            {"exc": requests.exceptions.ChunkedEncodingError},
            "requests ChunkedEncodingError:",
        ),
    ],
)
def test_ota_client_update_regular_download_error(
    mocker, tmp_path, error_injection, failure_reason_startswith
):
    from ota_client import OtaClient, OtaClientFailureType
    from ota_partition import OtaPartition, OtaPartitionFile
    from ota_status import OtaStatus
    from grub_control import GrubControl

    """
    tmp_path/boot
            /boot/grub/
            /boot/grub/grub.cfg -> ../ota-partition/grub.cfg
            /boot/grub/custom.cfg
            /boot/ota-partition
            /boot/ota-partition.sdx3
            /boot/ota-partition.sdx4
            /etc/fstab
            /mnt/standby/
    /dev/sdx
    /dev/sdx2 /boot
    /dev/sdx3 / (UUID: 01234567-0123-0123-0123-0123456789ab)
    /dev/sdx4 (unmounted) (UUID: 76543210-3210-3210-3210-ba9876543210)
    """
    # directory setup
    boot_dir = tmp_path / "boot"
    boot_dir.mkdir()
    ota_partition = boot_dir / "ota-partition"
    sdx3 = boot_dir / "ota-partition.sdx3"
    sdx4 = boot_dir / "ota-partition.sdx4"
    sdx3.mkdir()
    sdx4.mkdir()
    ota_partition.symlink_to("ota-partition.sdx3")
    (sdx4 / "status").write_text("INITIALIZED")
    (sdx3 / "version").write_text("a.b.c")

    mount_dir = tmp_path / "mnt"
    mount_dir.mkdir()

    grub_dir = boot_dir / "grub"
    grub_dir.mkdir()
    grub_cfg = grub_dir / "grub.cfg"
    grub_cfg.symlink_to(Path("..") / "ota-partition" / "grub.cfg")
    grub_cfg.write_text(grub_cfg_wo_submenu)

    etc_dir = tmp_path / "etc"
    etc_dir.mkdir()
    fstab = etc_dir / "fstab"
    fstab.write_text(FSTAB_DEV_DISK_BY_UUID)
    default_dir = etc_dir / "default"
    default_dir.mkdir()

    # file path patch
    mocker.patch.object(OtaPartition, "BOOT_DIR", boot_dir)
    mocker.patch.object(OtaClient, "MOUNT_POINT", tmp_path / "mnt" / "standby")
    mocker.patch.object(GrubControl, "GRUB_CFG_FILE", boot_dir / "grub" / "grub.cfg")
    mocker.patch.object(
        GrubControl, "CUSTOM_CFG_FILE", boot_dir / "grub" / "custom.cfg"
    )
    mocker.patch.object(GrubControl, "FSTAB_FILE", tmp_path / "etc" / "fstab")
    mocker.patch.object(GrubControl, "DEFAULT_GRUB_FILE", etc_dir / "default" / "grub")

    # patch OtaPartition
    mocker.patch.object(OtaPartition, "_get_root_device_file", return_value="/dev/sdx3")
    mocker.patch.object(OtaPartition, "_get_boot_device_file", return_value="/dev/sdx2")
    mocker.patch.object(
        OtaPartition, "_get_parent_device_file", return_value="/dev/sdx"
    )
    mocker.patch.object(
        OtaPartition, "_get_standby_device_file", return_value="/dev/sdx4"
    )

    # patch OtaPartitionFile
    mocker.patch.object(OtaPartitionFile, "_mount_cmd", return_value=0)

    # patch GrubControl
    def mock__get_uuid(dummy1, device):
        if device == "sdx3":
            return "01234567-0123-0123-0123-0123456789ab"
        if device == "sdx4":
            return "76543210-3210-3210-3210-ba9876543210"

    mocker.patch.object(GrubControl, "_get_uuid", mock__get_uuid)
    cmdline = "BOOT_IMAGE=/vmlinuz-5.4.0-73-generic root=UUID=01234567-0123-0123-0123-0123456789ab ro maybe-ubiquity"

    mocker.patch.object(GrubControl, "_get_cmdline", return_value=cmdline)
    reboot_mock = mocker.patch.object(GrubControl, "reboot", return_value=0)
    _grub_reboot_mock = mocker.patch.object(
        GrubControl, "_grub_reboot_cmd", return_value=0
    )
    # test start
    ota_client = OtaClient()

    with requests_mock.Mocker(real_http=True) as m:
        m.register_uri(
            "GET",
            "http://ota-server:8080/ota-server/data/usr/bin/kill",
            **error_injection,
        )
        ota_client.update(
            "123.x",
            "http://ota-server:8080/ota-server",
            json.dumps({"test": "my-cookie"}),
        )

    result, status = ota_client.status()
    assert result == OtaClientFailureType.NO_FAILURE
    assert status["status"] == "FAILURE"
    assert status["failure_type"] == "RECOVERABLE"
    failure_reason = status["failure_reason"]
    assert failure_reason.startswith(failure_reason_startswith)
    assert status["version"] == "a.b.c"
    assert status["failure_type"] == "RECOVERABLE"

    # make sure boot ota-partition is NOT switched
    assert os.readlink(boot_dir / "ota-partition") == "ota-partition.sdx3"
    assert not (boot_dir / "vmlinuz-ota.standby").exists()
    assert not (boot_dir / "initrd.img-ota.standby").exists()

    assert not (boot_dir / "ota-partition.sdx4" / "vmlinuz-ota").exists()
    assert not (boot_dir / "ota-partition.sdx4" / "initrd.img-ota").exists()
    assert open(boot_dir / "ota-partition.sdx4" / "status").read() == "FAILURE"
    assert open(boot_dir / "ota-partition.sdx4" / "version").read() == "123.x"
    # make sure grub.cfg is not created yet in standby boot partition
    assert not (boot_dir / "ota-partition.sdx4" / "grub.cfg").is_file()

    # custom.cfg is not created
    assert not (boot_dir / "grub" / "custom.cfg").exists()

    _grub_reboot_mock.assert_not_called()
    reboot_mock.assert_not_called()

    assert ota_client._ota_status.get_ota_status() == OtaStatus.FAILURE


def test_ota_client_update_with_initialize_boot_partition(mocker, tmp_path):
    import ota_client
    from configs import grub_cfg as cfg
    from grub_ota_partition import OtaPartition, OtaPartitionFile
    from ota_status import OtaStatus
    from grub_control import GrubControl

    """
    tmp_path/boot
            /boot/grub/
            /boot/grub/grub.cfg
            /boot/grub/custom.cfg
            /etc/fstab
            /mnt/standby/
    /dev/sdx
    /dev/sdx2 /boot
    /dev/sdx3 / (UUID: 01234567-0123-0123-0123-0123456789ab)
    /dev/sdx4 (unmounted) (UUID: 76543210-3210-3210-3210-ba9876543210)
    """

    kernel_version = "5.4.0-73-generic"
    vmlinuz_file = f"vmlinuz-{kernel_version}"
    initrd_img_file = f"initrd.img-{kernel_version}"
    config_file = f"config-{kernel_version}"
    system_map_file = f"System.map-{kernel_version}"

    # directory setup
    boot_dir = tmp_path / "boot"
    boot_dir.mkdir()
    (boot_dir / vmlinuz_file).write_text(vmlinuz_file)
    (boot_dir / initrd_img_file).write_text(initrd_img_file)
    (boot_dir / config_file).write_text(config_file)
    (boot_dir / system_map_file).write_text(system_map_file)

    mount_dir = tmp_path / "mnt"
    mount_dir.mkdir()

    grub_dir = boot_dir / "grub"
    grub_dir.mkdir()
    grub_cfg = grub_dir / "grub.cfg"
    grub_cfg.write_text(grub_cfg_wo_submenu)

    etc_dir = tmp_path / "etc"
    etc_dir.mkdir()
    fstab = etc_dir / "fstab"
    fstab.write_text(FSTAB_DEV_DISK_BY_UUID)
    default_dir = etc_dir / "default"
    default_dir.mkdir()
    default_grub = default_dir / "grub"
    default_grub.write_text(DEFAULT_GRUB)

    # file path patch
    mocker.patch.object(OtaPartition, "BOOT_DIR", boot_dir)

    mocker.patch.object(cfg, "MOUNT_POINT", tmp_path / "mnt" / "standby")
    mocker.patch.object(ota_client, "cfg", cfg)

    mocker.patch.object(GrubControl, "GRUB_CFG_FILE", boot_dir / "grub" / "grub.cfg")
    mocker.patch.object(
        GrubControl, "CUSTOM_CFG_FILE", boot_dir / "grub" / "custom.cfg"
    )
    mocker.patch.object(GrubControl, "FSTAB_FILE", tmp_path / "etc" / "fstab")
    mocker.patch.object(GrubControl, "DEFAULT_GRUB_FILE", etc_dir / "default" / "grub")

    # patch OtaPartition
    mocker.patch.object(OtaPartition, "_get_root_device_file", return_value="/dev/sdx3")
    mocker.patch.object(OtaPartition, "_get_boot_device_file", return_value="/dev/sdx2")
    mocker.patch.object(
        OtaPartition, "_get_parent_device_file", return_value="/dev/sdx"
    )
    mocker.patch.object(
        OtaPartition, "_get_standby_device_file", return_value="/dev/sdx4"
    )

    # patch OtaPartitionFile
    mocker.patch.object(OtaPartitionFile, "_mount_cmd", return_value=0)

    # patch GrubControl
    def mock__get_uuid(dummy1, device):
        if device == "sdx3":
            return "01234567-0123-0123-0123-0123456789ab"
        if device == "sdx4":
            return "76543210-3210-3210-3210-ba9876543210"

    mocker.patch.object(GrubControl, "_get_uuid", mock__get_uuid)
    cmdline = "BOOT_IMAGE=/vmlinuz-5.4.0-73-generic root=UUID=01234567-0123-0123-0123-0123456789ab ro maybe-ubiquity"

    mocker.patch.object(GrubControl, "_get_cmdline", return_value=cmdline)
    reboot_mock = mocker.patch.object(GrubControl, "reboot", return_value=0)
    _grub_reboot_mock = mocker.patch.object(
        GrubControl, "_grub_reboot_cmd", return_value=0
    )
    # NOTE:
    # basically patch to _count_menuentry is not required if
    # mock__grub_mkconfig_cmd is more sophisticated.
    mocker.patch.object(GrubControl, "_count_menuentry", return_value=1)

    def mock__grub_mkconfig_cmd(dummy1, outfile):
        # TODO: depend on the outfile, grub.cfg with vmlinuz-ota entry should be output.
        salt = " "  # to make the data different from grub_cfg_wo_submenu
        outfile.write_text(grub_cfg_wo_submenu + salt)

    mocker.patch.object(GrubControl, "_grub_mkconfig_cmd", mock__grub_mkconfig_cmd)

    # test start
    ota_client_instance = ota_client.OtaClient()

    # make sure grub.cfg is not created yet in standby boot partition
    assert not (boot_dir / "ota-partition.sdx4" / "grub.cfg").is_file()

    # changed from regular file to symlink file
    assert os.readlink(grub_cfg) == str(Path("..") / "ota-partition" / "grub.cfg")
    # grub.cfg is generated under ota-partition
    assert (
        open(boot_dir / "ota-partition" / "grub.cfg").read()
        == grub_cfg_wo_submenu + " "
    )
    assert (
        open(boot_dir / "ota-partition.sdx3" / "grub.cfg").read()
        == grub_cfg_wo_submenu + " "
    )

    ota_client_instance.update(
        "123.x", "http://ota-server:8080/ota-server", json.dumps({"test": "my-cookie"})
    )

    # make sure boot ota-partition is NOT switched
    assert os.readlink(boot_dir / "ota-partition") == "ota-partition.sdx3"
    assert (
        os.readlink(boot_dir / "vmlinuz-ota.standby")
        == "ota-partition.sdx4/vmlinuz-ota"
    )
    assert (
        os.readlink(boot_dir / "initrd.img-ota.standby")
        == "ota-partition.sdx4/initrd.img-ota"
    )

    assert (
        os.readlink(boot_dir / "ota-partition.sdx4" / "vmlinuz-ota")
        == "vmlinuz-5.8.0-53-generic"  # FIXME
    )
    assert (
        os.readlink(boot_dir / "ota-partition.sdx4" / "initrd.img-ota")
        == "initrd.img-5.8.0-53-generic"  # FIXME
    )
    assert open(boot_dir / "ota-partition.sdx4" / "status").read() == "UPDATING"
    assert open(boot_dir / "ota-partition.sdx4" / "version").read() == "123.x"

    # custom.cfg is created
    assert (boot_dir / "grub" / "custom.cfg").is_file()
    assert open(boot_dir / "grub" / "custom.cfg").read() == custom_cfg

    # number of menuentry in grub_cfg_wo_submenu is 9
    _grub_reboot_mock.assert_called_once_with(9)
    reboot_mock.assert_called_once()

    # fstab
    assert (
        open(tmp_path / "mnt" / "standby" / "etc" / "fstab").read()
        == FSTAB_DEV_DISK_BY_UUID_STANDBY
    )
    assert ota_client_instance.get_ota_status() == OtaStatus.UPDATING


def test_ota_client_update_post_process(mocker, tmp_path):
    import ota_client
    from configs import Config as cfg
    from grub_ota_partition import OtaPartition, OtaPartitionFile
    from ota_status import OtaStatus
    from grub_control import GrubControl

    """
    tmp_path/boot
            /boot/grub/
            /boot/grub/grub.cfg -> ../ota-partition/grub.cfg
            /boot/grub/custom.cfg
            /etc/fstab
            /mnt/standby/
    /dev/sdx
    /dev/sdx2 /boot
    /dev/sdx3 / (UUID: 01234567-0123-0123-0123-0123456789ab)
    /dev/sdx4 (unmounted) (UUID: 76543210-3210-3210-3210-ba9876543210)
    """

    # directory setup
    boot_dir = tmp_path / "boot"
    boot_dir.mkdir()
    ota_partition = boot_dir / "ota-partition"
    sdx3 = boot_dir / "ota-partition.sdx3"
    sdx4 = boot_dir / "ota-partition.sdx4"
    sdx3.mkdir()
    sdx4.mkdir()
    ota_partition.symlink_to("ota-partition.sdx3")
    (sdx4 / "status").write_text("UPDATING")

    mount_dir = tmp_path / "mnt"
    mount_dir.mkdir()

    grub_dir = boot_dir / "grub"
    grub_dir.mkdir()
    grub_cfg = grub_dir / "grub.cfg"
    grub_cfg.symlink_to(Path("..") / "ota-partition" / "grub.cfg")
    grub_cfg.write_text(grub_cfg_wo_submenu)

    etc_dir = tmp_path / "etc"
    etc_dir.mkdir()
    fstab = etc_dir / "fstab"
    fstab.write_text(FSTAB_DEV_DISK_BY_UUID)
    default_dir = etc_dir / "default"
    default_dir.mkdir()
    default_grub = default_dir / "grub"
    default_grub.write_text(DEFAULT_GRUB)

    # file path patch
    mocker.patch.object(OtaPartition, "BOOT_DIR", boot_dir)

    mocker.patch.object(cfg, "MOUNT_POINT", tmp_path / "mnt" / "standby")
    mocker.patch.object(ota_client, "cfg", cfg)

    mocker.patch.object(GrubControl, "GRUB_CFG_FILE", boot_dir / "grub" / "grub.cfg")
    mocker.patch.object(
        GrubControl, "CUSTOM_CFG_FILE", boot_dir / "grub" / "custom.cfg"
    )
    mocker.patch.object(GrubControl, "FSTAB_FILE", tmp_path / "etc" / "fstab")
    mocker.patch.object(GrubControl, "DEFAULT_GRUB_FILE", etc_dir / "default" / "grub")

    # patch OtaPartition
    mocker.patch.object(OtaPartition, "_get_root_device_file", return_value="/dev/sdx4")
    mocker.patch.object(OtaPartition, "_get_boot_device_file", return_value="/dev/sdx2")
    mocker.patch.object(
        OtaPartition, "_get_parent_device_file", return_value="/dev/sdx"
    )
    mocker.patch.object(
        OtaPartition, "_get_standby_device_file", return_value="/dev/sdx3"
    )

    # patch OtaPartitionFile
    mocker.patch.object(OtaPartitionFile, "_mount_cmd", return_value=0)

    # patch GrubControl
    def mock__get_uuid(dummy1, device):
        if device == "sdx3":
            return "01234567-0123-0123-0123-0123456789ab"
        if device == "sdx4":
            return "76543210-3210-3210-3210-ba9876543210"

    mocker.patch.object(GrubControl, "_get_uuid", mock__get_uuid)
    cmdline = "BOOT_IMAGE=/vmlinuz-5.4.0-73-generic root=UUID=01234567-0123-0123-0123-0123456789ab ro maybe-ubiquity"

    mocker.patch.object(GrubControl, "_get_cmdline", return_value=cmdline)
    reboot_mock = mocker.patch.object(GrubControl, "reboot", return_value=0)
    _grub_reboot_mock = mocker.patch.object(
        GrubControl, "_grub_reboot_cmd", return_value=0
    )
    # NOTE:
    # basically patch to _count_menuentry is not required if
    # mock__grub_mkconfig_cmd is more sophisticated.
    mocker.patch.object(GrubControl, "_count_menuentry", return_value=1)

    def mock__grub_mkconfig_cmd(dummy1, outfile):
        # TODO: depend on the outfile, grub.cfg with vmlinuz-ota entry should be output.
        outfile.write_text(grub_cfg_wo_submenu)

    mocker.patch.object(GrubControl, "_grub_mkconfig_cmd", mock__grub_mkconfig_cmd)

    # test start
    ota_client_instance = ota_client.OtaClient()

    # make sure boot ota-partition is switched
    assert os.readlink(boot_dir / "ota-partition") == "ota-partition.sdx4"

    assert open(boot_dir / "ota-partition.sdx3" / "status").read() == "SUCCESS"
    assert ota_client_instance.get_ota_status() == OtaStatus.SUCCESS

    assert (  # NOTE: mock__grub_mkconfig_cmd returns grub_cfg_wo_submenu
        open(boot_dir / "ota-partition.sdx4" / "grub.cfg").read() == grub_cfg_wo_submenu
    )

    _grub_reboot_mock.assert_not_called()
    reboot_mock.assert_not_called()
    # TODO:
    # assert /etc/default/grub is updated
    # assert /boot/grub/grub.cfg is updated


PERSISTENTS_TXT = """\
'/etc/hosts'
'/etc/hostname'
'/etc/resolv.conf'
'/etc/netplan'
'/foo/bar'
"""


def test_ota_client__copy_persistent_files(mocker, tmp_path):
    import ota_client
    from configs import Config as cfg
    from grub_ota_partition import OtaPartition, OtaPartitionFile
    from grub_control import GrubControl

    """
    tmp_path/etc/fstab
            /mnt/standby/
    /dev/sdx
    /dev/sdx2 /boot
    /dev/sdx3 / (UUID: 01234567-0123-0123-0123-0123456789ab)
    /dev/sdx4 (unmounted) (UUID: 76543210-3210-3210-3210-ba9876543210)
    """
    # directory setup
    boot_dir = tmp_path / "boot"
    boot_dir.mkdir()
    ota_partition = boot_dir / "ota-partition"
    sdx3 = boot_dir / "ota-partition.sdx3"
    sdx4 = boot_dir / "ota-partition.sdx4"
    sdx3.mkdir()
    sdx4.mkdir()
    ota_partition.symlink_to("ota-partition.sdx3")
    (sdx4 / "status").write_text("INITIALIZED")

    # directory setup
    mount_dir = tmp_path / "mnt"
    mount_dir.mkdir()

    passwd_file = mount_dir / "etc" / "passwd"
    group_file = mount_dir / "etc" / "group"
    (mount_dir / "etc").mkdir()
    # copy /etc/passwd to mount_dir / "etc/passwd"
    shutil.copy("/etc/passwd", passwd_file)
    # copy /etc/group to mount_dir / "etc/group"
    shutil.copy("/etc/group", group_file)

    etc_dir = tmp_path / "etc"
    etc_dir.mkdir()

    tmp_dir = tmp_path / "tmp"
    tmp_dir.mkdir()
    persistents = tmp_dir / "persistents.txt"
    persistents.write_text(PERSISTENTS_TXT)

    # file path patch
    mocker.patch.object(OtaPartition, "BOOT_DIR", boot_dir)
    mocker.patch.object(cfg, "MOUNT_POINT", tmp_path / "mnt" / "standby")
    mocker.patch.object(ota_client, "cfg", cfg)
    mocker.patch.object(GrubControl, "GRUB_CFG_FILE", boot_dir / "grub" / "grub.cfg")
    mocker.patch.object(
        GrubControl, "CUSTOM_CFG_FILE", boot_dir / "grub" / "custom.cfg"
    )
    mocker.patch.object(GrubControl, "FSTAB_FILE", tmp_path / "etc" / "fstab")
    mocker.patch.object(GrubControl, "DEFAULT_GRUB_FILE", etc_dir / "default" / "grub")

    # patch OtaPartition
    mocker.patch.object(OtaPartition, "_get_root_device_file", return_value="/dev/sdx3")
    mocker.patch.object(OtaPartition, "_get_boot_device_file", return_value="/dev/sdx2")
    mocker.patch.object(
        OtaPartition, "_get_parent_device_file", return_value="/dev/sdx"
    )
    mocker.patch.object(
        OtaPartition, "_get_standby_device_file", return_value="/dev/sdx4"
    )

    # patch OtaPartitionFile
    mocker.patch.object(OtaPartitionFile, "_mount_cmd", return_value=0)

    # test start
    ota_client_instance = ota_client.OtaClient()
    ota_client_instance._copy_persistent_files(persistents, mount_dir)

    assert open("/etc/hostname").read() == open(mount_dir / "etc" / "hostname").read()<|MERGE_RESOLUTION|>--- conflicted
+++ resolved
@@ -178,20 +178,7 @@
         "123.x", "http://ota-server:8080/ota-server", json.dumps({"test": "my-cookie"})
     )
 
-<<<<<<< HEAD
-    while True:
-        result, status = ota_client_instance.status()
-        assert result == OtaClientFailureType.NO_FAILURE
-        assert status["status"] == "UPDATING"
-        assert status["failure_type"] == "NO_FAILURE"
-        assert status["failure_reason"] == ""
-        assert status["version"] == "a.b.c"
-        progress = status["update_progress"]
-        time.sleep(2)  # sleep before phase check
-        if progress["phase"] == "POST_PROCESSING":
-            break
-=======
-    result, status = ota_client.status()
+    result, status = ota_client_instance.status()
     assert result == OtaClientFailureType.NO_FAILURE
     assert status["status"] == "UPDATING"
     assert status["failure_type"] == "NO_FAILURE"
@@ -222,7 +209,6 @@
     assert type(progress["elapsed_time_copy"]) == int  # in milliseconds
     assert type(progress["elapsed_time_link"]) == int  # in milliseconds
     assert type(progress["elapsed_time_download"]) == int  # in milliseconds
->>>>>>> 24cf4aa4
 
     # make sure boot ota-partition is NOT switched
     assert os.readlink(boot_dir / "ota-partition") == "ota-partition.sdx3"
