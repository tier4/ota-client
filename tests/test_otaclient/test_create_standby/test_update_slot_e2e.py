--- conflicted
+++ resolved
@@ -20,16 +20,12 @@
 from pathlib import Path
 
 from ota_metadata.file_table.db import FileTableDBHelper
-<<<<<<< HEAD
-=======
 from otaclient.create_standby._common import ResourcesDigestWithSize
->>>>>>> 9c342116
 from otaclient.create_standby.delta_gen import (
     InPlaceDeltaWithBaseFileTable,
 )
 from otaclient.create_standby.update_slot import UpdateStandbySlot
 from otaclient_common import replace_root
-from otaclient_common.thread_safe_container import ShardedThreadSafeDict
 
 from .conftest import SlotAB, verify_resources
 from .test_delta_gen_e2e import MockedQue
@@ -89,11 +85,7 @@
     resource_dir: Path,
 ) -> None:
     logger.info("start to test inplace mode with base file_table assist ...")
-<<<<<<< HEAD
-    _all_digests = ShardedThreadSafeDict.from_iterable(
-=======
     _all_digests = ResourcesDigestWithSize.from_iterable(
->>>>>>> 9c342116
         fst_db_helper.select_all_digests_with_size()
     )
 
