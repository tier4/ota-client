# Copyright 2022 TIER IV, INC. All rights reserved.
#
# Licensed under the Apache License, Version 2.0 (the "License");
# you may not use this file except in compliance with the License.
# You may obtain a copy of the License at
#
#     http://www.apache.org/licenses/LICENSE-2.0
#
# Unless required by applicable law or agreed to in writing, software
# distributed under the License is distributed on an "AS IS" BASIS,
# WITHOUT WARRANTIES OR CONDITIONS OF ANY KIND, either express or implied.
# See the License for the specific language governing permissions and
# limitations under the License.


import asyncio
import os
import time
import zstandard
from google.protobuf.message import Message as _Message
from contextlib import asynccontextmanager
from dataclasses import dataclass
from typing import Union
from functools import partial
from pathlib import Path


import grpc
from otaclient.app.common import file_sha256
from otaclient.app.proto import v2_grpc, wrapper
<<<<<<< HEAD
from otaclient.app.proto._common import _SCALAR_VALUE_TYPES
=======
>>>>>>> 56173854

import logging

logger = logging.getLogger(__name__)


@dataclass
class SlotMeta:
    """
    NOTE: For test setup convenience, even for grub controller scheme that
        doesn't use separate boot dev, we still simluate a separate boot dev.

        For grub controller, we use <boot_dev>/boot/ota-status as ota-partition folder,
        and use a general boot dir to store ota-partition files.
        For cboot controller, we use <boot_dev> directly.
    """

    slot_a: str
    slot_b: str
    slot_a_boot_dev: str
    slot_b_boot_dev: str


@asynccontextmanager
async def run_otaclient_server(otaclient_service_v2, listen_addr):
    server = grpc.aio.server()
    v2_grpc.add_OtaClientServiceServicer_to_server(
        otaclient_service_v2,
        server,
    )

    server.add_insecure_port(listen_addr)
    background_task = asyncio.create_task(server.start())
    try:
        yield
    finally:
        await server.stop(None)
        background_task.cancel()  # ensure the task termination


def run_http_server(addr: str, port: int, *, directory: str):
    import http.server as http_server

    def _dummy_logger(*args, **kwargs):
        return

    http_server.SimpleHTTPRequestHandler.log_message = _dummy_logger

    handler_class = partial(http_server.SimpleHTTPRequestHandler, directory=directory)
    with http_server.ThreadingHTTPServer((addr, port), handler_class) as httpd:
        httpd.serve_forever()


def compare_dir(left: Path, right: Path):
    _a_glob = set(map(lambda x: x.relative_to(left), left.glob("**/*")))
    _b_glob = set(map(lambda x: x.relative_to(right), right.glob("**/*")))
    if not _a_glob == _b_glob:  # first check paths are identical
        raise ValueError(
            f"left and right mismatch, diff: {_a_glob.symmetric_difference(_b_glob)}\n"
            f"{_a_glob=}\n"
            f"{_b_glob=}"
        )

    # then check each file/folder of the path
    # NOTE/TODO: stats is not checked
    for _path in _a_glob:
        _a_path = left / _path
        _b_path = right / _path
        if _a_path.is_symlink():
            if not (
                _b_path.is_symlink() and os.readlink(_a_path) == os.readlink(_b_path)
            ):
                raise ValueError(f"symlink mismatched: {_path}")
        elif _a_path.is_dir():
            if not _b_path.is_dir():
                raise ValueError(f"dir mismatched: {_path}")

        elif _a_path.is_file():
            if not (_b_path.is_file() and file_sha256(_a_path) == file_sha256(_b_path)):
                logger.error(f"{_a_path.read_text()=}, {_b_path.read_text()=}")
                raise ValueError(f"file check failed: {_path}")
        else:
            raise ValueError(f"unspecific file type: {_path}")


class DummySubECU:
    SUCCESS_RESPONSE = wrapper.Status(
        status=wrapper.StatusOta.SUCCESS,
        failure=wrapper.FailureType.NO_FAILURE,
    )
    UPDATING_RESPONSE = wrapper.Status(
        status=wrapper.StatusOta.UPDATING,
        failure=wrapper.FailureType.NO_FAILURE,
    )
    UPDATE_TIME_COST = 6
    REBOOT_TIME_COST = 1

    def __init__(self, ecu_id) -> None:
        self._receive_update_time = None
        self._update_succeeded = False
        self.ecu_id = ecu_id

    def start(self):
        logger.debug(f"dummy subecu: start update at {time.time()=}")
        self._receive_update_time = time.time()

    def status(self):
        logger.debug(f"{self.ecu_id=}, status API called...")
        # update not yet started
        if self._receive_update_time is None:
            logger.debug(f"{self.ecu_id=}, update not yet started")
            res = wrapper.StatusResponse(
                ecu=[
                    wrapper.StatusResponseEcu(
                        ecu_id=self.ecu_id,
                        status=self.SUCCESS_RESPONSE,
                    )
                ],
                available_ecu_ids=[self.ecu_id],
            )
            return res
        # update finished
        if time.time() >= (
            self._receive_update_time + self.UPDATE_TIME_COST + self.REBOOT_TIME_COST
        ):
            logger.debug(
                f"update finished for {self.ecu_id=}, {self._receive_update_time=}, {time.time()=}"
            )
            res = wrapper.StatusResponse(
                ecu=[
                    wrapper.StatusResponseEcu(
                        ecu_id=self.ecu_id,
                        status=self.SUCCESS_RESPONSE,
                    )
                ],
                available_ecu_ids=[self.ecu_id],
            )
            self._update_succeeded = True
            return res
        # rebooting
        if time.time() >= (self._receive_update_time + self.UPDATE_TIME_COST):
            logger.debug(f"{self.ecu_id=}, rebooting")
            return None
        # updating
        logger.debug(f"{self.ecu_id=}, updating")
        res = wrapper.StatusResponse(
            ecu=[
                wrapper.StatusResponseEcu(
                    ecu_id=self.ecu_id,
                    status=self.UPDATING_RESPONSE,
                )
            ],
            available_ecu_ids=[self.ecu_id],
        )
        return res


def zstd_compress_file(src: Union[str, Path], dst: Union[str, Path]):
    cctx = zstandard.ZstdCompressor()
    with open(src, "rb") as src_f, open(dst, "wb") as dst_f:
        cctx.copy_stream(src_f, dst_f)


def compare_message(l, r):
    """
    NOTE: we don't directly compare two protobuf message by ==
          due to the behavior difference between empty Duration and
          unset Duration.
    """
    if (_proto_class := type(l)) is not type(r):
        raise TypeError(f"{type(l)=} != {type(r)=}")

    for _attrn in _proto_class.__slots__:
        _attrv_l, _attrv_r = getattr(l, _attrn), getattr(r, _attrn)
        # first check each corresponding attr has the same type,
        assert type(_attrv_l) == type(_attrv_r), f"compare failed on {_attrn=}"

<<<<<<< HEAD
        if isinstance(_attrv_l, _SCALAR_VALUE_TYPES):
            assert _attrv_l == _attrv_r
        else:
            compare_message(_attrv_l, _attrv_r)
=======
        if isinstance(_attrv_l, _Message):
            compare_message(_attrv_l, _attrv_r)
        else:
            assert _attrv_l == _attrv_r
>>>>>>> 56173854
<|MERGE_RESOLUTION|>--- conflicted
+++ resolved
@@ -28,10 +28,6 @@
 import grpc
 from otaclient.app.common import file_sha256
 from otaclient.app.proto import v2_grpc, wrapper
-<<<<<<< HEAD
-from otaclient.app.proto._common import _SCALAR_VALUE_TYPES
-=======
->>>>>>> 56173854
 
 import logging
 
@@ -209,14 +205,7 @@
         # first check each corresponding attr has the same type,
         assert type(_attrv_l) == type(_attrv_r), f"compare failed on {_attrn=}"
 
-<<<<<<< HEAD
-        if isinstance(_attrv_l, _SCALAR_VALUE_TYPES):
-            assert _attrv_l == _attrv_r
-        else:
-            compare_message(_attrv_l, _attrv_r)
-=======
         if isinstance(_attrv_l, _Message):
             compare_message(_attrv_l, _attrv_r)
         else:
-            assert _attrv_l == _attrv_r
->>>>>>> 56173854
+            assert _attrv_l == _attrv_r